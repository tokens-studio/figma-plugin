--- conflicted
+++ resolved
@@ -15,7 +15,6 @@
 export enum StorageProviderType {
     LOCAL = 'local',
     JSONBIN = 'jsonbin',
-<<<<<<< HEAD
     GITHUB = 'github',
 }
 
@@ -25,12 +24,4 @@
     branch: string;
     filePath: string;
     tokens: string;
-=======
-    URL = 'url',
->>>>>>> 418e7467
-}
-export interface ContextObject extends ApiDataType {
-    secret: string;
-    id: string;
-    tokens: string;
 }