--- conflicted
+++ resolved
@@ -1,6 +1,5 @@
 module.exports = {
-<<<<<<< HEAD
-    extends: ['airbnb-typescript-prettier'],
+extends: ['airbnb-typescript-prettier'],
     globals: {
         "figma": "readable",
         "__html__": "readable",
@@ -11,14 +10,4 @@
     rules: {
         'react/jsx-props-no-spreading': 0
     }
-=======
-  extends: ['airbnb-typescript-prettier'],
-  "globals": {
-      "figma": "readable",
-      "__html__": "readable",
-      "describe": "readable",
-      "it": "readable",
-      "expect": "readable",
-  }
->>>>>>> e3d68f8b
 };