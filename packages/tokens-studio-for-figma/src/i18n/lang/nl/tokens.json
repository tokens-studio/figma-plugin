--- conflicted
+++ resolved
@@ -233,7 +233,6 @@
     "description": "Omdat u alles lokaal in het Figma -bestand opslaat, kunt u dingen zien vertragen. Dat komt omdat FigMA Caps -bestanden op 100 KB - en zodra je die limiet raakt, moeten we steunen op technische tijdelijke oplossingen om dingen te laten draaien. Om de vertragingen (en de hacks) over te slaan, raden we ten zeerste aan om over te schakelen naar externe opslag. Het is sneller, schaalbaarder en gebouwd om tokensets van elke grootte te verwerken - zonder muren te raken.<br/><br/><firstLink>Lees meer over de gegevenslimieten van lokale opslag en hoe je gratis kunt overschakelen naar externe opslag.</firstLink>",
     "switchToRemote": "Schakel over naar opslag op afstand"
   },
-<<<<<<< HEAD
   "generateDocumentation": "Documentatie genereren",
   "tokenSetRequired": "Token set (vereist)",
   "nameStartsWith": "Naam begint met",
@@ -241,8 +240,6 @@
   "upgradeToPro": "Upgraden naar Pro",
   "generateDocumentationDescription": "Documentatie genereren is een Pro-functie die automatisch uitgebreide ontwerpsysteemdocumentatie maakt van uw tokens.",
   "all": "Alle",
-  "applyTokensToCreatedLayers": "Pas tokens toe op gemaakte lagen"
-=======
+  "applyTokensToCreatedLayers": "Pas tokens toe op gemaakte lagen",
   "clearSearch": "Zoekopdracht wissen"
->>>>>>> 38a74191
 }