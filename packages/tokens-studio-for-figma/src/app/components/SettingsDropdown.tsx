import { useDispatch, useSelector } from 'react-redux';
import React from 'react';
import { useTranslation } from 'react-i18next';
import { Box, DropdownMenu, IconButton } from '@tokens-studio/ui';
import { Check, Settings } from 'iconoir-react';
import { Dispatch } from '../store';
import {
  settingsStateSelector, localApiStateSelector, autoApplyThemeOnDropSelector, shouldSwapFigmaModesSelector,
} from '@/selectors';
import { isEqual } from '@/utils/isEqual';
import { track } from '@/utils/analytics';

import { StorageProviderType } from '@/constants/StorageProviderType';
import { track } from '@/utils/analytics';

export default function SettingsDropdown() {
  const localApiState = useSelector(localApiStateSelector);
  const { t } = useTranslation(['tokens']);

  const {
    updateRemote, updateOnChange, shouldSwapStyles, shouldUpdateStyles,
  } = useSelector(settingsStateSelector, isEqual);
  const autoApplyThemeOnDrop = useSelector(autoApplyThemeOnDropSelector);
  const shouldSwapFigmaModes = useSelector(shouldSwapFigmaModesSelector);

  const {
    setUpdateOnChange, setUpdateRemote, setShouldSwapStyles, setShouldSwapFigmaModes, setShouldUpdateStyles, setAutoApplyThemeOnDrop,
  } = useDispatch<Dispatch>().settings;

  const handleUpdateOnChange = React.useCallback(() => {
    const newValue = !updateOnChange;
    track('updateOnChange', { enabled: newValue });
    setUpdateOnChange(newValue);
  }, [updateOnChange, setUpdateOnChange]);

  const handleUpdateRemote = React.useCallback(() => {
    const newValue = !updateRemote;
    track('updateRemote', { enabled: newValue });
    setUpdateRemote(newValue);
  }, [updateRemote, setUpdateRemote]);

  const handleShouldSwapStyles = React.useCallback(() => {
    const newValue = !shouldSwapStyles;
    track('shouldSwapStyles', { enabled: newValue });
    setShouldSwapStyles(newValue);
  }, [shouldSwapStyles, setShouldSwapStyles]);

  const handleShouldUpdateStyles = React.useCallback(() => {
    const newValue = !shouldUpdateStyles;
    track('shouldUpdateStyles', { enabled: newValue });
    setShouldUpdateStyles(newValue);
  }, [shouldUpdateStyles, setShouldUpdateStyles]);

  const handleAutoApplyThemeOnDrop = React.useCallback(() => {
    const newValue = !autoApplyThemeOnDrop;
<<<<<<< HEAD
    track('autoApplyThemeOnDrop', { enabled: newValue });
=======
    track('autoApplyThemeOnDrop', { value: newValue });
>>>>>>> 2b8f9393
    setAutoApplyThemeOnDrop(newValue);
  }, [autoApplyThemeOnDrop, setAutoApplyThemeOnDrop]);

  const handleShouldSwapFigmaModes = React.useCallback(() => {
    const newValue = !shouldSwapFigmaModes;
    track('shouldSwapFigmaModes', { enabled: newValue });
    setShouldSwapFigmaModes(newValue);
  }, [shouldSwapFigmaModes, setShouldSwapFigmaModes]);

  return (
    <DropdownMenu>
      <DropdownMenu.Trigger asChild data-testid="bottom-bar-settings">
        <IconButton variant="invisible" size="small" icon={<Settings />} />
      </DropdownMenu.Trigger>

      <DropdownMenu.Portal>
        <DropdownMenu.Content side="top" css={{ maxWidth: '300px' }}>
          <DropdownMenu.CheckboxItem
            data-testid="update-on-change"
            checked={updateOnChange}
            onCheckedChange={handleUpdateOnChange}
          >
            <DropdownMenu.ItemIndicator>
              <Check />
            </DropdownMenu.ItemIndicator>
            {t('update.onChange.title')}
            <Box css={{ color: '$fgMuted', fontSize: '$xxsmall' }}>
              {t('update.onChange.description')}
            </Box>
          </DropdownMenu.CheckboxItem>
          {localApiState?.provider === StorageProviderType.JSONBIN ? (
            <DropdownMenu.CheckboxItem
              data-testid="update-remote"
              checked={updateRemote}
              onCheckedChange={handleUpdateRemote}
            >
              <DropdownMenu.ItemIndicator>
                <Check />
              </DropdownMenu.ItemIndicator>
              {t('update.remoteJSONBin.title')}
              <Box css={{ color: '$fgMuted', fontSize: '$xxsmall' }}>
                {t('update.remoteJSONBin.description')}
              </Box>
            </DropdownMenu.CheckboxItem>
          ) : null}
          <DropdownMenu.CheckboxItem
            data-testid="swap-styles"
            checked={shouldSwapStyles}
            onCheckedChange={handleShouldSwapStyles}
          >
            <DropdownMenu.ItemIndicator>
              <Check />
            </DropdownMenu.ItemIndicator>
            {t('update.swapStyles.title')}
            <Box css={{ color: '$fgMuted', fontSize: '$xxsmall' }}>
              {t('update.swapStyles.description')}
            </Box>
          </DropdownMenu.CheckboxItem>
          <DropdownMenu.CheckboxItem
            data-testid="should-update-styles"
            checked={shouldUpdateStyles}
            onCheckedChange={handleShouldUpdateStyles}
          >
            <DropdownMenu.ItemIndicator>
              <Check />
            </DropdownMenu.ItemIndicator>
            {t('update.shouldUpdateStyles.title')}
            <Box css={{ color: '$fgMuted', fontSize: '$xxsmall' }}>
              {t('update.shouldUpdateStyles.description')}
            </Box>
          </DropdownMenu.CheckboxItem>
          <DropdownMenu.CheckboxItem
            data-testid="auto-apply-theme-on-drop"
            checked={autoApplyThemeOnDrop}
            onCheckedChange={handleAutoApplyThemeOnDrop}
          >
            <DropdownMenu.ItemIndicator>
              <Check />
            </DropdownMenu.ItemIndicator>
            {t('update.autoApplyThemeOnDrop.title')}
            <Box css={{ color: '$fgMuted', fontSize: '$xxsmall' }}>
              {t('update.autoApplyThemeOnDrop.description')}
            </Box>
          </DropdownMenu.CheckboxItem>
          <DropdownMenu.CheckboxItem
            data-testid="should-swap-figma-modes"
            checked={shouldSwapFigmaModes}
            onCheckedChange={handleShouldSwapFigmaModes}
          >
            <DropdownMenu.ItemIndicator>
              <Check />
            </DropdownMenu.ItemIndicator>
            {t('update.shouldSwapFigmaModes.title')}
            <Box css={{ color: '$fgMuted', fontSize: '$xxsmall' }}>
              {t('update.shouldSwapFigmaModes.description')}
            </Box>
          </DropdownMenu.CheckboxItem>
        </DropdownMenu.Content>
      </DropdownMenu.Portal>
    </DropdownMenu>
  );
}<|MERGE_RESOLUTION|>--- conflicted
+++ resolved
@@ -11,7 +11,6 @@
 import { track } from '@/utils/analytics';
 
 import { StorageProviderType } from '@/constants/StorageProviderType';
-import { track } from '@/utils/analytics';
 
 export default function SettingsDropdown() {
   const localApiState = useSelector(localApiStateSelector);
@@ -29,41 +28,37 @@
 
   const handleUpdateOnChange = React.useCallback(() => {
     const newValue = !updateOnChange;
-    track('updateOnChange', { enabled: newValue });
+    track('updateOnChange', { value: newValue });
     setUpdateOnChange(newValue);
   }, [updateOnChange, setUpdateOnChange]);
 
   const handleUpdateRemote = React.useCallback(() => {
     const newValue = !updateRemote;
-    track('updateRemote', { enabled: newValue });
+    track('updateRemote', { value: newValue });
     setUpdateRemote(newValue);
   }, [updateRemote, setUpdateRemote]);
 
   const handleShouldSwapStyles = React.useCallback(() => {
     const newValue = !shouldSwapStyles;
-    track('shouldSwapStyles', { enabled: newValue });
+    track('shouldSwapStyles', { value: newValue });
     setShouldSwapStyles(newValue);
   }, [shouldSwapStyles, setShouldSwapStyles]);
 
   const handleShouldUpdateStyles = React.useCallback(() => {
     const newValue = !shouldUpdateStyles;
-    track('shouldUpdateStyles', { enabled: newValue });
+    track('shouldUpdateStyles', { value: newValue });
     setShouldUpdateStyles(newValue);
   }, [shouldUpdateStyles, setShouldUpdateStyles]);
 
   const handleAutoApplyThemeOnDrop = React.useCallback(() => {
     const newValue = !autoApplyThemeOnDrop;
-<<<<<<< HEAD
-    track('autoApplyThemeOnDrop', { enabled: newValue });
-=======
     track('autoApplyThemeOnDrop', { value: newValue });
->>>>>>> 2b8f9393
     setAutoApplyThemeOnDrop(newValue);
   }, [autoApplyThemeOnDrop, setAutoApplyThemeOnDrop]);
 
   const handleShouldSwapFigmaModes = React.useCallback(() => {
     const newValue = !shouldSwapFigmaModes;
-    track('shouldSwapFigmaModes', { enabled: newValue });
+    track('shouldSwapFigmaModes', { value: newValue });
     setShouldSwapFigmaModes(newValue);
   }, [shouldSwapFigmaModes, setShouldSwapFigmaModes]);
 
