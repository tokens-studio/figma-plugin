--- conflicted
+++ resolved
@@ -172,13 +172,8 @@
 
   return (
     <Modal
-<<<<<<< HEAD
       title={t('imported', { ns: 'tokens' })}
       size="large"
-=======
-      title={t('import', { ns: 'tokens' })}
-      large
->>>>>>> 171823b7
       showClose
       isOpen={newTokens.length > 0 || updatedTokens.length > 0}
       close={handleClose}
