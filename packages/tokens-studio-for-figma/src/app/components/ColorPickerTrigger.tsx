--- conflicted
+++ resolved
@@ -2,13 +2,8 @@
 import { styled } from '@/stitches.config';
 
 const TriggerButton = styled('button', {
-<<<<<<< HEAD
-  width: '16px',
-  height: '16px',
-=======
   width: '$5',
   height: '$5',
->>>>>>> 467569b4
   borderRadius: '$small',
   border: '1px solid $borderMuted',
   cursor: 'pointer',
