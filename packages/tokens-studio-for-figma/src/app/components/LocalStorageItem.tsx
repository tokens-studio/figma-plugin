--- conflicted
+++ resolved
@@ -22,14 +22,10 @@
         </Box>
         <Box css={{ fontSize: '$small', fontWeight: '$sansBold' }}>{t('localDocument')}</Box>
       </Box>
-<<<<<<< HEAD
-      <Box css={{ marginRight: '$2' }}>
-=======
       <Box css={{
         marginRight: '$2', minHeight: '$controlSmall', display: 'flex', alignItems: 'center',
       }}
       >
->>>>>>> d87a637f
         {isActive ? <Badge>Active</Badge> : (
           <Button data-testid="button-storage-item-apply" size="small" variant="secondary" onClick={onClick}>
             {t('apply')}
