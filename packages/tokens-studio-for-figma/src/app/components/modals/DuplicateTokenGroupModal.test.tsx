import React from 'react';
import { Provider } from 'react-redux';
import { TokenTypes } from '@/constants/TokenTypes';
import { AnyTokenList } from '@/types/tokens';
<<<<<<< HEAD
import { createMockStore, render, waitFor } from '../../../../tests/config/setupTest';
=======
import {
  createMockStore, render, waitFor,
} from '../../../../tests/config/setupTest';
>>>>>>> 01ccff2a
import DuplicateTokenGroupModal from './DuplicateTokenGroupModal';

const tokens: Record<string, AnyTokenList> = {
  global: [
    {
      value: '#f0',
      type: TokenTypes.COLOR,
      name: 'foo.bar.something.bar',
    },
    {
      value: '#fff',
      type: TokenTypes.COLOR,
      name: 'otherfoo.something',
    },
  ],
};

const store = createMockStore({ tokenState: { tokens, activeTokenSet: 'global' } });

describe('DuplicateTokenGroupModal', () => {
  it('render without crashing', async () => {
    render(
      <Provider store={store}>
        <DuplicateTokenGroupModal
          isOpen
          type={TokenTypes.COLOR}
          newName="newName"
          oldName="oldName"
        />
      </Provider>,
    );
  });

  it('should disable duplication when there are duplicates', () => {
    const newName = 'foo.bar';
    const oldName = 'otherfoo-copy';

    const { getByText } = render(
      <Provider store={store}>
        <DuplicateTokenGroupModal
          isOpen
          type={TokenTypes.COLOR}
          newName={newName}
          oldName={oldName}
        />
      </Provider>,
    );

    waitFor(async () => {
      expect(getByText('duplicate')).toBeDisabled();
    });
  });

  it('should not disable duplication when there are no duplicates', () => {
    const newName = 'foo.bar.ss';
    const oldName = 'otherfoo-copy';

    const { getByText } = render(
      <Provider store={store}>
        <DuplicateTokenGroupModal
          isOpen
          type={TokenTypes.COLOR}
          newName={newName}
          oldName={oldName}
        />
      </Provider>,
    );

    waitFor(async () => {
      expect(getByText('duplicate')).not.toBeDisabled();
    });
  });
});<|MERGE_RESOLUTION|>--- conflicted
+++ resolved
@@ -2,13 +2,9 @@
 import { Provider } from 'react-redux';
 import { TokenTypes } from '@/constants/TokenTypes';
 import { AnyTokenList } from '@/types/tokens';
-<<<<<<< HEAD
-import { createMockStore, render, waitFor } from '../../../../tests/config/setupTest';
-=======
 import {
   createMockStore, render, waitFor,
 } from '../../../../tests/config/setupTest';
->>>>>>> 01ccff2a
 import DuplicateTokenGroupModal from './DuplicateTokenGroupModal';
 
 const tokens: Record<string, AnyTokenList> = {
