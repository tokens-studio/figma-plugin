--- conflicted
+++ resolved
@@ -32,11 +32,7 @@
     );
 
     expect(result.queryByText('Light')).not.toBeNull();
-<<<<<<< HEAD
-    expect(result.queryByText('1 sets, 1 styles, 0 variables')).toBeNull();
-=======
     expect(result.queryByText('1 style')).not.toBeNull();
->>>>>>> 81d2306b
 
     const openButton = await result.findByTestId('singlethemeentry-light');
     openButton.click();
