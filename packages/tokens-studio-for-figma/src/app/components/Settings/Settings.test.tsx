import React from 'react';
import Settings from './Settings';
import {
  render, screen, resetStore, fireEvent, waitFor,
} from '../../../../tests/config/setupTest';
import { store } from '../../store';

describe('Settings Component', () => {
  beforeEach(() => {
    resetStore();
  });

  afterEach(() => {
    jest.clearAllMocks();
  });

  it('renders correctly', () => {
    render(<Settings />);
  });

<<<<<<< HEAD
  // it('can toggle ignoreFirstPartForStyles', () => {
  //   render(<Settings />);

  //   const ignoreButton = screen.getByTestId('ignoreFirstPartForStyles');
  //   fireEvent.click(ignoreButton, {
  //     target: ignoreButton,
  //   });

  //   expect(store.getState().settings.ignoreFirstPartForStyles).toBe(true);
  // });

  // it('can toggle prefixStylesWithThemeName', () => {
  //   render(<Settings />);

  //   const prefixButton = screen.getByTestId('prefixStylesWithThemeName');
  //   fireEvent.click(prefixButton, {
  //     target: prefixButton,
  //   });

  //   expect(store.getState().settings.prefixStylesWithThemeName).toBe(true);
  // });

=======
>>>>>>> 81d2306b
  it('show onboarding explainer syncproviders', () => {
    store.dispatch.uiState.setOnboardingExplainerSyncProviders(true);

    const result = render(<Settings />);

    expect(result.findByText('Set up where tokens should be stored')).not.toBeUndefined();
  });

  it('hide onboarding explainer syncproviders', async () => {
    store.dispatch.uiState.setOnboardingExplainerSyncProviders(true);
    const result = render(<Settings />);

    fireEvent.click(result.getByTestId('closeButton'));

    expect(result.queryByText('Set up where tokens should be stored')).toBeNull();
  });

  it('reset onboarding explainers', async () => {
    const result = render(<Settings />);

    fireEvent.click(result.getByTestId('reset-onboarding'));
    waitFor(() => {
      expect(result.queryByText('Set up where tokens should be stored')).not.toBeNull();
    });
  });
});<|MERGE_RESOLUTION|>--- conflicted
+++ resolved
@@ -18,31 +18,6 @@
     render(<Settings />);
   });
 
-<<<<<<< HEAD
-  // it('can toggle ignoreFirstPartForStyles', () => {
-  //   render(<Settings />);
-
-  //   const ignoreButton = screen.getByTestId('ignoreFirstPartForStyles');
-  //   fireEvent.click(ignoreButton, {
-  //     target: ignoreButton,
-  //   });
-
-  //   expect(store.getState().settings.ignoreFirstPartForStyles).toBe(true);
-  // });
-
-  // it('can toggle prefixStylesWithThemeName', () => {
-  //   render(<Settings />);
-
-  //   const prefixButton = screen.getByTestId('prefixStylesWithThemeName');
-  //   fireEvent.click(prefixButton, {
-  //     target: prefixButton,
-  //   });
-
-  //   expect(store.getState().settings.prefixStylesWithThemeName).toBe(true);
-  // });
-
-=======
->>>>>>> 81d2306b
   it('show onboarding explainer syncproviders', () => {
     store.dispatch.uiState.setOnboardingExplainerSyncProviders(true);
 
