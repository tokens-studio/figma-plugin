/* eslint-disable jsx-a11y/label-has-associated-control */
import React, { useState, useEffect } from 'react';
import { useDispatch, useSelector } from 'react-redux';
import type { CheckedState } from '@radix-ui/react-checkbox';
import { useTranslation } from 'react-i18next';
import {
  Box, Link, Text, Button, Heading, Label, Stack, Switch,
} from '@tokens-studio/ui';
import ignoreFirstPartImage from '@/app/assets/hints/ignoreFirstPartForStyles.png';
import prefixStylesImage from '@/app/assets/hints/prefixStyles.png';
import { track } from '@/utils/analytics';
import SyncSettings from '../SyncSettings';
import { LanguageSelector } from '../LanguageSelector';
import { Dispatch } from '../../store';
import {
  ignoreFirstPartForStylesSelector,
  storeTokenIdInJsonEditorSelector,
  prefixStylesWithThemeNameSelector,
  uiStateSelector,
} from '@/selectors';
import AddLicenseKey from '../AddLicenseKey/AddLicenseKey';
import { Divider } from '../Divider';
import OnboardingExplainer from '../OnboardingExplainer';
import RemConfiguration from '../RemConfiguration';
import { replay } from '@/app/sentry';
import { sessionRecordingSelector } from '@/selectors/sessionRecordingSelector';
import { useFlags } from '../LaunchDarkly';
import { ExplainerModal } from '../ExplainerModal';

function Settings() {
  const { t } = useTranslation(['settings']);

  const onboardingData = {
    title: t('whereTokensStored'),
    text: t('whereTokensStoredOnboarding'),
    url: 'https://docs.tokens.studio/sync/sync?ref=onboarding_explainer_syncproviders',
  };

  const ignoreFirstPartForStyles = useSelector(ignoreFirstPartForStylesSelector);
  const prefixStylesWithThemeName = useSelector(prefixStylesWithThemeNameSelector);
  const storeTokenIdInJsonEditor = useSelector(storeTokenIdInJsonEditorSelector);
  const uiState = useSelector(uiStateSelector);
  const dispatch = useDispatch<Dispatch>();
  const debugMode = useSelector(sessionRecordingSelector);
  const [debugSession, setDebugSession] = useState('');
  const { idStorage } = useFlags();

  const toggleDebugMode = React.useCallback(async (checked: CheckedState) => {
    dispatch.settings.setSessionRecording(!!checked);
    if (checked) {
      // Display the info to the user
      try {
        let id = await replay.getReplayId();
        if (!id) {
          // Force start the replay functionality
          replay.start();
          id = await replay.getReplayId();
        }
        setDebugSession(id || '');
      } catch (err) {
        console.warn('Replay is likely in progress already', err);
      }
    } else {
      try {
        replay.stop();
      } catch (err) {
        console.warn('Replay is likely stopped already', err);
      }
    }
  }, []);

  // Load once on mount.
  useEffect(() => {
    async function getSessionId() {
      try {
        const id = replay.getReplayId();
        setDebugSession(id || '');
      } catch (err) {
        // Silently fail
      }
    }
    getSessionId();
  });
  const handleIgnoreChange = React.useCallback(
    (state: CheckedState) => {
      track('setIgnoreFirstPartForStyles', { value: state });
      dispatch.settings.setIgnoreFirstPartForStyles(!!state);
    },
    [dispatch.settings],
  );

  const handlePrefixWithThemeNameChange = React.useCallback(
    (state: CheckedState) => {
      track('setPrefixStylesWithThemeName', { value: state });

      dispatch.settings.setPrefixStylesWithThemeName(!!state);
    },
    [dispatch.settings],
  );

  const handleStoreTokenIdInJsonEditorChange = React.useCallback(
    (state: CheckedState) => {
      track('setStoreTokenIdInJsonEditorSelector', { value: state });

      dispatch.settings.setStoreTokenIdInJsonEditorSelector(!!state);
    },
    [dispatch.settings],
  );

  const closeOnboarding = React.useCallback(() => {
    dispatch.uiState.setOnboardingExplainerSyncProviders(false);
  }, [dispatch]);

  const handleResetButton = React.useCallback(() => {
    dispatch.uiState.setOnboardingExplainerSets(true);
    dispatch.uiState.setOnboardingExplainerInspect(true);
    dispatch.uiState.setOnboardingExplainerSyncProviders(true);
    dispatch.uiState.setLastOpened(0);
  }, [dispatch]);

  return (
    <Box className="content scroll-container">
      <Stack direction="column" gap={4} css={{ padding: '$3 0' }}>
        <AddLicenseKey />
        <Divider />
        {uiState.onboardingExplainerSyncProviders && (
          <Stack direction="column" gap={2} css={{ padding: '$4' }}>
            <OnboardingExplainer data={onboardingData} closeOnboarding={closeOnboarding} />
          </Stack>
        )}
        <SyncSettings />
        <Divider />
        <Stack direction="column" align="start" gap={4} css={{ padding: '0 $4' }}>
          <Heading size="medium">{t('settings')}</Heading>
          <Stack
            direction="column"
            css={{
              border: '1px solid $borderSubtle',
              borderRadius: '$medium',
              padding: '$4',
              width: '100%',
            }}
          >
            <LanguageSelector />
          </Stack>
          <Stack
            direction="column"
            gap={4}
            css={{
              border: '1px solid $borderSubtle',
              borderRadius: '$medium',
              padding: '$4',
              width: '100%',
            }}
          >
            <Stack direction="row" gap={3} align="start" justify="between" css={{ width: '100%' }}>
              <Stack direction="column">
                <Stack direction="row" gap={1} align="center">
                  <Label htmlFor="ignoreFirstPartForStyles">{t('ignorePrefix')}</Label>
                  <ExplainerModal title={t('ignorePrefix')}>
                    <Box as="img" src={ignoreFirstPartImage} css={{ borderRadius: '$small' }} />
                    <Box>{t('usefulIgnore')}</Box>
                  </ExplainerModal>
                </Stack>
              </Stack>
              <Switch
<<<<<<< HEAD
=======
                data-testid="ignoreFirstPartForStyles"
>>>>>>> 467569b4
                id="ignoreFirstPartForStyles"
                checked={!!ignoreFirstPartForStyles}
                defaultChecked={ignoreFirstPartForStyles}
                onCheckedChange={handleIgnoreChange}
              />
            </Stack>
            <Stack direction="row" gap={3} align="start" justify="between" css={{ width: '100%' }}>
              <Stack direction="column">
                <Stack direction="row" gap={1} align="center">
                  <Label htmlFor="prefixStylesWithThemeName">{t('prefixStyles')}</Label>
                  <ExplainerModal title={t('prefixStyles')}>
                    <Box as="img" src={prefixStylesImage} css={{ borderRadius: '$small' }} />
                    <Box>{t('prefixStylesExplanation')}</Box>
                  </ExplainerModal>
                </Stack>
              </Stack>
              <Switch
<<<<<<< HEAD
=======
                data-testid="prefixStylesWithThemeName"
>>>>>>> 467569b4
                id="prefixStylesWithThemeName"
                checked={!!prefixStylesWithThemeName}
                defaultChecked={prefixStylesWithThemeName}
                onCheckedChange={handlePrefixWithThemeNameChange}
              />
            </Stack>
            {idStorage && (
              <Stack direction="row" gap={3} align="center" css={{ width: '100%' }}>
                <Label htmlFor="storeTokenIdInJsonEditor">{t('storeTokenId')}</Label>
                <Switch
                  id="storeTokenIdInJsonEditor"
                  checked={!!storeTokenIdInJsonEditor}
                  defaultChecked={storeTokenIdInJsonEditor}
                  onCheckedChange={handleStoreTokenIdInJsonEditorChange}
                />
              </Stack>
            )}
            <RemConfiguration />
          </Stack>
          <Stack
            direction="column"
            gap={4}
            css={{
              border: '1px solid $borderSubtle',
              borderRadius: '$medium',
              padding: '$4',
              width: '100%',
            }}
          >
            <Stack direction="row" justify="between" gap={2} align="center" css={{ width: '100%' }}>
              <Stack direction="column">
                <Stack direction="row" align="center" gap={1}>
                  <Label htmlFor="enableDebugging">{t('enableSessionRecording')}</Label>
                  <ExplainerModal title={t('enableSessionRecording')}>
                    <Box css={{
                      color: '$fgMuted',
                      fontSize: '$xsmall',
                    }}
                    >
                      {t('sessionRecordingDescription')}
                      {' '}
                      {t('dataCollectedIsAnonymised')}
                      {' '}
                      {t('forMoreInformationPleaseSeeOur')}
                      {' '}
                      <Link href="https://tokens.studio/privacy">{t('privacyPolicy')}</Link>
                    </Box>
                  </ExplainerModal>
                  <Box
                    css={{
                      color: '$fgMuted',
                      fontSize: '$xsmall',
                      lineHeight: 1.5,
                    }}
                  >
                    {debugSession && (
                    <Text>
                      {t('yourCurrentSessionIdIs')}
                      {' '}
                      <b>{debugSession}</b>
                    </Text>
                    )}
                  </Box>
                </Stack>
              </Stack>
              <Switch
                id="enableDebugging"
                checked={!!debugMode}
                defaultChecked={debugMode}
                onCheckedChange={toggleDebugMode}
              />
            </Stack>
            <Stack direction="row" justify="between" gap={2} align="center" css={{ width: '100%' }}>
              <Label>{t('resetOnboarding')}</Label>
              <Button variant="secondary" data-testid="reset-onboarding" onClick={handleResetButton}>
                {t('resetOnboarding')}
              </Button>
            </Stack>
          </Stack>
        </Stack>
      </Stack>
    </Box>
  );
}

export default Settings;<|MERGE_RESOLUTION|>--- conflicted
+++ resolved
@@ -164,10 +164,7 @@
                 </Stack>
               </Stack>
               <Switch
-<<<<<<< HEAD
-=======
                 data-testid="ignoreFirstPartForStyles"
->>>>>>> 467569b4
                 id="ignoreFirstPartForStyles"
                 checked={!!ignoreFirstPartForStyles}
                 defaultChecked={ignoreFirstPartForStyles}
@@ -185,10 +182,7 @@
                 </Stack>
               </Stack>
               <Switch
-<<<<<<< HEAD
-=======
                 data-testid="prefixStylesWithThemeName"
->>>>>>> 467569b4
                 id="prefixStylesWithThemeName"
                 checked={!!prefixStylesWithThemeName}
                 defaultChecked={prefixStylesWithThemeName}
