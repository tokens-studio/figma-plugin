/* eslint-disable jsx-a11y/label-has-associated-control */
import React, { useState, useEffect } from 'react';
import { useDispatch, useSelector } from 'react-redux';
import type { CheckedState } from '@radix-ui/react-checkbox';
import { useTranslation } from 'react-i18next';
import { track } from '@/utils/analytics';
import SyncSettings from '../SyncSettings';
import { LanguageSelector } from '../LanguageSelector';
import Button from '../Button';
import Checkbox from '../Checkbox';
import Heading from '../Heading';
import { Dispatch } from '../../store';
import Label from '../Label';
import {
  ignoreFirstPartForStylesSelector, storeTokenIdInJsonEditorSelector, prefixStylesWithThemeNameSelector, uiStateSelector,
} from '@/selectors';
import Stack from '../Stack';
import Box from '../Box';
import AddLicenseKey from '../AddLicenseKey/AddLicenseKey';
import { Divider } from '../Divider';
import OnboardingExplainer from '../OnboardingExplainer';
import RemConfiguration from '../RemConfiguration';
import { replay } from '@/app/sentry';
import { sessionRecordingSelector } from '@/selectors/sessionRecordingSelector';
import Text from '../Text';
import Link from '../Link';
import { useDebug } from '@/app/store/useDebug';
import { useFlags } from '../LaunchDarkly';

function Settings() {
  const { t } = useTranslation(['settings']);

  const onboardingData = {
    title: t('whereTokensStored'),
    text: t('whereTokensStoredOnboarding'),
    url: 'https://docs.tokens.studio/sync/sync?ref=onboarding_explainer_syncproviders',
  };

  const { removeRelaunchData } = useDebug();
  const ignoreFirstPartForStyles = useSelector(ignoreFirstPartForStylesSelector);
  const prefixStylesWithThemeName = useSelector(prefixStylesWithThemeNameSelector);
  const storeTokenIdInJsonEditor = useSelector(storeTokenIdInJsonEditorSelector);
  const uiState = useSelector(uiStateSelector);
  const dispatch = useDispatch<Dispatch>();
  const debugMode = useSelector(sessionRecordingSelector);
  const [debugSession, setDebugSession] = useState('');
  const { idStorage } = useFlags();

  const toggleDebugMode = React.useCallback(async (checked: CheckedState) => {
    dispatch.settings.setSessionRecording(!!checked);
    if (checked) {
      // Display the info to the user
      try {
        let id = await replay.getReplayId();
        if (!id) {
          // Force start the replay functionality
          replay.start();
          id = await replay.getReplayId();
        }
        setDebugSession(id || '');
      } catch (err) {
        console.warn('Replay is likely in progress already', err);
      }
    } else {
      try {
        replay.stop();
      } catch (err) {
        console.warn('Replay is likely stopped already', err);
      }
    }
  }, []);

  // Load once on mount.
  useEffect(() => {
    async function getSessionId() {
      try {
        const id = replay.getReplayId();
        setDebugSession(id || '');
      } catch (err) {
        // Silently fail
      }
    }
    getSessionId();
  });
  const handleIgnoreChange = React.useCallback(
    (state: CheckedState) => {
      track('setIgnoreFirstPartForStyles', { value: state });
      dispatch.settings.setIgnoreFirstPartForStyles(!!state);
    },
    [dispatch.settings],
  );

  const handlePrefixWithThemeNameChange = React.useCallback(
    (state: CheckedState) => {
      track('setPrefixStylesWithThemeName', { value: state });

      dispatch.settings.setPrefixStylesWithThemeName(!!state);
    },
    [dispatch.settings],
  );

  const handleStoreTokenIdInJsonEditorChange = React.useCallback(
    (state: CheckedState) => {
      track('setStoreTokenIdInJsonEditorSelector', { value: state });

      dispatch.settings.setStoreTokenIdInJsonEditorSelector(!!state);
    },
    [dispatch.settings],
  );

  const closeOnboarding = React.useCallback(() => {
    dispatch.uiState.setOnboardingExplainerSyncProviders(false);
  }, [dispatch]);

  const handleResetButton = React.useCallback(() => {
    dispatch.uiState.setOnboardingExplainerSets(true);
    dispatch.uiState.setOnboardingExplainerInspect(true);
    dispatch.uiState.setOnboardingExplainerSyncProviders(true);
    dispatch.uiState.setLastOpened(0);
  }, [dispatch]);

  const handleRemoveRelaunchData = React.useCallback(() => {
    removeRelaunchData();
  }, [removeRelaunchData]);

  return (
    <Box className="content scroll-container">
      <Stack direction="column" gap={4} css={{ padding: '$3 0' }}>
        <AddLicenseKey />
        <Divider />
        {uiState.onboardingExplainerSyncProviders && (
          <Stack direction="column" gap={2} css={{ padding: '$4' }}>
            <OnboardingExplainer data={onboardingData} closeOnboarding={closeOnboarding} />
          </Stack>
        )}
        <SyncSettings />
        <Divider />
        <Stack direction="column" gap={3} css={{ padding: '0 $4' }}>
          <Heading size="medium">{t('settings')}</Heading>
          <Stack direction="row" gap={3} align="start">
            <Checkbox
              id="ignoreFirstPartForStyles"
              checked={!!ignoreFirstPartForStyles}
              defaultChecked={ignoreFirstPartForStyles}
              onCheckedChange={handleIgnoreChange}
            />
            <Label htmlFor="ignoreFirstPartForStyles">
              <Stack direction="column" gap={2}>
                <Box css={{ fontWeight: '$sansBold' }}>{t('ignorePrefix')}</Box>
                <Box css={{ color: '$fgMuted', fontSize: '$xsmall', lineHeight: 1.5 }}>
                  {t('usefulIgnore')}
                  {' '}
                  <code>colors</code>
                  {' '}
                  {t('inAToken')}
                  {' '}
                  <code>colors.blue.500</code>
                  {' '}
                  {t('forYourStyles')}
                </Box>
              </Stack>
            </Label>
          </Stack>
          <Stack direction="row" gap={3} align="start">
            <Checkbox
              id="prefixStylesWithThemeName"
              checked={!!prefixStylesWithThemeName}
              defaultChecked={prefixStylesWithThemeName}
              onCheckedChange={handlePrefixWithThemeNameChange}
            />

            <Label htmlFor="prefixStylesWithThemeName">
              <Stack direction="column" gap={2}>
                <Box css={{ fontWeight: '$sansBold' }}>{t('prefixStyles')}</Box>
                <Box css={{ color: '$fgMuted', fontSize: '$xsmall', lineHeight: 1.5 }}>{t('prefixStylesExplanation')}</Box>
              </Stack>
            </Label>
          </Stack>
<<<<<<< HEAD
          <Stack direction="row" gap={3} align="start">
            <Checkbox
              id="ignoreFirstPartForVariables"
              checked={!!ignoreFirstPartForVariables}
              defaultChecked={ignoreFirstPartForVariables}
              onCheckedChange={handleIgnoreFirstPartForVariablesChange}
            />
            <Label htmlFor="ignoreFirstPartForVariables">
              <Stack direction="column" gap={2}>
                <Box css={{ fontWeight: '$sansBold' }}>{t('ignoreVariablesPrefix')}</Box>
                <Box css={{ color: '$fgMuted', fontSize: '$xsmall', lineHeight: 1.5 }}>
                  {t('usefulIgnore')}
                  {' '}
                  <code>colors</code>
                  {' '}
                  {t('inAToken')}
                  {' '}
                  <code>colors.blue.500</code>
                  {' '}
                  {t('forYourVariables')}
                </Box>
              </Stack>
            </Label>
          </Stack>
=======
>>>>>>> f330a615
          {idStorage
          && (
          <Stack direction="row" gap={3} align="start">
            <Checkbox
              id="storeTokenIdInJsonEditor"
              checked={!!storeTokenIdInJsonEditor}
              defaultChecked={storeTokenIdInJsonEditor}
              onCheckedChange={handleStoreTokenIdInJsonEditorChange}
            />

            <Label htmlFor="storeTokenIdInJsonEditor">
              <Stack direction="column" gap={2}>
                <Box css={{ fontWeight: '$sansBold' }}>{t('storeTokenId')}</Box>
                <Box css={{ color: '$textMuted', fontSize: '$xsmall', lineHeight: 1.5 }}>{t('storeTokenIdExplanation')}</Box>
              </Stack>
            </Label>
          </Stack>
          )}
          <Box>

            <Heading size="small">{t('baseFont')}</Heading>
            <Box css={{ color: '$fgMuted', fontSize: '$xsmall', lineHeight: 1.5 }}>
              {t('baseFontExplanation')}
            </Box>

          </Box>
          <RemConfiguration />
          <Stack direction="row" gap={2} align="center">
            <Heading size="small">{t('language')}</Heading>
            <LanguageSelector />
          </Stack>
        </Stack>
        <Divider />
        <Stack direction="column" gap={3} css={{ padding: '0 $4' }}>
          <Box>
            <Heading size="medium">{t('debugging')}</Heading>
            <Text muted css={{ fontSize: '$xsmall', lineHeight: 1.5 }}>
              {t('sessionRecordingDescription')}
              {' '}
              {t('dataCollectedIsAnonymised')}
              {' '}
              {t('forMoreInformationPleaseSeeOur')}
              {' '}
              <Link href="https://tokens.studio/privacy">{t('privacyPolicy')}</Link>
            </Text>
          </Box>
          <Stack direction="row" gap={2} align="center">
            <Checkbox
              id="enableDebugging"
              checked={!!debugMode}
              defaultChecked={debugMode}
              onCheckedChange={toggleDebugMode}
            />
            <Label htmlFor="enableDebugging">
              {t('enableSessionRecording')}
            </Label>
          </Stack>
          {debugSession && (
          <Text>
            {t('yourCurrentSessionIdIs')}
            {' '}
            <b>{debugSession}</b>
          </Text>
          )}
        </Stack>
      </Stack>
      <Stack direction="row" gap={2} css={{ padding: '$4' }}>
        <Button variant="secondary" size="small" data-testid="reset-onboarding" onClick={handleResetButton}>{t('resetOnboarding')}</Button>
        <Button variant="secondary" size="small" data-testid="reset-relaunch-data" onClick={handleRemoveRelaunchData}>{t('removeRelaunchData.button')}</Button>
      </Stack>
    </Box>
  );
}

export default Settings;<|MERGE_RESOLUTION|>--- conflicted
+++ resolved
@@ -176,33 +176,6 @@
               </Stack>
             </Label>
           </Stack>
-<<<<<<< HEAD
-          <Stack direction="row" gap={3} align="start">
-            <Checkbox
-              id="ignoreFirstPartForVariables"
-              checked={!!ignoreFirstPartForVariables}
-              defaultChecked={ignoreFirstPartForVariables}
-              onCheckedChange={handleIgnoreFirstPartForVariablesChange}
-            />
-            <Label htmlFor="ignoreFirstPartForVariables">
-              <Stack direction="column" gap={2}>
-                <Box css={{ fontWeight: '$sansBold' }}>{t('ignoreVariablesPrefix')}</Box>
-                <Box css={{ color: '$fgMuted', fontSize: '$xsmall', lineHeight: 1.5 }}>
-                  {t('usefulIgnore')}
-                  {' '}
-                  <code>colors</code>
-                  {' '}
-                  {t('inAToken')}
-                  {' '}
-                  <code>colors.blue.500</code>
-                  {' '}
-                  {t('forYourVariables')}
-                </Box>
-              </Stack>
-            </Label>
-          </Stack>
-=======
->>>>>>> f330a615
           {idStorage
           && (
           <Stack direction="row" gap={3} align="start">
