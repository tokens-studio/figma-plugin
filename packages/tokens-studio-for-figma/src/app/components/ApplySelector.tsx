import { useDispatch, useSelector } from 'react-redux';
import React from 'react';
import { DotFilledIcon } from '@radix-ui/react-icons';
import { useTranslation } from 'react-i18next';
import {
<<<<<<< HEAD
  Button, DropdownMenu, Stack, Box,
=======
  Button, DropdownMenu, Stack, Box
>>>>>>> a66f7615
} from '@tokens-studio/ui';
import { Dispatch } from '../store';
import { styled } from '@/stitches.config';
import IconChevronDown from '@/icons/chevrondown.svg';
import { settingsStateSelector } from '@/selectors';
import { isEqual } from '@/utils/isEqual';
import { UpdateMode } from '@/constants/UpdateMode';
import useTokens from '../store/useTokens';
import { ApplyVariablesStylesOrRawValues } from '@/constants/ApplyVariablesStyleOrder';

export default function ApplySelector() {
  const { updateMode, applyVariablesStylesOrRawValue } = useSelector(settingsStateSelector, isEqual);
  const { t } = useTranslation(['tokens']);

  const { handleUpdate } = useTokens();

  const { setUpdateMode, setApplyVariablesStyleOrRawValue } = useDispatch<Dispatch>().settings;

  const handleApplySelection = React.useCallback(() => {
    setUpdateMode(UpdateMode.SELECTION);
  }, [setUpdateMode]);

  const handleApplyPage = React.useCallback(() => {
    setUpdateMode(UpdateMode.PAGE);
  }, [setUpdateMode]);

  const handleApplyDocument = React.useCallback(() => {
    setUpdateMode(UpdateMode.DOCUMENT);
  }, [setUpdateMode]);

  const handlePreferVariablesStyles = React.useCallback(() => {
    setApplyVariablesStyleOrRawValue(ApplyVariablesStylesOrRawValues.VARIABLES_STYLES);
  }, [setApplyVariablesStyleOrRawValue]);

  const handlePreferRawValues = React.useCallback(() => {
    setApplyVariablesStyleOrRawValue(ApplyVariablesStylesOrRawValues.RAW_VALUES);
  }, [setApplyVariablesStyleOrRawValue]);

  const StyledDropdownOptionDescription = styled(Box, {
    fontSize: '$xxsmall',
    color: '$fgMuted',
  });

  return (
    <Stack direction="row">
      <Button
        data-testid="update-button"
        variant="primary"
        size="small"
        css={{ borderTopRightRadius: 0, borderBottomRightRadius: 0 }}
        onClick={handleUpdate}
      >
        {t('applyTo.button')}
        {' '}
        {updateMode}
      </Button>
      <DropdownMenu>
        <DropdownMenu.Trigger
          css={{
            borderTopRightRadius: '$medium',
            borderBottomRightRadius: '$medium',
            borderTopLeftRadius: 0,
            borderBottomLeftRadius: 0,
            backgroundColor: '$buttonPrimaryBgRest',
            display: 'flex',
            alignItems: 'center',
            justifyContent: 'center',
            width: '$controlSmall',
            borderLeft: '1px solid rgba(150, 150, 150, 0.3)',
            position: 'relative',
            boxShadow: '$buttonPrimaryShadow',
            color: '$buttonPrimaryFg',
            '&:hover, &:focus-visible': { backgroundColor: '$buttonPrimaryBgHover', boxShadow: '$buttonPrimaryShadow' },
          }}
          data-testid="apply-selector"
        >
          <IconChevronDown />
        </DropdownMenu.Trigger>

        <DropdownMenu.Portal>
<<<<<<< HEAD
          <DropdownMenu.Content side="top">
            <DropdownMenu.Label>{t('applyTo.applyCurrentTokensTo')}</DropdownMenu.Label>
=======
          <DropdownMenu.Content side="top" css={{ maxWidth: '350px' }}>
            {/* TODO: Use DropdownMenu.Label - first add that to `ds` */}
            <DropdownMenu.Item disabled>{t('applyTo.applyTo')}</DropdownMenu.Item>
>>>>>>> a66f7615
            <DropdownMenu.RadioGroup value={updateMode}>
              <DropdownMenu.RadioItem
                data-testid="apply-to-selection"
                value={UpdateMode.SELECTION}
                onSelect={handleApplySelection}
              >
                <DropdownMenu.ItemIndicator>
                  <DotFilledIcon />
                </DropdownMenu.ItemIndicator>
                {t('applyTo.selection.title')}
                <Box css={{ color: '$contextMenuFgMuted', fontSize: '$xxsmall' }}>
                  {t('applyTo.selection.description')}
                </Box>
              </DropdownMenu.RadioItem>
              <DropdownMenu.RadioItem data-testid="apply-to-page" value={UpdateMode.PAGE} onSelect={handleApplyPage}>
                <DropdownMenu.ItemIndicator>
                  <DotFilledIcon />
                </DropdownMenu.ItemIndicator>
                {t('applyTo.page.title')}
                <Box css={{ color: '$contextMenuFgMuted', fontSize: '$xxsmall' }}>
                  {t('applyTo.page.description')}
                </Box>
              </DropdownMenu.RadioItem>
              <DropdownMenu.RadioItem
                data-testid="apply-to-document"
                value={UpdateMode.DOCUMENT}
                onSelect={handleApplyDocument}
              >
                <DropdownMenu.ItemIndicator>
                  <DotFilledIcon />
                </DropdownMenu.ItemIndicator>
<<<<<<< HEAD
                {t('applyTo.document.title')}
=======
                {t('applyTo.doc.title')}
                <Box css={{ color: '$contextMenuFgMuted', fontSize: '$xxsmall' }}>
                  {t('applyTo.doc.description')}
                </Box>
>>>>>>> a66f7615
              </DropdownMenu.RadioItem>
            </DropdownMenu.RadioGroup>
            <DropdownMenu.Separator />
            <DropdownMenu.Label>{t('applyTo.applyCurrentTokensAs')}</DropdownMenu.Label>
            <DropdownMenu.RadioGroup value={applyVariablesStylesOrRawValue}>
              <DropdownMenu.RadioItem
                data-testid="apply-variables-styles"
                value={ApplyVariablesStylesOrRawValues.VARIABLES_STYLES}
                onSelect={handlePreferVariablesStyles}
              >
                <DropdownMenu.ItemIndicator>
                  <DotFilledIcon />
                </DropdownMenu.ItemIndicator>
                {t('applyTo.variablesStyles.title')}
<<<<<<< HEAD
                <StyledDropdownOptionDescription>
                  {t('applyTo.variablesStyles.description')}
                </StyledDropdownOptionDescription>
=======
                <Box css={{ color: '$contextMenuFgMuted', fontSize: '$xxsmall' }}>
                  {t('applyTo.variablesStyles.description')}
                </Box>
>>>>>>> a66f7615
              </DropdownMenu.RadioItem>
              <DropdownMenu.RadioItem
                data-testid="apply-raw-values"
                value={ApplyVariablesStylesOrRawValues.RAW_VALUES}
                onSelect={handlePreferRawValues}
              >
                <DropdownMenu.ItemIndicator>
                  <DotFilledIcon />
                </DropdownMenu.ItemIndicator>
                {t('applyTo.rawValues.title')}
<<<<<<< HEAD
                <StyledDropdownOptionDescription>
                  {t('applyTo.rawValues.description')}
                </StyledDropdownOptionDescription>
=======
                <Box css={{ color: '$contextMenuFgMuted', fontSize: '$xxsmall' }}>
                  {t('applyTo.rawValues.description')}
                </Box>
>>>>>>> a66f7615
              </DropdownMenu.RadioItem>
            </DropdownMenu.RadioGroup>
          </DropdownMenu.Content>
        </DropdownMenu.Portal>
      </DropdownMenu>
    </Stack>
  );
}<|MERGE_RESOLUTION|>--- conflicted
+++ resolved
@@ -3,14 +3,9 @@
 import { DotFilledIcon } from '@radix-ui/react-icons';
 import { useTranslation } from 'react-i18next';
 import {
-<<<<<<< HEAD
-  Button, DropdownMenu, Stack, Box,
-=======
-  Button, DropdownMenu, Stack, Box
->>>>>>> a66f7615
+  Button, DropdownMenu, Stack,
 } from '@tokens-studio/ui';
 import { Dispatch } from '../store';
-import { styled } from '@/stitches.config';
 import IconChevronDown from '@/icons/chevrondown.svg';
 import { settingsStateSelector } from '@/selectors';
 import { isEqual } from '@/utils/isEqual';
@@ -45,11 +40,6 @@
   const handlePreferRawValues = React.useCallback(() => {
     setApplyVariablesStyleOrRawValue(ApplyVariablesStylesOrRawValues.RAW_VALUES);
   }, [setApplyVariablesStyleOrRawValue]);
-
-  const StyledDropdownOptionDescription = styled(Box, {
-    fontSize: '$xxsmall',
-    color: '$fgMuted',
-  });
 
   return (
     <Stack direction="row">
@@ -88,14 +78,8 @@
         </DropdownMenu.Trigger>
 
         <DropdownMenu.Portal>
-<<<<<<< HEAD
-          <DropdownMenu.Content side="top">
+          <DropdownMenu.Content side="top" css={{ maxWidth: '350px' }}>
             <DropdownMenu.Label>{t('applyTo.applyCurrentTokensTo')}</DropdownMenu.Label>
-=======
-          <DropdownMenu.Content side="top" css={{ maxWidth: '350px' }}>
-            {/* TODO: Use DropdownMenu.Label - first add that to `ds` */}
-            <DropdownMenu.Item disabled>{t('applyTo.applyTo')}</DropdownMenu.Item>
->>>>>>> a66f7615
             <DropdownMenu.RadioGroup value={updateMode}>
               <DropdownMenu.RadioItem
                 data-testid="apply-to-selection"
@@ -106,18 +90,12 @@
                   <DotFilledIcon />
                 </DropdownMenu.ItemIndicator>
                 {t('applyTo.selection.title')}
-                <Box css={{ color: '$contextMenuFgMuted', fontSize: '$xxsmall' }}>
-                  {t('applyTo.selection.description')}
-                </Box>
               </DropdownMenu.RadioItem>
               <DropdownMenu.RadioItem data-testid="apply-to-page" value={UpdateMode.PAGE} onSelect={handleApplyPage}>
                 <DropdownMenu.ItemIndicator>
                   <DotFilledIcon />
                 </DropdownMenu.ItemIndicator>
                 {t('applyTo.page.title')}
-                <Box css={{ color: '$contextMenuFgMuted', fontSize: '$xxsmall' }}>
-                  {t('applyTo.page.description')}
-                </Box>
               </DropdownMenu.RadioItem>
               <DropdownMenu.RadioItem
                 data-testid="apply-to-document"
@@ -127,14 +105,7 @@
                 <DropdownMenu.ItemIndicator>
                   <DotFilledIcon />
                 </DropdownMenu.ItemIndicator>
-<<<<<<< HEAD
                 {t('applyTo.document.title')}
-=======
-                {t('applyTo.doc.title')}
-                <Box css={{ color: '$contextMenuFgMuted', fontSize: '$xxsmall' }}>
-                  {t('applyTo.doc.description')}
-                </Box>
->>>>>>> a66f7615
               </DropdownMenu.RadioItem>
             </DropdownMenu.RadioGroup>
             <DropdownMenu.Separator />
@@ -149,15 +120,6 @@
                   <DotFilledIcon />
                 </DropdownMenu.ItemIndicator>
                 {t('applyTo.variablesStyles.title')}
-<<<<<<< HEAD
-                <StyledDropdownOptionDescription>
-                  {t('applyTo.variablesStyles.description')}
-                </StyledDropdownOptionDescription>
-=======
-                <Box css={{ color: '$contextMenuFgMuted', fontSize: '$xxsmall' }}>
-                  {t('applyTo.variablesStyles.description')}
-                </Box>
->>>>>>> a66f7615
               </DropdownMenu.RadioItem>
               <DropdownMenu.RadioItem
                 data-testid="apply-raw-values"
@@ -168,15 +130,6 @@
                   <DotFilledIcon />
                 </DropdownMenu.ItemIndicator>
                 {t('applyTo.rawValues.title')}
-<<<<<<< HEAD
-                <StyledDropdownOptionDescription>
-                  {t('applyTo.rawValues.description')}
-                </StyledDropdownOptionDescription>
-=======
-                <Box css={{ color: '$contextMenuFgMuted', fontSize: '$xxsmall' }}>
-                  {t('applyTo.rawValues.description')}
-                </Box>
->>>>>>> a66f7615
               </DropdownMenu.RadioItem>
             </DropdownMenu.RadioGroup>
           </DropdownMenu.Content>
