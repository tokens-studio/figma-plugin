import React, { useEffect } from 'react';
import { useTranslation } from 'react-i18next';
import {
  Button, Stack, Tabs,
} from '@tokens-studio/ui';
import {
  ChevronLeftIcon, SlidersIcon,
} from '@primer/octicons-react';
import { StyledProBadge } from '../ProBadge';
import Modal from '../Modal';
import { useIsProUser } from '@/app/hooks/useIsProUser';

import useExportThemesTab from './useExportThemesTab';
import useExportSetsTab from './useExportSetsTab';
import OptionsModal from './OptionsModal';
import useTokens from '@/app/store/useTokens';

export default function ManageStylesAndVariables() {
  const { t } = useTranslation(['manageStylesAndVariables']);

  const [showModal, setShowModal] = React.useState(false);

  const isPro = useIsProUser();

  const [showOptions, setShowOptions] = React.useState(false);
<<<<<<< HEAD
  const [activeTab, setActiveTab] = React.useState<'useThemes' | 'useSets'>('useThemes');

  const { ExportThemesTab, selectedThemes } = useExportThemesTab();
  const { ExportSetsTab, selectedSets } = useExportSetsTab();

=======
  const [activeTab, setActiveTab] = React.useState<'useThemes' | 'useSets'>(isPro? 'useThemes': 'useSets');

  const { ExportThemesTab, selectedThemes } = useExportThemesTab();
  const { ExportSetsTab, selectedSets } = useExportSetsTab();
>>>>>>> 3728cc19
  const { createVariablesFromSets, createVariablesFromThemes } = useTokens();

  const handleShowOptions = React.useCallback(() => {
    setShowOptions(true);
  }, []);

  const handleCancelOptions = React.useCallback(() => {
    // DO NOT SAVE THE OPTIONS
    setShowOptions(false);
  }, []);

  const handleExportToFigma = React.useCallback(() => {
    if (activeTab === 'useSets') {
      createVariablesFromSets(selectedSets);
    } else if (activeTab === 'useThemes') {
      createVariablesFromThemes(selectedThemes);
    }
<<<<<<< HEAD
  }, [activeTab, selectedSets, selectedThemes]);
=======
  }, [activeTab, selectedThemes, selectedSets]);
>>>>>>> 3728cc19

  const [canExportToFigma, setCanExportToFigma] = React.useState(false);

  useEffect(() => {
    setCanExportToFigma(activeTab === 'useSets'? true: selectedThemes.length > 0);
  }, [selectedThemes, activeTab]);

  const handleTabChange = React.useCallback((tab: 'useThemes' | 'useSets') => {
    setActiveTab(tab);
  }, []);

  const handleOpen = React.useCallback(() => {
    setShowModal(true);
  }, []);

  const handleTabChange = React.useCallback((tab: 'useThemes' | 'useSets') => {
    setActiveTab(tab);
  }, []);

  const handleClose = React.useCallback(() => {
    if (showOptions) {
      setShowOptions(false);
    } else {
      setShowModal(false);
    }
  }, [setShowOptions, showOptions]);

  const onInteractOutside = (event: Event) => {
    event.preventDefault();
  };

  return (
    <>
      <Modal
        size="fullscreen"
        title={t('modalTitle')}
        showClose
        isOpen={showModal}
        close={handleClose}
        // eslint-disable-next-line react/jsx-no-bind
        onInteractOutside={(event: Event) => onInteractOutside(event)}
        footer={(
          <Stack direction="row" gap={4} justify="between">
            <Button variant="invisible" id="manageStyles-button-close" onClick={handleClose} icon={<ChevronLeftIcon />}>
              {t('actions.cancel')}
            </Button>
            <Stack direction="row" gap={4}>
              <Button variant="secondary" icon={<SlidersIcon />} id="manageStyles-button-options" onClick={handleShowOptions}>
                {t('actions.options')}
              </Button>
              <Button variant="primary" id="pullDialog-button-override" onClick={handleExportToFigma} disabled={!canExportToFigma}>
                {t('actions.export')}
              </Button>
            </Stack>
          </Stack>
  )}
        stickyFooter
      >
        <Tabs defaultValue={isPro? 'useThemes': 'useSets'}>
          <Tabs.List>
            <Tabs.Trigger value="useThemes" onClick={() => handleTabChange('useThemes')}>
              {t('tabs.exportThemes')}
              <StyledProBadge css={{ marginInlineStart: '$2' }}>{isPro ? 'PRO' : 'Get PRO'}</StyledProBadge>
            </Tabs.Trigger>
            <Tabs.Trigger value="useSets" onClick={() => handleTabChange('useSets')}>{t('tabs.exportSets')}</Tabs.Trigger>
          </Tabs.List>
          <ExportThemesTab />
          <ExportSetsTab />
        </Tabs>
      </Modal>

      <Button variant="secondary" size="small" onClick={handleOpen}>
        {t('buttonLabel')}
      </Button>
      <OptionsModal isOpen={showOptions} title="Manage / Export Options" closeAction={handleCancelOptions} />
    </>
  );
}<|MERGE_RESOLUTION|>--- conflicted
+++ resolved
@@ -23,18 +23,10 @@
   const isPro = useIsProUser();
 
   const [showOptions, setShowOptions] = React.useState(false);
-<<<<<<< HEAD
-  const [activeTab, setActiveTab] = React.useState<'useThemes' | 'useSets'>('useThemes');
-
-  const { ExportThemesTab, selectedThemes } = useExportThemesTab();
-  const { ExportSetsTab, selectedSets } = useExportSetsTab();
-
-=======
   const [activeTab, setActiveTab] = React.useState<'useThemes' | 'useSets'>(isPro? 'useThemes': 'useSets');
 
   const { ExportThemesTab, selectedThemes } = useExportThemesTab();
   const { ExportSetsTab, selectedSets } = useExportSetsTab();
->>>>>>> 3728cc19
   const { createVariablesFromSets, createVariablesFromThemes } = useTokens();
 
   const handleShowOptions = React.useCallback(() => {
@@ -52,11 +44,7 @@
     } else if (activeTab === 'useThemes') {
       createVariablesFromThemes(selectedThemes);
     }
-<<<<<<< HEAD
-  }, [activeTab, selectedSets, selectedThemes]);
-=======
   }, [activeTab, selectedThemes, selectedSets]);
->>>>>>> 3728cc19
 
   const [canExportToFigma, setCanExportToFigma] = React.useState(false);
 
@@ -70,10 +58,6 @@
 
   const handleOpen = React.useCallback(() => {
     setShowModal(true);
-  }, []);
-
-  const handleTabChange = React.useCallback((tab: 'useThemes' | 'useSets') => {
-    setActiveTab(tab);
   }, []);
 
   const handleClose = React.useCallback(() => {
