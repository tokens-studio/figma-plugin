
import { FileDirectoryIcon } from '@primer/octicons-react';
import {
  Tabs, Stack, Heading, Button, Link,
} from '@tokens-studio/ui';
import React, { useMemo } from 'react';
import { useDispatch, useSelector, useStore } from 'react-redux';
import { useForm, Controller } from 'react-hook-form';
import { useTranslation } from 'react-i18next';

import Input from '../Input';
import Modal from '../Modal';
import { TokenSetTreeContent } from '../TokenSetTree/TokenSetTreeContent';
import { StyledCard } from './StyledCard';

import { ExplainerModal } from '../ExplainerModal';
import OnboardingExplainer from '../OnboardingExplainer';
import { Dispatch } from '../../store';

import { allTokenSetsSelector, usedTokenSetSelector } from '@/selectors';
import { docsLinks } from './docsLinks';
import { RootState } from '@/app/store';
import { tokenSetListToTree, TreeItem } from '@/utils/tokenset';
import { TokenSetThemeItem } from '../ManageThemesModal/TokenSetThemeItem';
import { FormValues } from '../ManageThemesModal/CreateOrEditThemeForm';
import { TokenSetStatus } from '@/constants/TokenSetStatus';
import { ExportTokenSet } from '@/types/ExportTokenSet';
import { useDebouncedCallback } from 'use-debounce';

export default function useExportSetsTab() {
  const { t } = useTranslation(['manageStylesAndVariables']);

  const store = useStore<RootState>();

  const dispatch = useDispatch<Dispatch>();
  const closeOnboarding = React.useCallback(() => {
    dispatch.uiState.setOnboardingExplainerExportSets(false);
  }, [dispatch]);
  const onboardingExplainerExportSets = useSelector((state: RootState) => state.uiState.onboardingExplainerExportSets);

  const [showChangeSets, setShowChangeSets] = React.useState(false);

  const allSets = useSelector(allTokenSetsSelector);
  const [selectedSets, setSelectedSets] = React.useState<ExportTokenSet[]>(allSets.map((set) => {
    const tokenSet = {
      set,
      status: TokenSetStatus.ENABLED,
    };
    return tokenSet;
  }));

  const selectedTokenSets = React.useMemo(() => (
    usedTokenSetSelector(store.getState())
  ), [store]);

  const availableTokenSets = useSelector(allTokenSetsSelector);

  const setsTree = React.useMemo(() => tokenSetListToTree(availableTokenSets), [availableTokenSets]);

  const [filterQuery, setFilterQuery] = React.useState('');
  const [filteredItems, setFilteredItems] = React.useState(setsTree);

<<<<<<< HEAD
  const handleFilterTree = React.useCallback(
    (event) => {
      const value = event?.target.value;
      const filtered = setsTree.filter((item) => item.path.toLowerCase().includes(value.toLowerCase()));
      setFilteredItems(filtered);
    },
    [setsTree],
  );

  const handleCancelChangeSets = React.useCallback(() => {
    // DO NOT SAVE THE SET CHANGES
    setShowChangeSets(false);
  }, []);

  const handleShowChangeSets = React.useCallback(() => {
    setShowChangeSets(true);
  }, []);

  const { control, getValues } = useForm<FormValues>({
=======
  const handleFilterTree = useDebouncedCallback((event) => {
    const value = event?.target.value;
    const filtered = setsTree.filter((item) => item.path.toLowerCase().includes(value.toLowerCase()));
    setFilteredItems(filtered);
    setFilterQuery(value);
  }, 250);

  const { control, getValues, watch, setValue } = useForm<FormValues>({
>>>>>>> ccde9b4a
    defaultValues: {
      tokenSets: { ...selectedTokenSets },
    },
  });

  const TokenSetThemeItemInput = React.useCallback((props: React.PropsWithChildren<{ item: TreeItem }>) => (
    <Controller
      name="tokenSets"
      control={control}
      // this is the only way to do this
      // eslint-disable-next-line
      render={({ field }) => (
        <TokenSetThemeItem
          {...props}
          value={field.value}
          onChange={field.onChange}
        />
      )}
    />
  ), [control]);

  const selectedEnabledSets = useMemo(() => selectedSets.filter((set) => set.status === TokenSetStatus.ENABLED), [selectedSets]);

  // FIXME: This doesn't seem to be working at all?
  React.useEffect(() => {
    if (!showChangeSets) {
      const currentSelectedSets = getValues();
      const selectedTokenSets: ExportTokenSet[] = Object.keys(currentSelectedSets.tokenSets).reduce((acc: ExportTokenSet[], curr: string) => {
        if (currentSelectedSets.tokenSets[curr] !== TokenSetStatus.DISABLED) {
          const tokenSet = {
            set: curr,
            status: currentSelectedSets.tokenSets[curr],
          } as ExportTokenSet;
          acc.push(tokenSet);
        }
        return acc;
      }, [] as ExportTokenSet[]);
      setSelectedSets([...selectedTokenSets]);
    }
  }, [showChangeSets, getValues]);

  // React.useEffect(() => {
  //   console.log('formValues: ', formValues);
  // }, [formValues]);

  // React.useEffect(() => {
  //   if (selectedTokenSets) {
  //     console.log('set default values: ', selectedTokenSets);
  //     setValue('tokenSets', selectedTokenSets);
  //   }
  // }, [selectedTokenSets, setValue]);

  const ExportSetsTab = () => (
    <Tabs.Content value="useSets">
      <StyledCard>
        <Stack direction="column" align="start" gap={6}>
          <Stack direction="column" align="start" gap={4}>
            {!onboardingExplainerExportSets && (
              <Stack direction="row" align="center" gap={2}>
                <Heading>{t('exportSetsTab.confirmSets')}</Heading>
                <ExplainerModal title={t('exportSetsTab.confirmSets')}>
                  {t('exportSetsTab.intro')}
                  <Link target="_blank" href={docsLinks.stylesAndVariables}>{`${t('generic.learnMore')} – ${t('docs.stylesAndVariables')}`}</Link>
                </ExplainerModal>
              </Stack>
            )}
            {onboardingExplainerExportSets && (
            <OnboardingExplainer
              data={{
                text: t('exportSetsTab.intro'),
                title: t('exportSetsTab.confirmSets'),
                url: docsLinks.stylesAndVariables,
              }}
              closeOnboarding={closeOnboarding}
            />
            )}
          </Stack>
          <Stack direction="row" align="start" gap={2}>
            <FileDirectoryIcon size="small" />
            <span>
              {selectedEnabledSets.length}
              {' of '}
              {allSets.length}
              {' '}
              {t('exportSetsTab.setsSelectedForExport')}
            </span>
          </Stack>
<<<<<<< HEAD
          <Button variant="secondary" size="small" onClick={handleShowChangeSets}>{t('actions.changeSets')}</Button>
=======
          <Input defaultValue={filterQuery} placeholder="Filter sets" onChange={handleFilterTree} />
          <Stack direction="column" gap={3} justify="between" width="full">
            <TokenSetTreeContent items={filteredItems} renderItemContent={TokenSetThemeItemInput} keyPosition="end" />
          </Stack>
>>>>>>> ccde9b4a
        </Stack>
      </StyledCard>
      <Modal size="fullscreen" full compact isOpen={showChangeSets} close={handleCancelChangeSets} backArrow title="Styles and Variables / Export Sets">
        <Heading>{t('exportSetsTab.changeSetsHeading')}</Heading>
        <Link target="_blank" href={docsLinks.sets}>{`${t('generic.learnMore')} – ${t('docs.referenceOnlyMode')}`}</Link>
        <Stack
          direction="column"
          css={{
            marginBlockStart: '$4',
          }}
        >
          <Input placeholder="Search sets" onInput={handleFilterTree} />
          <TokenSetTreeContent items={filteredItems} renderItemContent={TokenSetThemeItemInput} keyPosition="end" />
        </Stack>
      </Modal>
    </Tabs.Content>
  );
  return {
    ExportSetsTab,
    selectedSets,
  };
}<|MERGE_RESOLUTION|>--- conflicted
+++ resolved
@@ -7,6 +7,7 @@
 import { useDispatch, useSelector, useStore } from 'react-redux';
 import { useForm, Controller } from 'react-hook-form';
 import { useTranslation } from 'react-i18next';
+import { useDebouncedCallback } from 'use-debounce';
 
 import Input from '../Input';
 import Modal from '../Modal';
@@ -25,7 +26,7 @@
 import { FormValues } from '../ManageThemesModal/CreateOrEditThemeForm';
 import { TokenSetStatus } from '@/constants/TokenSetStatus';
 import { ExportTokenSet } from '@/types/ExportTokenSet';
-import { useDebouncedCallback } from 'use-debounce';
+
 
 export default function useExportSetsTab() {
   const { t } = useTranslation(['manageStylesAndVariables']);
@@ -60,15 +61,12 @@
   const [filterQuery, setFilterQuery] = React.useState('');
   const [filteredItems, setFilteredItems] = React.useState(setsTree);
 
-<<<<<<< HEAD
-  const handleFilterTree = React.useCallback(
-    (event) => {
-      const value = event?.target.value;
-      const filtered = setsTree.filter((item) => item.path.toLowerCase().includes(value.toLowerCase()));
-      setFilteredItems(filtered);
-    },
-    [setsTree],
-  );
+  const handleFilterTree = useDebouncedCallback((event) => {
+    const value = event?.target.value;
+    const filtered = setsTree.filter((item) => item.path.toLowerCase().includes(value.toLowerCase()));
+    setFilteredItems(filtered);
+    setFilterQuery(value);
+  }, 250);
 
   const handleCancelChangeSets = React.useCallback(() => {
     // DO NOT SAVE THE SET CHANGES
@@ -79,17 +77,7 @@
     setShowChangeSets(true);
   }, []);
 
-  const { control, getValues } = useForm<FormValues>({
-=======
-  const handleFilterTree = useDebouncedCallback((event) => {
-    const value = event?.target.value;
-    const filtered = setsTree.filter((item) => item.path.toLowerCase().includes(value.toLowerCase()));
-    setFilteredItems(filtered);
-    setFilterQuery(value);
-  }, 250);
-
-  const { control, getValues, watch, setValue } = useForm<FormValues>({
->>>>>>> ccde9b4a
+  const { control, getValues, setValue } = useForm<FormValues>({
     defaultValues: {
       tokenSets: { ...selectedTokenSets },
     },
@@ -131,16 +119,11 @@
     }
   }, [showChangeSets, getValues]);
 
-  // React.useEffect(() => {
-  //   console.log('formValues: ', formValues);
-  // }, [formValues]);
-
-  // React.useEffect(() => {
-  //   if (selectedTokenSets) {
-  //     console.log('set default values: ', selectedTokenSets);
-  //     setValue('tokenSets', selectedTokenSets);
-  //   }
-  // }, [selectedTokenSets, setValue]);
+  React.useEffect(() => {
+    if (selectedTokenSets) {
+      setValue('tokenSets', selectedTokenSets);
+    }
+  }, [selectedTokenSets, setValue]);
 
   const ExportSetsTab = () => (
     <Tabs.Content value="useSets">
@@ -177,14 +160,7 @@
               {t('exportSetsTab.setsSelectedForExport')}
             </span>
           </Stack>
-<<<<<<< HEAD
           <Button variant="secondary" size="small" onClick={handleShowChangeSets}>{t('actions.changeSets')}</Button>
-=======
-          <Input defaultValue={filterQuery} placeholder="Filter sets" onChange={handleFilterTree} />
-          <Stack direction="column" gap={3} justify="between" width="full">
-            <TokenSetTreeContent items={filteredItems} renderItemContent={TokenSetThemeItemInput} keyPosition="end" />
-          </Stack>
->>>>>>> ccde9b4a
         </Stack>
       </StyledCard>
       <Modal size="fullscreen" full compact isOpen={showChangeSets} close={handleCancelChangeSets} backArrow title="Styles and Variables / Export Sets">
@@ -196,7 +172,7 @@
             marginBlockStart: '$4',
           }}
         >
-          <Input placeholder="Search sets" onInput={handleFilterTree} />
+          <Input placeholder="Search sets" onInput={handleFilterTree} value={filterQuery} />
           <TokenSetTreeContent items={filteredItems} renderItemContent={TokenSetThemeItemInput} keyPosition="end" />
         </Stack>
       </Modal>
