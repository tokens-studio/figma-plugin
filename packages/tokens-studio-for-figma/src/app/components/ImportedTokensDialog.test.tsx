import React from 'react';
import { Provider } from 'react-redux';
import {
  act, render, createMockStore, waitFor,
} from '../../../tests/config/setupTest';
import ImportedTokensDialog from './ImportedTokensDialog';

// Hide log calls unless they are expected. This is mainly related to react-modal
jest.spyOn(console, 'error').mockImplementation(() => { });

jest.mock('uuid', () => ({
  v4: jest.fn(() => 'mock-uuid'),
}));

const getDefaultStore = () => ({
  tokenState: {
    activeTokenSet: 'global',
    tokens: {
      global: [
        {
          name: 'light',
          type: 'typography',
          value: {
            fontFamily: 'aria',
            fontSize: '12',
            fontWeight: 'bold',
          },
        },
        {
          name: 'opacity.50',
          type: 'opacity',
          value: '50%',
        },
      ],
    },
    importedTokens: {
      newTokens: [
        {
          name: 'small',
          type: 'sizing',
          value: '12',
          description: 'regular sizing token',
        },
        {
          name: 'black',
          type: 'color',
          value: '#ffffff',
          description: 'regular color token',
        },
        {
          name: 'headline',
          type: 'boxShadow',
          value: {
            blur: 1,
            color: '#00000040',
            spread: 1,
            type: 'dropShadow',
            x: 1,
            y: 1,
          },
        },
      ],
      updatedTokens: [
        {
          name: 'light',
          type: 'typography',
          value: {
            fontFamily: 'aria',
            fontSize: '24',
            fontWeight: 'light',
          },
        },
        {
          name: 'opacity.50',
          type: 'opacity',
          value: '30%',
        },
      ],
    },
  },
});

describe('ImportedTokensDialog', () => {
  it('shows dialog with newTokenlist and updateTokenlist', () => {
    const mockStore = createMockStore(getDefaultStore());
    const result = render(
      <Provider store={mockStore}>
        <ImportedTokensDialog />
      </Provider>,
    );

    waitFor(async () => {
<<<<<<< HEAD
=======
      expect(result.queryByText('imported')).toBeInTheDocument();
>>>>>>> 81d2306b
      expect(result.queryByText('newTokens')).toBeInTheDocument();
      expect(result.queryByText('createAll')).toBeInTheDocument();
      expect(result.queryByText('existingTokens')).toBeInTheDocument();
      expect(result.queryByText('updateAll')).toBeInTheDocument();
      expect(result.queryByText('#ffffff')).toBeInTheDocument();
      expect(result.queryByText('regular color token')).toBeInTheDocument();
      expect(result.queryByText(JSON.stringify({
        blur: 1,
        color: '#00000040',
        spread: 1,
        type: 'dropShadow',
        x: 1,
        y: 1,
      }))).toBeInTheDocument();
      expect(result.queryByText('cancel')).toBeInTheDocument();
      expect(result.queryByText('importAll')).toBeInTheDocument();
    });
  });

  it('should create single token', async () => {
    const mockStore = createMockStore(getDefaultStore());
    const result = render(
      <Provider store={mockStore}>
        <ImportedTokensDialog />
      </Provider>,
    );
    await act(async () => {
      const updateButton = result.getAllByTestId('imported-tokens-dialog-update-button')[0] as HTMLButtonElement;
      updateButton.click();
    });
    waitFor(async () => {
      expect(mockStore.getState().tokenState.tokens.global).toEqual(
        [
          {
            name: 'light',
            type: 'typography',
            value: {
              fontFamily: 'aria',
              fontSize: '12',
              fontWeight: 'bold',
            },
          },
          {
            name: 'opacity.50',
            type: 'opacity',
            value: '50%',
          },
          {
            $extensions: {
              'studio.tokens': {
                id: 'mock-uuid',
              },
            },
            name: 'small',
            type: 'sizing',
            value: '12',
            description: 'regular sizing token',
          },
        ],
      );
    });
  });

  it('should create all tokens', async () => {
    const mockStore = createMockStore(getDefaultStore());
    const result = render(
      <Provider store={mockStore}>
        <ImportedTokensDialog />
      </Provider>,
    );
    await act(async () => {
      const createButton = result.getByTestId('button-import-create-all') as HTMLButtonElement;
      createButton.click();
    });
    waitFor(async () => {
      expect(mockStore.getState().tokenState.tokens.global).toEqual(
        [
          {
            name: 'light',
            type: 'typography',
            value: {
              fontFamily: 'aria',
              fontSize: '12',
              fontWeight: 'bold',
            },
          },
          {
            name: 'opacity.50',
            type: 'opacity',
            value: '50%',
          },
          {
            name: 'small',
            type: 'sizing',
            value: '12',
            description: 'regular sizing token',
          },
          {
            name: 'black',
            type: 'color',
            value: '#ffffff',
            description: 'regular color token',
          },
          {
            name: 'headline',
            type: 'boxShadow',
            value: {
              blur: 1,
              color: '#00000040',
              spread: 1,
              type: 'dropShadow',
              x: 1,
              y: 1,
            },
          },
        ],
      );
    });
  });

  it('should ignore a new token', async () => {
    const mockStore = createMockStore(getDefaultStore());
    const result = render(
      <Provider store={mockStore}>
        <ImportedTokensDialog />
      </Provider>,
    );
    await act(async () => {
      const removeButton = result.getAllByTestId('imported-tokens-dialog-remove-button')[0] as HTMLButtonElement;
      removeButton.click();
    });

    await act(async () => {
      const createButton = result.queryByText('createAll') as HTMLButtonElement;
      createButton.click();
    });
    waitFor(async () => {
      expect(mockStore.getState().tokenState.tokens.global).toEqual(
        [
          {
            name: 'light',
            type: 'typography',
            value: {
              fontFamily: 'aria',
              fontSize: '12',
              fontWeight: 'bold',
            },
          },
          {
            name: 'opacity.50',
            type: 'opacity',
            value: '50%',
          },
          {
            $extensions: {
              'studio.tokens': {
                id: 'mock-uuid',
              },
            },
            name: 'black',
            type: 'color',
            value: '#ffffff',
            description: 'regular color token',
          },
          {
            $extensions: {
              'studio.tokens': {
                id: 'mock-uuid',
              },
            },
            name: 'headline',
            type: 'boxShadow',
            value: {
              blur: 1,
              color: '#00000040',
              spread: 1,
              type: 'dropShadow',
              x: 1,
              y: 1,
            },
          },
        ],
      );
    });
  });

  it('should update a token', async () => {
    const mockStore = createMockStore(getDefaultStore());
    const result = render(
      <Provider store={mockStore}>
        <ImportedTokensDialog />
      </Provider>,
    );

    await act(async () => {
      const updateButton = result.getAllByTestId('imported-tokens-dialog-update-button')[3] as HTMLButtonElement;
      updateButton.click();
    });

    waitFor(async () => {
      expect(mockStore.getState().tokenState.tokens.global).toEqual(
        [
          {
            $extensions: {},
            name: 'light',
            type: 'typography',
            value: {
              fontFamily: 'aria',
              fontSize: '24',
              fontWeight: 'light',
            },
          },
          {
            name: 'opacity.50',
            type: 'opacity',
            value: '50%',
          },
        ],
      );
    });
  });

  it('should update all tokens', async () => {
    const mockStore = createMockStore(getDefaultStore());
    const result = render(
      <Provider store={mockStore}>
        <ImportedTokensDialog />
      </Provider>,
    );

    await act(async () => {
      const updateButton = result.getByTestId('button-import-update-all') as HTMLButtonElement;
      updateButton.click();
    });

    waitFor(async () => {
      expect(mockStore.getState().tokenState.tokens.global).toEqual(
        [
          {
            $extensions: {},
            name: 'light',
            type: 'typography',
            value: {
              fontFamily: 'aria',
              fontSize: '24',
              fontWeight: 'light',
            },
          },
          {
            $extensions: {},
            name: 'opacity.50',
            type: 'opacity',
            value: '30%',
          },
        ],
      );
    });
  });

  it('should ignore an existing token', async () => {
    const mockStore = createMockStore(getDefaultStore());
    const result = render(
      <Provider store={mockStore}>
        <ImportedTokensDialog />
      </Provider>,
    );
    await act(async () => {
      const removeButton = result.getAllByTestId('imported-tokens-dialog-remove-button')[3] as HTMLButtonElement;
      removeButton.click();
    });

    await act(async () => {
      const updateButton = result.queryByText('updateAll') as HTMLButtonElement;
      updateButton.click();
    });

    await waitFor(() => {
      expect(mockStore.getState().tokenState.tokens.global).toEqual(
        [
          {
            name: 'light',
            type: 'typography',
            value: {
              fontFamily: 'aria',
              fontSize: '12',
              fontWeight: 'bold',
            },
          },
          {
            name: 'opacity.50',
            type: 'opacity',
            value: '30%',
          },
        ],
      );
    });
  });

  it('should import all tokens', async () => {
    const mockStore = createMockStore(getDefaultStore());
    const result = render(
      <Provider store={mockStore}>
        <ImportedTokensDialog />
      </Provider>,
    );

    await waitFor(async () => {
      const updateButton = await result.findByText('importAll') as HTMLButtonElement;
      updateButton.click();

      expect(mockStore.getState().tokenState.tokens.global).toEqual(
        [
          {
            name: 'light',
            type: 'typography',
            value: {
              fontFamily: 'aria',
              fontSize: '24',
              fontWeight: 'light',
            },
          },
          {
            name: 'opacity.50',
            type: 'opacity',
            value: '30%',
          },
          {
            name: 'small',
            type: 'sizing',
            value: '12',
            description: 'regular sizing token',
          },
          {
            name: 'black',
            type: 'color',
            value: '#ffffff',
            description: 'regular color token',
          },
          {
            name: 'headline',
            type: 'boxShadow',
            value: {
              blur: 1,
              color: '#00000040',
              spread: 1,
              type: 'dropShadow',
              x: 1,
              y: 1,
            },
          },
        ],
      );
    });
  });

  it('should be able to close by clicking the close button', async () => {
    const mockStore = createMockStore(getDefaultStore());
    const result = render(
      <Provider store={mockStore}>
        <ImportedTokensDialog />
      </Provider>,
    );

    await act(async () => {
      const closeButton = result.queryByTestId('button-import-close') as HTMLButtonElement;
      closeButton.click();
    });
    expect(mockStore.getState().tokenState.importedTokens.newTokens).toEqual([]);
    expect(mockStore.getState().tokenState.importedTokens.updatedTokens).toEqual([]);
    expect(result.queryByText('imported')).not.toBeInTheDocument();
  });
});<|MERGE_RESOLUTION|>--- conflicted
+++ resolved
@@ -90,10 +90,6 @@
     );
 
     waitFor(async () => {
-<<<<<<< HEAD
-=======
-      expect(result.queryByText('imported')).toBeInTheDocument();
->>>>>>> 81d2306b
       expect(result.queryByText('newTokens')).toBeInTheDocument();
       expect(result.queryByText('createAll')).toBeInTheDocument();
       expect(result.queryByText('existingTokens')).toBeInTheDocument();
