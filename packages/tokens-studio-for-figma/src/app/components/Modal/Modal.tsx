import React from 'react';
import {
  Stack, Dialog, IconButton, Box, Heading,
} from '@tokens-studio/ui';
import { XIcon } from '@primer/octicons-react';
import { ModalFooter } from './ModalFooter';
import { styled } from '@/stitches.config';

export type ModalProps = {
  id?: string;
  title?: string;
  full?: boolean;
  large?: boolean;
  compact?: boolean;
  isOpen: boolean;
  children: React.ReactNode;
  footer?: React.ReactNode;
  stickyFooter?: boolean;
  showClose?: boolean;
  close: () => void;
  modal?: boolean;
};

const StyledBody = styled('div', {
  position: 'relative',
  padding: '$4',
  overflow: 'auto',
  variants: {
    full: {
      true: {
        padding: 0,
      },
    },
    compact: {
      true: {
        padding: '$4',
      },
    },
  },
});

const StyledOverlay = styled(Dialog.Overlay, {
  backgroundColor: 'rgba(0, 0, 0, .25)',
  position: 'fixed',
  inset: 0,
});

export function Modal({
  id,
  title,
  full,
  large,
  isOpen,
  close,
  children,
  footer,
  stickyFooter = false,
  showClose = false,
  compact = false,
  modal = true,
}: ModalProps) {
  const handleClose = React.useCallback(() => {
    close();
  }, [close]);

  const handleOnOpenChange = React.useCallback(
    (open) => {
      if (!open) {
        close();
      }
    },
    [close],
  );

  return (
    <Dialog open={isOpen} onOpenChange={handleOnOpenChange} modal={modal}>
      <Dialog.Portal>
        <Dialog.Overlay />
<<<<<<< HEAD
        <Box
          css={{
            position: 'fixed',
            inset: 0,
            backgroundColor: '$modalBackdrop',
=======
        <Dialog.Content css={{ padding: 0 }}>
          <Box css={{
            display: 'flex',
            flexDirection: 'column',
            overflow: 'hidden',
>>>>>>> d87a637f
          }}
        />
        <Dialog.Content
          css={
            large
              ? {
                width: 'calc(100vw - 32px)',
                maxWidth: 'calc(100vw - 32px)',
                padding: 0,
                boxShadow: '$contextMenu',
                borderColor: '$borderSubtle',
              }
              : { padding: 0 }
          }
        >
          <Box
            css={{
              overflow: 'auto',
            }}
          >
            {(showClose || title) && (
<<<<<<< HEAD
              <Stack
                direction="row"
                justify="between"
                align="center"
                css={{
                  borderBottomColor: '$borderSubtle',
                  borderBottomWidth: '1px',
                  borderTopLeftRadius: '$medium',
                  borderTopRightRadius: '$medium',
                  padding: '$4',
                  position: 'sticky',
                  backgroundColor: '$bgDefault',
                  top: 0,
                  zIndex: 10,
                }}
              >
                {title && (
                  <Dialog.Title>
                    <Heading size="small">{title}</Heading>
                  </Dialog.Title>
                )}
                <IconButton
                  onClick={handleClose}
                  data-testid="close-button"
                  icon={<XIcon />}
                  size="small"
                  variant="invisible"
                />
              </Stack>
=======
            <Stack
              direction="row"
              justify="between"
              align="center"
              css={{
                borderBottomColor: '$borderMuted',
                borderBottomWidth: '1px',
                padding: '$4',
                position: 'sticky',
                backgroundColor: '$bgDefault',
                top: 0,
                zIndex: 10,
              }}
            >
              {title && (
                <Dialog.Title>
                  <Heading size="small">{title}</Heading>
                </Dialog.Title>
              )}
              <IconButton
                onClick={handleClose}
                data-testid="close-button"
                icon={<XIcon />}
                size="small"
                variant="invisible"
              />
            </Stack>
>>>>>>> d87a637f
            )}
            <StyledBody compact={compact} full={full} data-testid={id}>
              {children}
            </StyledBody>
            {!!footer && <ModalFooter stickyFooter={stickyFooter}>{footer}</ModalFooter>}
          </Box>
        </Dialog.Content>
      </Dialog.Portal>
    </Dialog>
  );
}<|MERGE_RESOLUTION|>--- conflicted
+++ resolved
@@ -76,19 +76,11 @@
     <Dialog open={isOpen} onOpenChange={handleOnOpenChange} modal={modal}>
       <Dialog.Portal>
         <Dialog.Overlay />
-<<<<<<< HEAD
         <Box
           css={{
             position: 'fixed',
             inset: 0,
             backgroundColor: '$modalBackdrop',
-=======
-        <Dialog.Content css={{ padding: 0 }}>
-          <Box css={{
-            display: 'flex',
-            flexDirection: 'column',
-            overflow: 'hidden',
->>>>>>> d87a637f
           }}
         />
         <Dialog.Content
@@ -110,16 +102,13 @@
             }}
           >
             {(showClose || title) && (
-<<<<<<< HEAD
               <Stack
                 direction="row"
                 justify="between"
                 align="center"
                 css={{
-                  borderBottomColor: '$borderSubtle',
+                  borderBottomColor: '$borderMuted',
                   borderBottomWidth: '1px',
-                  borderTopLeftRadius: '$medium',
-                  borderTopRightRadius: '$medium',
                   padding: '$4',
                   position: 'sticky',
                   backgroundColor: '$bgDefault',
@@ -140,35 +129,6 @@
                   variant="invisible"
                 />
               </Stack>
-=======
-            <Stack
-              direction="row"
-              justify="between"
-              align="center"
-              css={{
-                borderBottomColor: '$borderMuted',
-                borderBottomWidth: '1px',
-                padding: '$4',
-                position: 'sticky',
-                backgroundColor: '$bgDefault',
-                top: 0,
-                zIndex: 10,
-              }}
-            >
-              {title && (
-                <Dialog.Title>
-                  <Heading size="small">{title}</Heading>
-                </Dialog.Title>
-              )}
-              <IconButton
-                onClick={handleClose}
-                data-testid="close-button"
-                icon={<XIcon />}
-                size="small"
-                variant="invisible"
-              />
-            </Stack>
->>>>>>> d87a637f
             )}
             <StyledBody compact={compact} full={full} data-testid={id}>
               {children}
