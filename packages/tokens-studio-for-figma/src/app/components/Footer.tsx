--- conflicted
+++ resolved
@@ -156,20 +156,9 @@
           ) : null}
       </Stack>
       <Stack direction="row" gap={4} align="center">
-<<<<<<< HEAD
-        <Stack direction="column" gap={1} align="end">
-          <Box css={{ color: '$fgMuted', fontSize: '$xsmall' }}>
-            <a href="https://tokens.studio/changelog" target="_blank" rel="noreferrer">{`V ${pjs.version}`}</a>
-          </Box>
-          <Box css={{ color: '$fgMuted', fontSize: '$xxs', opacity: 0.7 }}>
-            Figma Variable Scopes & Code Syntax - Dev Build 2025-01-27 10:34 UTC
-          </Box>
-        </Stack>
-=======
         <Box css={{ color: '$fgMuted', fontSize: '$xsmall', flexShrink: 0 }}>
           <a href="https://tokens.studio/changelog" target="_blank" rel="noreferrer" style={{ whiteSpace: 'nowrap' }}>{`V ${pjs.version}`}</a>
         </Box>
->>>>>>> a6e27e15
         <Stack direction="row" gap={1}>
           <ProBadge campaign="footer" />
           <IconButton
