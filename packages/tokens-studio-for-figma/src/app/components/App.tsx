--- conflicted
+++ resolved
@@ -57,16 +57,13 @@
             </Box>
             {activeTab !== 'loading' && activeTab !== 'start' && <Footer />}
           </Box>
-<<<<<<< HEAD
+
         </PluginResizerWrapper>
-
-      </IconoirProvider>
-=======
           {activeTab !== 'loading' && activeTab !== 'start' && <Footer />}
           <ConvertToDTCGModal />
         </Box>
       </PluginResizerWrapper>
->>>>>>> 171823b7
+      </IconoirProvider>
     </Box>
   );
 }
