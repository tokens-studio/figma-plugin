--- conflicted
+++ resolved
@@ -101,10 +101,6 @@
               handleChange={handleBaseFontSizeChange}
               setInputValue={handleDownShiftInputChange}
               suffix
-<<<<<<< HEAD
-              arrow="top"
-=======
->>>>>>> 467569b4
             />
           </Box>
         </Stack>
