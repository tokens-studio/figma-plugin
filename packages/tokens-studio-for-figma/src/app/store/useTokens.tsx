import { useDispatch, useSelector, useStore } from 'react-redux';
import { useCallback, useMemo, useContext } from 'react';
import { AnyTokenList, SingleToken, TokenToRename } from '@/types/tokens';
import stringifyTokens from '@/utils/stringifyTokens';
import formatTokens from '@/utils/formatTokens';
import { getEnabledTokenSets, getOverallConfig, mergeTokenGroups } from '@/utils/tokenHelpers';
import useConfirm from '../hooks/useConfirm';
import { Properties } from '@/constants/Properties';
import { track } from '@/utils/analytics';
import { checkIfAlias, getAliasValue } from '@/utils/alias';
import {
  activeTokenSetSelector,
  storeTokenIdInJsonEditorSelector,
  inspectStateSelector,
  settingsStateSelector,
  tokensSelector,
  uiStateSelector,
  updateModeSelector,
  themesListSelector,
} from '@/selectors';
import { TokenSetStatus } from '@/constants/TokenSetStatus';
import { TokenTypes } from '@/constants/TokenTypes';
import { isEqual } from '@/utils/isEqual';
import { UpdateMode } from '@/constants/UpdateMode';
import { AsyncMessageTypes } from '@/types/AsyncMessages';
import { AsyncMessageChannel } from '@/AsyncMessageChannel';
import { NodeInfo } from '@/types/NodeInfo';
import { TokensContext } from '@/context';
import { Dispatch, RootState } from '../store';
import { DeleteTokenPayload } from '@/types/payloads';
import { notifyToUI } from '@/plugin/notifiers';
import { UpdateTokenVariablePayload } from '@/types/payloads/UpdateTokenVariablePayload';
import { wrapTransaction } from '@/profiling/transaction';
import { BackgroundJobs } from '@/constants/BackgroundJobs';
import { defaultTokenResolver } from '@/utils/TokenResolver';
import { getFormat } from '@/plugin/TokenFormatStoreClass';
import { ExportTokenSet } from '@/types/ExportTokenSet';

type ConfirmResult = ('textStyles' | 'colorStyles' | 'effectStyles' | string)[] | string;

type GetFormattedTokensOptions = {
  includeAllTokens: boolean;
  includeParent: boolean;
  expandTypography: boolean;
  expandShadow: boolean;
  expandComposition: boolean;
  expandBorder: boolean;
};

type RemoveTokensByValueData = { property: Properties; nodes: NodeInfo[] }[];

let lastUsedRenameOption: UpdateMode = UpdateMode.SELECTION;

export type TokensToRenamePayload = {
  oldName: string;
  newName: string;
};

export default function useTokens() {
  const dispatch = useDispatch<Dispatch>();
  const activeTokenSet = useSelector(activeTokenSetSelector);
  const updateMode = useSelector(updateModeSelector);
  const tokens = useSelector(tokensSelector);
  const themes = useSelector(themesListSelector);
  const settings = useSelector(settingsStateSelector, isEqual);
  const storeTokenIdInJsonEditor = useSelector(storeTokenIdInJsonEditorSelector);
  const { confirm } = useConfirm<ConfirmResult>();
  const store = useStore<RootState>();
  const tokensContext = useContext(TokensContext);
  const shouldConfirm = useMemo(() => updateMode === UpdateMode.DOCUMENT, [updateMode]);
  const VALID_TOKEN_TYPES = [
    TokenTypes.DIMENSION,
    TokenTypes.BORDER_RADIUS,
    TokenTypes.BORDER,
    TokenTypes.BORDER_WIDTH,
    TokenTypes.SPACING,
  ];
  const tokenFormat = getFormat();

  // Gets value of token
  const getTokenValue = useCallback(
    (name: string, resolved: AnyTokenList) => resolved.find((t) => t.name === name),
    [],
  );

  // Returns resolved value of a specific token
  const isAlias = useCallback(
    (token: SingleToken, resolvedTokens: AnyTokenList) => checkIfAlias(token, resolvedTokens),
    [],
  );

  // Returns formatted tokens for style dictionary
  const getFormattedTokens = useCallback(
    (opts: GetFormattedTokensOptions) => {
      const {
        includeAllTokens = false,
        includeParent = true,
        expandTypography = false,
        expandShadow = false,
        expandComposition = false,
        expandBorder = false,
      } = opts;
      const tokenSets = includeAllTokens ? Object.keys(tokens) : [activeTokenSet];
      return formatTokens({
        tokens,
        tokenSets,
        resolvedTokens: tokensContext.resolvedTokens,
        includeAllTokens,
        includeParent,
        expandTypography,
        expandShadow,
        expandComposition,
        expandBorder,
        storeTokenIdInJsonEditor,
      });
    },
    // Adding tokenFormat as a dependency to cause a change when format changes
    // eslint-disable-next-line react-hooks/exhaustive-deps
    [tokens, activeTokenSet, storeTokenIdInJsonEditor, tokensContext.resolvedTokens, tokenFormat],
  );

  // Returns stringified tokens for the JSON editor
  const getStringTokens = useCallback(
    () => stringifyTokens(tokens, activeTokenSet, storeTokenIdInJsonEditor),
    // Adding tokenFormat as a dependency to cause a change when format changes
    // eslint-disable-next-line react-hooks/exhaustive-deps
    [tokens, activeTokenSet, storeTokenIdInJsonEditor, tokenFormat],
  );

  // handles updating JSON
  const handleJSONUpdate = useCallback(
    (newTokens: string) => {
      track('Update JSON');
      dispatch.tokenState.setJSONData(newTokens);
    },
    [dispatch.tokenState],
  );

  // Handles the update operation
  const handleUpdate = useCallback(() => {
    track('Update Tokens');
    if (shouldConfirm) {
      confirm({
        text: 'Are you sure?',
        description:
          'You are about to run a document wide update. This operation can take more than 30 minutes on very large documents.',
      }).then((result) => {
        if (result && result.result) {
          // @ts-ignore
          dispatch.tokenState.updateDocument();
        }
      });
    } else {
      // @ts-ignore
      dispatch.tokenState.updateDocument();
    }
  }, [confirm, dispatch.tokenState, shouldConfirm]);

  // Calls Figma asking for all local text- and color styles
  const pullStyles = useCallback(async () => {
    const userDecision = await confirm({
      text: 'Import styles',
      description: 'Which styles should be imported?',
      confirmAction: 'Import',
      choices: [
        { key: 'colorStyles', label: 'Color', enabled: true },
        { key: 'textStyles', label: 'Text', enabled: true },
        { key: 'effectStyles', label: 'Shadows', enabled: true },
      ],
    });

    if (userDecision && Array.isArray(userDecision.data) && userDecision.data.length) {
      track('Import styles', {
        textStyles: userDecision.data.includes('textStyles'),
        colorStyles: userDecision.data.includes('colorStyles'),
        effectStyles: userDecision.data.includes('effectStyles'),
      });

      AsyncMessageChannel.ReactInstance.message({
        type: AsyncMessageTypes.PULL_STYLES,
        styleTypes: {
          textStyles: userDecision.data.includes('textStyles'),
          colorStyles: userDecision.data.includes('colorStyles'),
          effectStyles: userDecision.data.includes('effectStyles'),
        },
      });
    }
  }, [confirm]);

<<<<<<< HEAD
  const pullVariables = useCallback(async () => {
    const userDecision = await confirm({
      text: 'Import variables',
      description: 'Sets will be created for each variable mode.',
      choices: [
        { key: 'useDimensions', label: 'Convert numbers to dimensions', enabled: false },
        { key: 'useRem', label: 'Use rem for dimension values', enabled: false },
      ],
      confirmAction: 'Import',
    });

    if (userDecision) {
      AsyncMessageChannel.ReactInstance.message({
        type: AsyncMessageTypes.PULL_VARIABLES,
        options: {
          useDimensions: userDecision.data.includes('useDimensions'),
          useRem: userDecision.data.includes('useRem'),
        },
        themes,
        proUser,
      });
    }
  }, [confirm, themes, proUser]);


=======
>>>>>>> a6e27e15
  const removeTokensByValue = useCallback((data: RemoveTokensByValueData) => {
    track('removeTokensByValue', { count: data.length });

    AsyncMessageChannel.ReactInstance.message({
      type: AsyncMessageTypes.REMOVE_TOKENS_BY_VALUE,
      tokensToRemove: data,
    });
  }, []);

  const handleRemap = useCallback(
    async (type: Properties | TokenTypes, name: string, newTokenName: string, resolvedTokens: SingleToken[]) => {
      track('remapToken', { fromInspect: true });

      wrapTransaction({ name: 'remapToken' }, async () => AsyncMessageChannel.ReactInstance.message({
        type: AsyncMessageTypes.REMAP_TOKENS,
        category: type,
        oldName: name,
        newName: newTokenName,
        updateMode: UpdateMode.SELECTION,
        tokens: resolvedTokens,
        settings,
      }));
    },
    [settings],
  );

  const handleBulkRemap = useCallback(
    async (newName: string, oldName: string, bulkUpdateMode = UpdateMode.SELECTION) => {
      track('bulkRemapToken', { fromInspect: true });

      wrapTransaction({ name: 'bulkRemapToken' }, async () => AsyncMessageChannel.ReactInstance.message({
        type: AsyncMessageTypes.BULK_REMAP_TOKENS,
        oldName,
        newName,
        updateMode: bulkUpdateMode,
      }));
    },
    [],
  );

  // Calls Figma with an old name and new name and asks it to update all tokens that use the old name
  const remapToken = useCallback(
    async (oldName: string, newName: string, remapUpdateMode?: UpdateMode) => {
      track('remapToken', { fromRename: true });

      wrapTransaction({ name: 'remapToken' }, async () => AsyncMessageChannel.ReactInstance.message({
        type: AsyncMessageTypes.REMAP_TOKENS,
        oldName,
        newName,
        updateMode: remapUpdateMode || settings.updateMode,
      }));
    },
    [settings.updateMode],
  );

  const remapTokensInGroup = useCallback(
    async ({
      oldGroupName,
      newGroupName,
      type,
      tokensToRename,
    }: {
      oldGroupName: string;
      newGroupName: string;
      type: string;
      tokensToRename: TokenToRename[];
    }) => {
      // TODO: Move all of this logic to individual files, this hook is already way too overloaded
      const confirmData = await confirm({
        text: `Remap all tokens that use tokens in ${oldGroupName} group?`,
        description: 'This will change all layers that used the old token name. This could take a while.',
        choices: [
          {
            key: UpdateMode.SELECTION,
            label: 'Selection',
            unique: true,
            enabled: UpdateMode.SELECTION === lastUsedRenameOption,
          },
          {
            key: UpdateMode.PAGE,
            label: 'Page',
            unique: true,
            enabled: UpdateMode.PAGE === lastUsedRenameOption,
          },
          {
            key: UpdateMode.DOCUMENT,
            label: 'Document',
            unique: true,
            enabled: UpdateMode.DOCUMENT === lastUsedRenameOption,
          },
          {
            key: 'rename-variable-token-group',
            label: 'Rename variables',
          },
          {
            key: 'rename-style-token-group',
            label: 'Rename styles',
          },
        ],
      });
      if (confirmData && confirmData.result) {
        if (
          Array.isArray(confirmData.data)
          && confirmData.data.some((data: string) => [UpdateMode.DOCUMENT, UpdateMode.PAGE, UpdateMode.SELECTION].includes(data as UpdateMode))
        ) {
          await Promise.all(
            tokensToRename.map((tokenToRename) => handleBulkRemap(tokenToRename.newName, tokenToRename.oldName, confirmData.data[0] as UpdateMode)),
          );
          lastUsedRenameOption = confirmData.data[0] as UpdateMode;
        }
        if (confirmData.data.includes('rename-variable-token-group')) {
          track('renameVariablesInTokenGroup', { newGroupName, oldGroupName });
          const tokensInParent = tokens[activeTokenSet] ?? [];
          const tokensToRename: TokenToRename[] = [];
          tokensInParent.map((token) => {
            if (token.name.startsWith(oldGroupName) && token.type === type) {
              tokensToRename.push({
                oldName: token.name,
                newName: token.name.replace(`${oldGroupName}`, `${newGroupName}`),
              });
            }
            return token;
          }) as AnyTokenList;

          const result = await AsyncMessageChannel.ReactInstance.message({
            type: AsyncMessageTypes.RENAME_VARIABLES,
            tokens: tokensToRename,
          });
          dispatch.tokenState.renameVariableIdsToTheme(result.renameVariableToken);
        }

        if (confirmData.data.includes('rename-style-token-group')) {
          track('renameStylesInTokenGroup', { newGroupName, oldGroupName });
          const tokensInParent = tokens[activeTokenSet] ?? [];
          const tokensToRename = tokensInParent
            .filter((token) => token.name.startsWith(oldGroupName) && token.type === type)
            .map((filteredToken) => ({
              oldName: filteredToken.name,
              newName: filteredToken.name.replace(oldGroupName, newGroupName),
            }));

          const renameStylesResult = await AsyncMessageChannel.ReactInstance.message({
            type: AsyncMessageTypes.RENAME_STYLES,
            tokensToRename,
            parent: activeTokenSet,
            settings,
          });
          dispatch.tokenState.renameStyleIdsToCurrentTheme(renameStylesResult.styleIds, tokensToRename);
        }
      }
    },
    [activeTokenSet, tokens, confirm, handleBulkRemap, dispatch.tokenState, settings],
  );

  // Asks user which styles to create, then calls Figma with all tokens to create styles
  const createStylesFromSelectedTokenSets = useCallback(
    async (selectedSets: ExportTokenSet[]) => {
      const shouldCreateStyles = (settings.stylesTypography || settings.stylesColor || settings.stylesEffect) && selectedSets.length > 0;
      if (!shouldCreateStyles) return;

      dispatch.uiState.startJob({
        name: BackgroundJobs.UI_CREATE_STYLES,
        isInfinite: true,
      });

      const enabledTokenSets = selectedSets
        .filter((set) => set.status === TokenSetStatus.ENABLED)
        .map((tokenSet) => tokenSet.set);

      if (enabledTokenSets.length === 0) {
        notifyToUI('No styles created. Make sure token sets are active.', { error: true });
        return;
      }

      const selectedSetsMap = selectedSets.reduce((acc, set) => {
        acc[set.set] = set.status;
        return acc;
      }, {});

      const tokensToResolve = mergeTokenGroups(tokens, selectedSetsMap);

      const resolved = defaultTokenResolver.setTokens(tokensToResolve);
      const withoutSourceTokens = resolved.filter(
        (token) => !token.internal__Parent || enabledTokenSets.includes(token.internal__Parent), // filter out SOURCE tokens
      );

      const tokensToCreate = withoutSourceTokens.reduce((acc: SingleToken[], curr) => {
        const shouldCreate = [
          settings.stylesTypography && curr.type === TokenTypes.TYPOGRAPHY,
          settings.stylesColor && curr.type === TokenTypes.COLOR,
          settings.stylesEffect && curr.type === TokenTypes.BOX_SHADOW,
        ].some((isEnabled) => isEnabled);
        if (shouldCreate) {
          acc.push(curr);
        }
        return acc;
      }, []);

      await wrapTransaction({ name: 'createStyles' }, async () => AsyncMessageChannel.ReactInstance.message({
        type: AsyncMessageTypes.CREATE_STYLES,
        tokens: tokensToCreate,
        sourceTokens: resolved,
        settings,
      }));

      track('createStyles', {
        type: 'sets',
        textStyles: settings.stylesTypography,
        colorStyles: settings.stylesColor,
        effectStyles: settings.stylesEffect,
        setCount: selectedSets.length,
        totalStyles: tokensToCreate.length,
        removeStylesAndVariablesWithoutConnection: settings.removeStylesAndVariablesWithoutConnection,
        renameExistingStylesAndVariables: settings.renameExistingStylesAndVariables,
        ignoreFirstPartForStyles: settings.ignoreFirstPartForStyles,
        prefixStylesWithThemeName: settings.prefixStylesWithThemeName,
        createStylesWithVariableReferences: settings.createStylesWithVariableReferences,
      });

      dispatch.uiState.completeJob(BackgroundJobs.UI_CREATE_STYLES);
    },
    [tokens, settings, dispatch.uiState],
  );

  const createStylesFromSelectedThemes = useCallback(
    async (selectedThemes: string[]) => {
      const shouldCreateStyles = (settings.stylesTypography || settings.stylesColor || settings.stylesEffect) && selectedThemes.length > 0;
      if (!shouldCreateStyles) return;

      dispatch.uiState.startJob({
        name: BackgroundJobs.UI_CREATE_STYLES,
        isInfinite: true,
      });

      let totalTokensToCreate = 0;
      // Iterate over all given selectedThemes, and combine the selectedTokenSets.
      const overallConfig = getOverallConfig(themes, selectedThemes);

      const allStyleIds: Record<string, string[]> = {};

      const allExistingStyleReferences: string[] = themes.reduce((acc, theme) => {
        if (theme.$figmaStyleReferences) {
          Object.keys(theme.$figmaStyleReferences).forEach((key) => {
            if (theme.$figmaStyleReferences && theme.$figmaStyleReferences[key]) {
              acc.push(theme.$figmaStyleReferences[key]);
            }
          });
        }
        return acc;
      }, [] as string[]);

      for (const themeId of selectedThemes) {
        const selectedTheme = themes.find((theme) => theme.id === themeId);

        if (selectedTheme) {
          const selectedSets = selectedTheme.selectedTokenSets;
          const enabledTokenSets = getEnabledTokenSets(selectedSets);

          if (enabledTokenSets.length > 0) {
            const tokensToResolve = mergeTokenGroups(tokens, selectedSets, overallConfig);
            const allTokens = defaultTokenResolver.setTokens(tokensToResolve);

            const tokensFromEnabledSets = allTokens.filter(
              (token) => !token.internal__Parent || enabledTokenSets.includes(token.internal__Parent), // only use enabled sets
            );

            const tokensToCreate = tokensFromEnabledSets.reduce((acc: SingleToken[], curr) => {
              const shouldCreate = [
                settings.stylesTypography && curr.type === TokenTypes.TYPOGRAPHY,
                settings.stylesColor && curr.type === TokenTypes.COLOR,
                settings.stylesEffect && curr.type === TokenTypes.BOX_SHADOW,
              ].some((isEnabled) => isEnabled);
              if (shouldCreate && !acc.find((token) => curr.name === token.name)) {
                acc.push(curr);
              }

              return acc;
            }, []);

            totalTokensToCreate += tokensToCreate.length;

            const createStylesResult = await wrapTransaction({ name: 'createStyles' }, async () => AsyncMessageChannel.ReactInstance.message({
              type: AsyncMessageTypes.CREATE_STYLES,
              tokens: tokensToCreate,
              sourceTokens: allTokens,
              settings,
              selectedTheme,
            }));

            Object.assign(allStyleIds, createStylesResult.styleIds);

            dispatch.tokenState.assignStyleIdsToCurrentTheme({ styleIds: createStylesResult.styleIds, tokens: tokensToCreate, selectedThemes });
          } else {
            notifyToUI(`No styles created for theme: ${selectedTheme.name}. Make sure some sets are enabled.`, { error: true });
          }
        }
      }

      track('createStyles', {
        type: 'themes',
        textStyles: settings.stylesTypography,
        colorStyles: settings.stylesColor,
        effectStyles: settings.stylesEffect,
        themesCount: selectedThemes.length,
        totalTokens: totalTokensToCreate,
        removeStylesAndVariablesWithoutConnection: settings.removeStylesAndVariablesWithoutConnection,
        renameExistingStylesAndVariables: settings.renameExistingStylesAndVariables,
        ignoreFirstPartForStyles: settings.ignoreFirstPartForStyles,
        prefixStylesWithThemeName: settings.prefixStylesWithThemeName,
        createStylesWithVariableReferences: settings.createStylesWithVariableReferences,
      });
      // Remove styles that aren't in the theme or in the exposed token object
      if (settings.removeStylesAndVariablesWithoutConnection) {
        const uniqueMergedStyleIds: string[] = Array.from(new Set([
          ...Object.values(allExistingStyleReferences).flat(),
          ...Object.values(allStyleIds).flat(),
        ]));
        const { countOfRemovedStyles } = await AsyncMessageChannel.ReactInstance.message({
          type: AsyncMessageTypes.REMOVE_STYLES_WITHOUT_CONNECTION,
          usedStyleIds: uniqueMergedStyleIds,
        });
        if (countOfRemovedStyles > 0) {
          notifyToUI(`${countOfRemovedStyles} styles removed`);
        }
      }

      dispatch.uiState.completeJob(BackgroundJobs.UI_CREATE_STYLES);
    },
    [dispatch.tokenState, tokens, settings, themes, dispatch.uiState],
  );

  const renameStylesFromTokens = useCallback(
    async (tokensToRename: TokensToRenamePayload[], parent: string) => {
      track('renameStyles', { tokensToRename, parent });

      const renameStylesResult = await AsyncMessageChannel.ReactInstance.message({
        type: AsyncMessageTypes.RENAME_STYLES,
        tokensToRename,
        parent,
        settings,
      });
      dispatch.tokenState.renameStyleIdsToCurrentTheme(renameStylesResult.styleIds, tokensToRename);
    },
    [settings, dispatch.tokenState],
  );

  const removeStylesFromTokens = useCallback(
    async (token: DeleteTokenPayload) => {
      track('removeStyles', token);

      const removeStylesResult = await AsyncMessageChannel.ReactInstance.message({
        type: AsyncMessageTypes.REMOVE_STYLES,
        token,
        settings,
      });
      dispatch.tokenState.removeStyleIdsFromThemes(removeStylesResult.styleIds);
    },
    [settings, dispatch.tokenState],
  );

  const setNoneValuesOnNode = useCallback(
    (resolvedTokens: SingleToken[]) => {
      const uiState = uiStateSelector(store.getState());
      const inspectState = inspectStateSelector(store.getState());
      const tokensToSet = uiState.selectionValues
        .filter((v) => inspectState.selectedTokens.includes(`${v.category}-${v.value}`))
        .map((v) => ({ nodes: v.nodes, property: v.type })) as {
        property: Properties;
        nodes: NodeInfo[];
      }[];

      track('setNoneValuesOnNode', tokensToSet);

      AsyncMessageChannel.ReactInstance.message({
        type: AsyncMessageTypes.SET_NONE_VALUES_ON_NODE,
        tokensToSet,
        tokens: resolvedTokens,
      });
    },
    [store],
  );

  const filterMultiValueTokens = useCallback(() => {
    const tempTokens = Object.entries(tokens).reduce((tempTokens, [tokenSetKey, tokenList]) => {
      const filteredTokenList = tokenList.reduce((acc, tokenItem) => {
        const resolvedValue = getAliasValue(tokenItem, tokensContext.resolvedTokens) || '';
        // If extension data exists, it is likely that the token is a complex token containing color modifier data, etc
        // in which case we collapse the value as it cannot be used as a variable
        if ((tokenItem.$extensions || {})['studio.tokens'] && typeof resolvedValue === 'string') {
          // We don't want to change the actual value as this could cause unintended side effects
          tokenItem = { ...tokenItem };
          tokenItem.value = resolvedValue;
        }
        if (typeof tokenItem.value === 'string' && VALID_TOKEN_TYPES.includes(tokenItem.type)) {
          if (resolvedValue.toString().trim().includes(' ')) {
            return acc;
          }
        }
        acc.push(tokenItem);
        return acc;
      }, [] as AnyTokenList);
      tempTokens[tokenSetKey] = filteredTokenList;
      return tempTokens;
    }, {} as Record<string, AnyTokenList>);

    return tempTokens;
  }, [tokens]);

  const createVariables = useCallback(async () => {
    dispatch.uiState.startJob({
      name: BackgroundJobs.UI_CREATEVARIABLES,
      isInfinite: true,
    });
    const multiValueFilteredTokens = filterMultiValueTokens();
    const createVariableResult = await wrapTransaction(
      {
        name: 'createVariables',
        statExtractor: async (result, transaction) => {
          const data = await result;
          if (data) {
            transaction.setMeasurement('variables', data.totalVariables, '');
          }
        },
      },
      async () => await AsyncMessageChannel.ReactInstance.message({
        type: AsyncMessageTypes.CREATE_LOCAL_VARIABLES,
        tokens: multiValueFilteredTokens,
        settings,
      }),
    );
    dispatch.tokenState.assignVariableIdsToTheme(createVariableResult.variableIds);
    dispatch.uiState.completeJob(BackgroundJobs.UI_CREATEVARIABLES);
  }, [dispatch.tokenState, dispatch.uiState, tokens, settings]);

  const createVariablesFromSets = useCallback(
    async (selectedSets: ExportTokenSet[]) => {
      const shouldCreateVariables = (settings.variablesBoolean
          || settings.variablesColor
          || settings.variablesNumber
          || settings.variablesString)
        && selectedSets.length > 0;
      if (!shouldCreateVariables) return;

      dispatch.uiState.startJob({
        name: BackgroundJobs.UI_CREATEVARIABLES,
        isInfinite: true,
      });
      await wrapTransaction(
        {
          name: 'createVariables',
          statExtractor: async (result, transaction) => {
            const data = await result;
            if (data) {
              track('createVariables', {
                type: 'sets',
                totalVariables: data.totalVariables,
                setCount: selectedSets.length,
                variablesColor: settings.variablesColor,
                variablesNumber: settings.variablesNumber,
                variablesString: settings.variablesString,
                variablesBoolean: settings.variablesBoolean,
                removeStylesAndVariablesWithoutConnection: settings.removeStylesAndVariablesWithoutConnection,
                renameExistingStylesAndVariables: settings.renameExistingStylesAndVariables,
              });
              transaction.setMeasurement('variables', data.totalVariables, '');
            }
          },
        },
        async () => await AsyncMessageChannel.ReactInstance.message({
          type: AsyncMessageTypes.CREATE_LOCAL_VARIABLES_WITHOUT_MODES,
          tokens,
          settings,
          selectedSets,
        }),
      );
      dispatch.uiState.completeJob(BackgroundJobs.UI_CREATEVARIABLES);
      Promise.resolve();
    },
    [dispatch.uiState, tokens, settings],
  );

  const createVariablesFromThemes = useCallback(
    async (selectedThemes: string[]) => {
      const shouldCreateVariables = (settings.variablesBoolean
          || settings.variablesColor
          || settings.variablesNumber
          || settings.variablesString)
        && selectedThemes.length > 0;
      if (!shouldCreateVariables) return;

      dispatch.uiState.startJob({
        name: BackgroundJobs.UI_CREATEVARIABLES,
        isInfinite: true,
      });
      const createVariableResult = await wrapTransaction(
        {
          name: 'createVariables',
          statExtractor: async (result, transaction) => {
            const data = await result;
            if (data) {
              track('createVariables', {
                type: 'themes',
                totalVariables: data.totalVariables,
                themeCount: selectedThemes.length,
                variablesColor: settings.variablesColor,
                variablesNumber: settings.variablesNumber,
                variablesString: settings.variablesString,
                variablesBoolean: settings.variablesBoolean,
                removeStylesAndVariablesWithoutConnection: settings.removeStylesAndVariablesWithoutConnection,
                renameExistingStylesAndVariables: settings.renameExistingStylesAndVariables,
              });
              transaction.setMeasurement('variables', data.totalVariables, '');
            }
          },
        },
        async () => await AsyncMessageChannel.ReactInstance.message({
          type: AsyncMessageTypes.CREATE_LOCAL_VARIABLES,
          tokens,
          settings,
          selectedThemes,
        }),
      );
      dispatch.tokenState.assignVariableIdsToTheme(createVariableResult.variableIds);
      dispatch.uiState.completeJob(BackgroundJobs.UI_CREATEVARIABLES);
      Promise.resolve();
    },
    [dispatch.tokenState, dispatch.uiState, tokens, settings],
  );

  const renameVariablesFromToken = useCallback(
    async ({ oldName, newName }: TokenToRename) => {
      track('renameVariables', { oldName, newName });

      const result = await wrapTransaction({ name: 'renameVariables' }, async () => AsyncMessageChannel.ReactInstance.message({
        type: AsyncMessageTypes.RENAME_VARIABLES,
        tokens: [
          {
            oldName,
            newName,
          },
        ],
      }));

      dispatch.tokenState.renameVariableIdsToTheme(result.renameVariableToken);
    },
    [dispatch.tokenState],
  );

  const updateVariablesFromToken = useCallback(async (payload: UpdateTokenVariablePayload) => {
    track('updateVariables', payload);

    await wrapTransaction({ name: 'updateVariables' }, async () => AsyncMessageChannel.ReactInstance.message({
      type: AsyncMessageTypes.UPDATE_VARIABLES,
      payload,
    }));
  }, []);

  return useMemo(
    () => ({
      isAlias,
      getTokenValue,
      getFormattedTokens,
      getStringTokens,
      createStylesFromSelectedTokenSets,
      createStylesFromSelectedThemes,
      pullStyles,
      remapToken,
      remapTokensInGroup,
      removeTokensByValue,
      handleRemap,
      renameStylesFromTokens,
      handleBulkRemap,
      removeStylesFromTokens,
      setNoneValuesOnNode,
      handleUpdate,
      handleJSONUpdate,
      createVariables,
      createVariablesFromSets,
      renameVariablesFromToken,
      createVariablesFromThemes,
      updateVariablesFromToken,
      filterMultiValueTokens,
    }),
    [
      isAlias,
      getTokenValue,
      getFormattedTokens,
      getStringTokens,
      createStylesFromSelectedTokenSets,
      createStylesFromSelectedThemes,
      pullStyles,
      remapToken,
      remapTokensInGroup,
      removeTokensByValue,
      handleRemap,
      renameStylesFromTokens,
      handleBulkRemap,
      removeStylesFromTokens,
      setNoneValuesOnNode,
      handleUpdate,
      handleJSONUpdate,
      createVariables,
      createVariablesFromSets,
      createVariablesFromThemes,
      renameVariablesFromToken,
      updateVariablesFromToken,
      filterMultiValueTokens,
    ],
  );
}<|MERGE_RESOLUTION|>--- conflicted
+++ resolved
@@ -187,34 +187,6 @@
     }
   }, [confirm]);
 
-<<<<<<< HEAD
-  const pullVariables = useCallback(async () => {
-    const userDecision = await confirm({
-      text: 'Import variables',
-      description: 'Sets will be created for each variable mode.',
-      choices: [
-        { key: 'useDimensions', label: 'Convert numbers to dimensions', enabled: false },
-        { key: 'useRem', label: 'Use rem for dimension values', enabled: false },
-      ],
-      confirmAction: 'Import',
-    });
-
-    if (userDecision) {
-      AsyncMessageChannel.ReactInstance.message({
-        type: AsyncMessageTypes.PULL_VARIABLES,
-        options: {
-          useDimensions: userDecision.data.includes('useDimensions'),
-          useRem: userDecision.data.includes('useRem'),
-        },
-        themes,
-        proUser,
-      });
-    }
-  }, [confirm, themes, proUser]);
-
-
-=======
->>>>>>> a6e27e15
   const removeTokensByValue = useCallback((data: RemoveTokensByValueData) => {
     track('removeTokensByValue', { count: data.length });
 
