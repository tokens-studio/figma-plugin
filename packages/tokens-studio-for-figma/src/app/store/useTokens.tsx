import { useDispatch, useSelector, useStore } from 'react-redux';
import { useCallback, useMemo, useContext } from 'react';
import { AnyTokenList, SingleToken, TokenToRename } from '@/types/tokens';
import stringifyTokens from '@/utils/stringifyTokens';
import formatTokens from '@/utils/formatTokens';
import { mergeTokenGroups } from '@/utils/tokenHelpers';
import useConfirm, { ResolveCallbackPayload } from '../hooks/useConfirm';
import { Properties } from '@/constants/Properties';
import { track } from '@/utils/analytics';
import { checkIfAlias, getAliasValue } from '@/utils/alias';
import {
  activeTokenSetSelector,
  storeTokenIdInJsonEditorSelector,
  inspectStateSelector,
  settingsStateSelector,
  tokensSelector,
  uiStateSelector,
  updateModeSelector,
  usedTokenSetSelector,
  themesListSelector,
} from '@/selectors';
import { TokenSetStatus } from '@/constants/TokenSetStatus';
import { TokenTypes } from '@/constants/TokenTypes';
import { isEqual } from '@/utils/isEqual';
import { UpdateMode } from '@/constants/UpdateMode';
import { AsyncMessageTypes } from '@/types/AsyncMessages';
import { AsyncMessageChannel } from '@/AsyncMessageChannel';
import { NodeInfo } from '@/types/NodeInfo';
import { TokensContext } from '@/context';
import { Dispatch, RootState } from '../store';
import { DeleteTokenPayload } from '@/types/payloads';
import { notifyToUI } from '@/plugin/notifiers';
import { UpdateTokenVariablePayload } from '@/types/payloads/UpdateTokenVariablePayload';
import { wrapTransaction } from '@/profiling/transaction';
import { BackgroundJobs } from '@/constants/BackgroundJobs';
import { defaultTokenResolver } from '@/utils/TokenResolver';
import { getFormat } from '@/plugin/TokenFormatStoreClass';
import { theme } from '@/stitches.config';
import { ExportTokenSet } from '@/types/ExportTokenSet';
import { ThemeObject } from '@/types';

type ConfirmResult = ('textStyles' | 'colorStyles' | 'effectStyles' | string)[] | string;

type GetFormattedTokensOptions = {
  includeAllTokens: boolean;
  includeParent: boolean;
  expandTypography: boolean;
  expandShadow: boolean;
  expandComposition: boolean;
  expandBorder: boolean;
};

type RemoveTokensByValueData = { property: Properties; nodes: NodeInfo[] }[];

let lastUsedRenameOption: UpdateMode = UpdateMode.SELECTION;

export type TokensToRenamePayload = {
  oldName: string;
  newName: string;
};

export default function useTokens() {
  const dispatch = useDispatch<Dispatch>();
  const usedTokenSet = useSelector(usedTokenSetSelector);
  const activeTokenSet = useSelector(activeTokenSetSelector);
  const updateMode = useSelector(updateModeSelector);
  const tokens = useSelector(tokensSelector);
  const themes = useSelector(themesListSelector);
  const settings = useSelector(settingsStateSelector, isEqual);
  const storeTokenIdInJsonEditor = useSelector(storeTokenIdInJsonEditorSelector);
  const { confirm } = useConfirm<ConfirmResult>();
  const store = useStore<RootState>();
  const tokensContext = useContext(TokensContext);
  const shouldConfirm = useMemo(() => updateMode === UpdateMode.DOCUMENT, [updateMode]);
  const VALID_TOKEN_TYPES = [TokenTypes.DIMENSION, TokenTypes.BORDER_RADIUS, TokenTypes.BORDER, TokenTypes.BORDER_WIDTH, TokenTypes.SPACING];
  const tokenFormat = getFormat();

  // Gets value of token
  const getTokenValue = useCallback((name: string, resolved: AnyTokenList) => (
    resolved.find((t) => t.name === name)
  ), []);

  // Returns resolved value of a specific token
  const isAlias = useCallback((token: SingleToken, resolvedTokens: AnyTokenList) => (
    checkIfAlias(token, resolvedTokens)
  ), []);

  // Returns formatted tokens for style dictionary
  const getFormattedTokens = useCallback(
    (opts: GetFormattedTokensOptions) => {
      const {
        includeAllTokens = false, includeParent = true, expandTypography = false, expandShadow = false, expandComposition = false, expandBorder = false,
      } = opts;
      const tokenSets = includeAllTokens ? Object.keys(tokens) : [activeTokenSet];
      return formatTokens({
        tokens,
        tokenSets,
        resolvedTokens: tokensContext.resolvedTokens,
        includeAllTokens,
        includeParent,
        expandTypography,
        expandShadow,
        expandComposition,
        expandBorder,
        storeTokenIdInJsonEditor,
      });
    },
    // Adding tokenFormat as a dependency to cause a change when format changes
    // eslint-disable-next-line react-hooks/exhaustive-deps
    [tokens, activeTokenSet, storeTokenIdInJsonEditor, tokensContext.resolvedTokens, tokenFormat],
  );

  // Returns stringified tokens for the JSON editor
  const getStringTokens = useCallback(
    () => stringifyTokens(tokens, activeTokenSet, storeTokenIdInJsonEditor),
    // Adding tokenFormat as a dependency to cause a change when format changes
    // eslint-disable-next-line react-hooks/exhaustive-deps
    [tokens, activeTokenSet, storeTokenIdInJsonEditor, tokenFormat],
  );

  // handles updating JSON
  const handleJSONUpdate = useCallback((newTokens: string) => {
    track('Update JSON');
    dispatch.tokenState.setJSONData(newTokens);
  }, [dispatch.tokenState]);

  // Handles the update operation
  const handleUpdate = useCallback(() => {
    track('Update Tokens');
    if (shouldConfirm) {
      confirm({
        text: 'Are you sure?',
        description:
          'You are about to run a document wide update. This operation can take more than 30 minutes on very large documents.',
      }).then((result) => {
        if (result && result.result) {
          // @ts-ignore
          dispatch.tokenState.updateDocument();
        }
      });
    } else {
      // @ts-ignore
      dispatch.tokenState.updateDocument();
    }
  }, [confirm, dispatch.tokenState, shouldConfirm]);

  // Calls Figma asking for all local text- and color styles
  const pullStyles = useCallback(async () => {
    const userDecision = await confirm({
      text: 'Import styles',
      description: 'Which styles should be imported?',
      confirmAction: 'Import',
      choices: [
        { key: 'colorStyles', label: 'Color', enabled: true },
        { key: 'textStyles', label: 'Text', enabled: true },
        { key: 'effectStyles', label: 'Shadows', enabled: true },
      ],
    });

    if (userDecision && Array.isArray(userDecision.data) && userDecision.data.length) {
      track('Import styles', {
        textStyles: userDecision.data.includes('textStyles'),
        colorStyles: userDecision.data.includes('colorStyles'),
        effectStyles: userDecision.data.includes('effectStyles'),
      });

      AsyncMessageChannel.ReactInstance.message({
        type: AsyncMessageTypes.PULL_STYLES,
        styleTypes: {
          textStyles: userDecision.data.includes('textStyles'),
          colorStyles: userDecision.data.includes('colorStyles'),
          effectStyles: userDecision.data.includes('effectStyles'),
        },
      });
    }
  }, [confirm]);

  const pullVariables = useCallback(async () => {
    const userDecision = await confirm({
      text: 'Import variables',
      description: 'Sets will be created for each variable mode.',
      choices: [
        { key: 'useDimensions', label: 'Convert numbers to dimensions', enabled: false },
        { key: 'useRem', label: 'Use rem for dimension values', enabled: false },
      ],
      confirmAction: 'Import',
    });

    if (userDecision) {
      track('Import variables');
      AsyncMessageChannel.ReactInstance.message({
        type: AsyncMessageTypes.PULL_VARIABLES,
        options: {
          useDimensions: userDecision.data.includes('useDimensions'),
          useRem: userDecision.data.includes('useRem'),
        },
      });
    }
  }, [confirm]);

  const removeTokensByValue = useCallback((data: RemoveTokensByValueData) => {
    track('removeTokensByValue', { count: data.length });

    AsyncMessageChannel.ReactInstance.message({
      type: AsyncMessageTypes.REMOVE_TOKENS_BY_VALUE,
      tokensToRemove: data,
    });
  }, []);

  const handleRemap = useCallback(async (type: Properties | TokenTypes, name: string, newTokenName: string, resolvedTokens: SingleToken[]) => {
    track('remapToken', { fromInspect: true });

    wrapTransaction({ name: 'remapToken' }, async () => AsyncMessageChannel.ReactInstance.message({
      type: AsyncMessageTypes.REMAP_TOKENS,
      category: type,
      oldName: name,
      newName: newTokenName,
      updateMode: UpdateMode.SELECTION,
      tokens: resolvedTokens,
      settings,
    }));
  }, [settings]);

  const handleBulkRemap = useCallback(async (newName: string, oldName: string, bulkUpdateMode = UpdateMode.SELECTION) => {
    track('bulkRemapToken', { fromInspect: true });

    wrapTransaction({ name: 'bulkRemapToken' }, async () => AsyncMessageChannel.ReactInstance.message({
      type: AsyncMessageTypes.BULK_REMAP_TOKENS,
      oldName,
      newName,
      updateMode: bulkUpdateMode,
    }));
  }, []);

  // Calls Figma with an old name and new name and asks it to update all tokens that use the old name
  const remapToken = useCallback(async (oldName: string, newName: string, remapUpdateMode?: UpdateMode) => {
    track('remapToken', { fromRename: true });

    wrapTransaction({ name: 'remapToken' }, async () => AsyncMessageChannel.ReactInstance.message({
      type: AsyncMessageTypes.REMAP_TOKENS,
      oldName,
      newName,
      updateMode: remapUpdateMode || settings.updateMode,
    }));
  }, [settings.updateMode]);

  const remapTokensInGroup = useCallback(async ({
    oldGroupName, newGroupName, type, tokensToRename,
  }: { oldGroupName: string, newGroupName: string, type: string, tokensToRename: TokenToRename[] }) => {
    // TODO: Move all of this logic to individual files, this hook is already way too overloaded
    const confirmData = await confirm({
      text: `Remap all tokens that use tokens in ${oldGroupName} group?`,
      description: 'This will change all layers that used the old token name. This could take a while.',
      choices: [
        {
          key: UpdateMode.SELECTION, label: 'Selection', unique: true, enabled: UpdateMode.SELECTION === lastUsedRenameOption,
        },
        {
          key: UpdateMode.PAGE, label: 'Page', unique: true, enabled: UpdateMode.PAGE === lastUsedRenameOption,
        },
        {
          key: UpdateMode.DOCUMENT, label: 'Document', unique: true, enabled: UpdateMode.DOCUMENT === lastUsedRenameOption,
        },
        {
          key: 'rename-variable-token-group', label: 'Rename variables',
        },
        {
          key: 'rename-style-token-group', label: 'Rename styles',
        },
      ],
    });
    if (confirmData && confirmData.result) {
      if (Array.isArray(confirmData.data) && confirmData.data.some((data: string) => [UpdateMode.DOCUMENT, UpdateMode.PAGE, UpdateMode.SELECTION].includes(data as UpdateMode))) {
        await Promise.all(tokensToRename.map((tokenToRename) => handleBulkRemap(tokenToRename.newName, tokenToRename.oldName, confirmData.data[0] as UpdateMode)));
        lastUsedRenameOption = confirmData.data[0] as UpdateMode;
      }
      if (confirmData.data.includes('rename-variable-token-group')) {
        track('renameVariablesInTokenGroup', { newGroupName, oldGroupName });
        const tokensInParent = tokens[activeTokenSet] ?? [];
        const tokensToRename: TokenToRename[] = [];
        tokensInParent.map((token) => {
          if (token.name.startsWith(oldGroupName) && token.type === type) {
            tokensToRename.push({
              oldName: token.name,
              newName: token.name.replace(`${oldGroupName}`, `${newGroupName}`),
            });
          }
          return token;
        }) as AnyTokenList;

        const result = await AsyncMessageChannel.ReactInstance.message({
          type: AsyncMessageTypes.RENAME_VARIABLES,
          tokens: tokensToRename,
        });
        dispatch.tokenState.renameVariableIdsToTheme(result.renameVariableToken);
      }

      if (confirmData.data.includes('rename-style-token-group')) {
        track('renameStylesInTokenGroup', { newGroupName, oldGroupName });
        const tokensInParent = tokens[activeTokenSet] ?? [];
        const tokensToRename = tokensInParent
          .filter((token) => token.name.startsWith(oldGroupName) && token.type === type)
          .map((filteredToken) => ({
            oldName: filteredToken.name,
            newName: filteredToken.name.replace(oldGroupName, newGroupName),
          }));

        const renameStylesResult = await AsyncMessageChannel.ReactInstance.message({
          type: AsyncMessageTypes.RENAME_STYLES,
          tokensToRename,
          parent: activeTokenSet,
          settings,
        });
        dispatch.tokenState.renameStyleIdsToCurrentTheme(renameStylesResult.styleIds, tokensToRename);
      }
    }
  }, [activeTokenSet, tokens, confirm, handleBulkRemap, dispatch.tokenState, settings]);

  // Asks user which styles to create, then calls Figma with all tokens to create styles
  const createStylesFromSelectedTokenSets = useCallback(async (selectedSets: ExportTokenSet[]) => {
    const shouldCreateStyles = ((settings.stylesTypography || settings.stylesColor || settings.stylesEffect) && selectedSets.length > 0);
    if (!shouldCreateStyles) return;

    track('createStyles', {
      type: 'sets',
      textStyles: settings.stylesTypography,
      colorStyles: settings.stylesColor,
      effectStyles: settings.stylesEffect,
    });

    dispatch.uiState.startJob({
      name: BackgroundJobs.UI_CREATE_STYLES,
      isInfinite: true,
    });

    const enabledTokenSets = selectedSets
      .filter((set) => set.status === TokenSetStatus.ENABLED)
      .map((tokenSet) => tokenSet.set);

    if (enabledTokenSets.length === 0) {
      notifyToUI('No styles created. Make sure token sets are active.', { error: true });
      return;
    }

    const tokensToResolve = selectedSets.flatMap((set) => mergeTokenGroups(tokens, { [set.set]: TokenSetStatus.ENABLED }));

    const resolved = defaultTokenResolver.setTokens(tokensToResolve);
    const withoutSourceTokens = resolved.filter((token) => (
      !token.internal__Parent || enabledTokenSets.includes(token.internal__Parent) // filter out SOURCE tokens
    ));

    const tokensToCreate = withoutSourceTokens.reduce((acc: SingleToken[], curr) => {
      const shouldCreate = [
        settings.stylesTypography && curr.type === TokenTypes.TYPOGRAPHY,
        settings.stylesColor && curr.type === TokenTypes.COLOR,
        settings.stylesEffect && curr.type === TokenTypes.BOX_SHADOW,
      ].some((isEnabled) => isEnabled);
      if (shouldCreate) {
        acc.push(curr);
      }
      return acc;
    }, []);

    const createStylesResult = await wrapTransaction({ name: 'createStyles' }, async () => AsyncMessageChannel.ReactInstance.message({
      type: AsyncMessageTypes.CREATE_STYLES,
      tokens: tokensToCreate,
      settings,
    }));

    dispatch.tokenState.assignStyleIdsToCurrentTheme(createStylesResult.styleIds, tokensToCreate);
    dispatch.uiState.completeJob(BackgroundJobs.UI_CREATE_STYLES);
  }, [tokens, settings, dispatch.tokenState, dispatch.uiState]);

  const createStylesFromSelectedThemes = useCallback(async (selectedThemes: string[]) => {
    const shouldCreateStyles = ((settings.stylesTypography || settings.stylesColor || settings.stylesEffect) && selectedThemes.length > 0);
    if (!shouldCreateStyles) return;

    track('createStyles', {
      type: 'themes',
      textStyles: settings.stylesTypography,
      colorStyles: settings.stylesColor,
      effectStyles: settings.stylesEffect,
    });

    dispatch.uiState.startJob({
      name: BackgroundJobs.UI_CREATE_STYLES,
      isInfinite: true,
    });

    const selectedSets = themes.reduce((acc, curr) => {
      if (selectedThemes.includes(curr.id)) {
        acc = {
          ...acc,
          ...curr.selectedTokenSets,
        };
      }
      return acc;
    }, {});

    const enabledTokenSets = Object.keys(selectedSets)
      .filter((key) => selectedSets[key] === TokenSetStatus.ENABLED)
      .map((tokenSet) => tokenSet);

    if (enabledTokenSets.length === 0) {
      notifyToUI('No styles created. Make sure themes are active.', { error: true });
      return;
    }

    const tokensToResolve = Object.keys(selectedSets).flatMap((key) => mergeTokenGroups(tokens, { [key]: TokenSetStatus.ENABLED }));

    const resolved = defaultTokenResolver.setTokens(tokensToResolve);
    const withoutSourceTokens = resolved.filter((token) => (
      !token.internal__Parent || enabledTokenSets.includes(token.internal__Parent) // filter out SOURCE tokens
    ));

    const tokensToCreate = withoutSourceTokens.reduce((acc: SingleToken[], curr) => {
      const shouldCreate = [
        settings.stylesTypography && curr.type === TokenTypes.TYPOGRAPHY,
        settings.stylesColor && curr.type === TokenTypes.COLOR,
        settings.stylesEffect && curr.type === TokenTypes.BOX_SHADOW,
      ].some((isEnabled) => isEnabled);
      if (shouldCreate) {
        if (!acc.find((token) => curr.name === token.name)) {
          acc.push(curr);
        }
      }
      return acc;
    }, []);

    const createStylesResult = await wrapTransaction({ name: 'createStyles' }, async () => AsyncMessageChannel.ReactInstance.message({
      type: AsyncMessageTypes.CREATE_STYLES,
      tokens: tokensToCreate,
      settings,
    }));

    dispatch.tokenState.assignStyleIdsToCurrentTheme(createStylesResult.styleIds, tokensToCreate);
    dispatch.uiState.completeJob(BackgroundJobs.UI_CREATE_STYLES);
  }, [dispatch.tokenState, tokens, settings, themes, dispatch.uiState]);

  const renameStylesFromTokens = useCallback(async (tokensToRename: TokensToRenamePayload[], parent: string) => {
    track('renameStyles', { tokensToRename, parent });

    const renameStylesResult = await AsyncMessageChannel.ReactInstance.message({
      type: AsyncMessageTypes.RENAME_STYLES,
      tokensToRename,
      parent,
      settings,
    });
    dispatch.tokenState.renameStyleIdsToCurrentTheme(renameStylesResult.styleIds, tokensToRename);
  }, [settings, dispatch.tokenState]);

  const removeStylesFromTokens = useCallback(async (token: DeleteTokenPayload) => {
    track('removeStyles', token);

    const removeStylesResult = await AsyncMessageChannel.ReactInstance.message({
      type: AsyncMessageTypes.REMOVE_STYLES,
      token,
      settings,
    });
    dispatch.tokenState.removeStyleIdsFromThemes(removeStylesResult.styleIds);
  }, [settings, dispatch.tokenState]);

  const setNoneValuesOnNode = useCallback((resolvedTokens: SingleToken[]) => {
    const uiState = uiStateSelector(store.getState());
    const inspectState = inspectStateSelector(store.getState());
    const tokensToSet = uiState.selectionValues
      .filter((v) => inspectState.selectedTokens.includes(`${v.category}-${v.value}`))
      .map((v) => ({ nodes: v.nodes, property: v.type })) as ({
      property: Properties;
      nodes: NodeInfo[];
    }[]);

    track('setNoneValuesOnNode', tokensToSet);

    AsyncMessageChannel.ReactInstance.message({
      type: AsyncMessageTypes.SET_NONE_VALUES_ON_NODE,
      tokensToSet,
      tokens: resolvedTokens,
    });
  }, [store]);

  const filterMultiValueTokens = useCallback(() => {
    const tempTokens = Object.entries(tokens).reduce((tempTokens, [tokenSetKey, tokenList]) => {
      const filteredTokenList = tokenList.reduce((acc, tokenItem) => {
        const resolvedValue = getAliasValue(tokenItem, tokensContext.resolvedTokens) || '';
        // If extension data exists, it is likely that the token is a complex token containing color modifier data, etc
        // in which case we collapse the value as it cannot be used as a variable
        if ((tokenItem.$extensions || {})['studio.tokens'] && typeof resolvedValue === 'string') {
          // We don't want to change the actual value as this could cause unintended side effects
          tokenItem = { ...tokenItem };
          tokenItem.value = resolvedValue;
        }
        if (typeof tokenItem.value === 'string' && VALID_TOKEN_TYPES.includes(tokenItem.type)) {
          if (resolvedValue.toString().trim().includes(' ')) {
            return acc;
          }
        }
        acc.push(tokenItem);
        return acc;
      }, [] as AnyTokenList);
      tempTokens[tokenSetKey] = filteredTokenList;
      return tempTokens;
    }, {} as Record<string, AnyTokenList>);

    return tempTokens;
  }, [tokens]);

  const createVariables = useCallback(async () => {
    dispatch.uiState.startJob({
      name: BackgroundJobs.UI_CREATEVARIABLES,
      isInfinite: true,
    });
    const multiValueFilteredTokens = filterMultiValueTokens();
    const createVariableResult = await wrapTransaction({
      name: 'createVariables',
      statExtractor: async (result, transaction) => {
        const data = await result;
        if (data) {
          transaction.setMeasurement('variables', data.totalVariables, '');
        }
      },
    }, async () => await AsyncMessageChannel.ReactInstance.message({
      type: AsyncMessageTypes.CREATE_LOCAL_VARIABLES,
      tokens: multiValueFilteredTokens,
      settings,
    }));
    dispatch.tokenState.assignVariableIdsToTheme(createVariableResult.variableIds);
    dispatch.uiState.completeJob(BackgroundJobs.UI_CREATEVARIABLES);
  }, [dispatch.tokenState, dispatch.uiState, tokens, settings]);

  const createVariablesFromSets = useCallback(async (selectedSets: ExportTokenSet[]) => {
    const shouldCreateVariables = ((settings.variablesBoolean || settings.variablesColor || settings.variablesNumber || settings.variablesString) && (selectedSets.length > 0));
    if (!shouldCreateVariables) return;

    track('createVariables', {
      type: 'sets',
    });
    dispatch.uiState.startJob({
      name: BackgroundJobs.UI_CREATEVARIABLES,
      isInfinite: true,
    });
    await wrapTransaction({
      name: 'createVariables',
      statExtractor: async (result, transaction) => {
        const data = await result;
        if (data) {
          transaction.setMeasurement('variables', data.totalVariables, '');
        }
      },
    }, async () => await AsyncMessageChannel.ReactInstance.message({
<<<<<<< HEAD
      type: AsyncMessageTypes.CREATE_LOCAL_VARIABLES_FROM_SETS,
      tokens: selectedSetsTokens,
=======
      type: AsyncMessageTypes.CREATE_LOCAL_VARIABLES_WITHOUT_MODES,
      tokens,
>>>>>>> 46e4a0b3
      settings,
      selectedSets,
    }));
    dispatch.uiState.completeJob(BackgroundJobs.UI_CREATEVARIABLES);
    Promise.resolve();
  }, [dispatch.uiState, tokens, settings]);

  const createVariablesFromThemes = useCallback(async (selectedThemes: string[]) => {
    const shouldCreateVariables = ((settings.variablesBoolean || settings.variablesColor || settings.variablesNumber || settings.variablesString) && (selectedThemes.length > 0));
    if (!shouldCreateVariables) return;

    track('createVariables', {
      type: 'themes',
    });

    dispatch.uiState.startJob({
      name: BackgroundJobs.UI_CREATEVARIABLES,
      isInfinite: true,
    });
    const createVariableResult = await wrapTransaction({
      name: 'createVariables',
      statExtractor: async (result, transaction) => {
        const data = await result;
        if (data) {
          transaction.setMeasurement('variables', data.totalVariables, '');
        }
      },
    }, async () => await AsyncMessageChannel.ReactInstance.message({
      type: AsyncMessageTypes.CREATE_LOCAL_VARIABLES,
      tokens,
      settings,
      selectedThemes,
    }));
    dispatch.tokenState.assignVariableIdsToTheme(createVariableResult.variableIds);
    dispatch.uiState.completeJob(BackgroundJobs.UI_CREATEVARIABLES);
    Promise.resolve();
  }, [dispatch.tokenState, dispatch.uiState, tokens, settings]);

  const renameVariablesFromToken = useCallback(async ({ oldName, newName }: TokenToRename) => {
    track('renameVariables', { oldName, newName });

    const result = await wrapTransaction({ name: 'renameVariables' }, async () => AsyncMessageChannel.ReactInstance.message({
      type: AsyncMessageTypes.RENAME_VARIABLES,
      tokens: [{
        oldName,
        newName,
      }],
    }));

    dispatch.tokenState.renameVariableIdsToTheme(result.renameVariableToken);
  }, [dispatch.tokenState]);

  const updateVariablesFromToken = useCallback(async (payload: UpdateTokenVariablePayload) => {
    track('updateVariables', payload);

    await wrapTransaction({ name: 'updateVariables' }, async () => AsyncMessageChannel.ReactInstance.message({
      type: AsyncMessageTypes.UPDATE_VARIABLES,
      payload,
    }));
  }, []);

  return useMemo(() => ({
    isAlias,
    getTokenValue,
    getFormattedTokens,
    getStringTokens,
    createStylesFromSelectedTokenSets,
    createStylesFromSelectedThemes,
    pullStyles,
    pullVariables,
    remapToken,
    remapTokensInGroup,
    removeTokensByValue,
    handleRemap,
    renameStylesFromTokens,
    handleBulkRemap,
    removeStylesFromTokens,
    setNoneValuesOnNode,
    handleUpdate,
    handleJSONUpdate,
    createVariables,
    createVariablesFromSets,
    renameVariablesFromToken,
    createVariablesFromThemes,
    updateVariablesFromToken,
    filterMultiValueTokens,
  }), [
    isAlias,
    getTokenValue,
    getFormattedTokens,
    getStringTokens,
    createStylesFromSelectedTokenSets,
    createStylesFromSelectedThemes,
    pullStyles,
    pullVariables,
    remapToken,
    remapTokensInGroup,
    removeTokensByValue,
    handleRemap,
    renameStylesFromTokens,
    handleBulkRemap,
    removeStylesFromTokens,
    setNoneValuesOnNode,
    handleUpdate,
    handleJSONUpdate,
    createVariables,
    createVariablesFromSets,
    createVariablesFromThemes,
    renameVariablesFromToken,
    updateVariablesFromToken,
    filterMultiValueTokens,
  ]);
}<|MERGE_RESOLUTION|>--- conflicted
+++ resolved
@@ -548,13 +548,8 @@
         }
       },
     }, async () => await AsyncMessageChannel.ReactInstance.message({
-<<<<<<< HEAD
       type: AsyncMessageTypes.CREATE_LOCAL_VARIABLES_FROM_SETS,
-      tokens: selectedSetsTokens,
-=======
-      type: AsyncMessageTypes.CREATE_LOCAL_VARIABLES_WITHOUT_MODES,
       tokens,
->>>>>>> 46e4a0b3
       settings,
       selectedSets,
     }));
