--- conflicted
+++ resolved
@@ -445,8 +445,6 @@
     const tempTokens = Object.entries(tokens).reduce((tempTokens, [tokenSetKey, tokenList]) => {
       const filteredTokenList = tokenList.reduce((acc, tokenItem) => {
         const resolvedValue = getAliasValue(tokenItem, tokensContext.resolvedTokens) || '';
-<<<<<<< HEAD
-=======
         // If extension data exists, it is likely that the token is a complex token containing color modifier data, etc
         // in which case we collapse the value as it cannot be used as a variable
         if ((tokenItem.$extensions || {})['studio.tokens'] && typeof resolvedValue === 'string') {
@@ -454,7 +452,6 @@
           tokenItem = { ...tokenItem };
           tokenItem.value = resolvedValue;
         }
->>>>>>> 48e1ef43
         if (typeof tokenItem.value === 'string' && VALID_TOKEN_TYPES.includes(tokenItem.type)) {
           if (resolvedValue.toString().trim().includes(' ')) {
             return acc;
