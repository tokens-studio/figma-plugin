--- conflicted
+++ resolved
@@ -494,48 +494,6 @@
     dispatch.uiState.completeJob(BackgroundJobs.UI_CREATEVARIABLES);
   }, [dispatch.tokenState, dispatch.uiState, tokens, settings]);
 
-<<<<<<< HEAD
-  const createVariablesFromThemes = useCallback(async (selectedThemes) => {
-
-  }, [dispatch.tokenState, dispatch.uiState, tokens, settings]);
-
-  const createVariablesFromSets = useCallback(async (selectedSets) => {
-    const selectedSetsTokens = Object.entries(tokens).reduce((tempTokens, [tokenSetKey, tokenList]) => {
-      if (selectedSets.includes(tokenSetKey)) {
-        tempTokens[tokenSetKey] = tokenList;
-      }
-      return tempTokens;
-    }, {} as Record<string, AnyTokenList>);
-=======
-  const createVariablesFromThemes = useCallback(async (selectedThemes: string[]) => {
-    dispatch.uiState.startJob({
-      name: BackgroundJobs.UI_CREATEVARIABLES,
-      isInfinite: true,
-    });
->>>>>>> 347ca499
-    const createVariableResult = await wrapTransaction({
-      name: 'createVariables',
-      statExtractor: async (result, transaction) => {
-        const data = await result;
-        if (data) {
-          transaction.setMeasurement('variables', data.totalVariables, '');
-        }
-      },
-    }, async () => await AsyncMessageChannel.ReactInstance.message({
-      type: AsyncMessageTypes.CREATE_LOCAL_VARIABLES,
-<<<<<<< HEAD
-      tokens: selectedSetsTokens,
-      settings,
-=======
-      tokens: tokens,
-      settings,
-      selectedThemes
->>>>>>> 347ca499
-    }));
-    dispatch.tokenState.assignVariableIdsToTheme(createVariableResult.variableIds);
-    dispatch.uiState.completeJob(BackgroundJobs.UI_CREATEVARIABLES);
-  }, [dispatch.tokenState, dispatch.uiState, tokens, settings]);
-
   const renameVariablesFromToken = useCallback(async ({ oldName, newName }: TokenToRename) => {
     track('renameVariables', { oldName, newName });
 
@@ -605,11 +563,6 @@
     handleUpdate,
     handleJSONUpdate,
     createVariables,
-<<<<<<< HEAD
-    createVariablesFromSets,
-=======
->>>>>>> 347ca499
-    createVariablesFromThemes,
     renameVariablesFromToken,
     syncVariables,
     updateVariablesFromToken,
@@ -635,11 +588,6 @@
     handleUpdate,
     handleJSONUpdate,
     createVariables,
-<<<<<<< HEAD
-    createVariablesFromSets,
-=======
->>>>>>> 347ca499
-    createVariablesFromThemes,
     renameVariablesFromToken,
     syncVariables,
     updateVariablesFromToken,
