import { useDispatch, useSelector, useStore } from 'react-redux';
import { useCallback, useMemo, useContext } from 'react';
import { AnyTokenList, SingleToken, TokenToRename } from '@/types/tokens';
import stringifyTokens from '@/utils/stringifyTokens';
import formatTokens from '@/utils/formatTokens';
import { mergeTokenGroups } from '@/utils/tokenHelpers';
import useConfirm from '../hooks/useConfirm';
import { Properties } from '@/constants/Properties';
import { track } from '@/utils/analytics';
import { checkIfAlias, getAliasValue } from '@/utils/alias';
import {
  activeTokenSetSelector,
  storeTokenIdInJsonEditorSelector,
  inspectStateSelector,
  settingsStateSelector,
  tokensSelector,
  uiStateSelector,
  updateModeSelector,
  themesListSelector,
} from '@/selectors';
import { TokenSetStatus } from '@/constants/TokenSetStatus';
import { TokenTypes } from '@/constants/TokenTypes';
import { isEqual } from '@/utils/isEqual';
import { UpdateMode } from '@/constants/UpdateMode';
import { AsyncMessageTypes } from '@/types/AsyncMessages';
import { AsyncMessageChannel } from '@/AsyncMessageChannel';
import { NodeInfo } from '@/types/NodeInfo';
import { TokensContext } from '@/context';
import { Dispatch, RootState } from '../store';
import { DeleteTokenPayload } from '@/types/payloads';
import { notifyToUI } from '@/plugin/notifiers';
import { UpdateTokenVariablePayload } from '@/types/payloads/UpdateTokenVariablePayload';
import { wrapTransaction } from '@/profiling/transaction';
import { BackgroundJobs } from '@/constants/BackgroundJobs';
import { defaultTokenResolver } from '@/utils/TokenResolver';
import { getFormat } from '@/plugin/TokenFormatStoreClass';
import { ExportTokenSet } from '@/types/ExportTokenSet';

type ConfirmResult = ('textStyles' | 'colorStyles' | 'effectStyles' | string)[] | string;

type GetFormattedTokensOptions = {
  includeAllTokens: boolean;
  includeParent: boolean;
  expandTypography: boolean;
  expandShadow: boolean;
  expandComposition: boolean;
  expandBorder: boolean;
};

type RemoveTokensByValueData = { property: Properties; nodes: NodeInfo[] }[];

let lastUsedRenameOption: UpdateMode = UpdateMode.SELECTION;

export type TokensToRenamePayload = {
  oldName: string;
  newName: string;
};

export default function useTokens() {
  const dispatch = useDispatch<Dispatch>();
  const activeTokenSet = useSelector(activeTokenSetSelector);
  const updateMode = useSelector(updateModeSelector);
  const tokens = useSelector(tokensSelector);
  const themes = useSelector(themesListSelector);
  const settings = useSelector(settingsStateSelector, isEqual);
  const storeTokenIdInJsonEditor = useSelector(storeTokenIdInJsonEditorSelector);
  const { confirm } = useConfirm<ConfirmResult>();
  const store = useStore<RootState>();
  const tokensContext = useContext(TokensContext);
  const shouldConfirm = useMemo(() => updateMode === UpdateMode.DOCUMENT, [updateMode]);
  const VALID_TOKEN_TYPES = [
    TokenTypes.DIMENSION,
    TokenTypes.BORDER_RADIUS,
    TokenTypes.BORDER,
    TokenTypes.BORDER_WIDTH,
    TokenTypes.SPACING,
  ];
  const tokenFormat = getFormat();

  // Gets value of token
  const getTokenValue = useCallback(
    (name: string, resolved: AnyTokenList) => resolved.find((t) => t.name === name),
    [],
  );

  // Returns resolved value of a specific token
  const isAlias = useCallback(
    (token: SingleToken, resolvedTokens: AnyTokenList) => checkIfAlias(token, resolvedTokens),
    [],
  );

  // Returns formatted tokens for style dictionary
  const getFormattedTokens = useCallback(
    (opts: GetFormattedTokensOptions) => {
      const {
        includeAllTokens = false,
        includeParent = true,
        expandTypography = false,
        expandShadow = false,
        expandComposition = false,
        expandBorder = false,
      } = opts;
      const tokenSets = includeAllTokens ? Object.keys(tokens) : [activeTokenSet];
      return formatTokens({
        tokens,
        tokenSets,
        resolvedTokens: tokensContext.resolvedTokens,
        includeAllTokens,
        includeParent,
        expandTypography,
        expandShadow,
        expandComposition,
        expandBorder,
        storeTokenIdInJsonEditor,
      });
    },
    // Adding tokenFormat as a dependency to cause a change when format changes
    // eslint-disable-next-line react-hooks/exhaustive-deps
    [tokens, activeTokenSet, storeTokenIdInJsonEditor, tokensContext.resolvedTokens, tokenFormat],
  );

  // Returns stringified tokens for the JSON editor
  const getStringTokens = useCallback(
    () => stringifyTokens(tokens, activeTokenSet, storeTokenIdInJsonEditor),
    // Adding tokenFormat as a dependency to cause a change when format changes
    // eslint-disable-next-line react-hooks/exhaustive-deps
    [tokens, activeTokenSet, storeTokenIdInJsonEditor, tokenFormat],
  );

  // handles updating JSON
  const handleJSONUpdate = useCallback(
    (newTokens: string) => {
      track('Update JSON');
      dispatch.tokenState.setJSONData(newTokens);
    },
    [dispatch.tokenState],
  );

  // Handles the update operation
  const handleUpdate = useCallback(() => {
    track('Update Tokens');
    if (shouldConfirm) {
      confirm({
        text: 'Are you sure?',
        description:
          'You are about to run a document wide update. This operation can take more than 30 minutes on very large documents.',
      }).then((result) => {
        if (result && result.result) {
          // @ts-ignore
          dispatch.tokenState.updateDocument();
        }
      });
    } else {
      // @ts-ignore
      dispatch.tokenState.updateDocument();
    }
  }, [confirm, dispatch.tokenState, shouldConfirm]);

  // Calls Figma asking for all local text- and color styles
  const pullStyles = useCallback(async () => {
    const userDecision = await confirm({
      text: 'Import styles',
      description: 'Which styles should be imported?',
      confirmAction: 'Import',
      choices: [
        { key: 'colorStyles', label: 'Color', enabled: true },
        { key: 'textStyles', label: 'Text', enabled: true },
        { key: 'effectStyles', label: 'Shadows', enabled: true },
      ],
    });

    if (userDecision && Array.isArray(userDecision.data) && userDecision.data.length) {
      track('Import styles', {
        textStyles: userDecision.data.includes('textStyles'),
        colorStyles: userDecision.data.includes('colorStyles'),
        effectStyles: userDecision.data.includes('effectStyles'),
      });

      AsyncMessageChannel.ReactInstance.message({
        type: AsyncMessageTypes.PULL_STYLES,
        styleTypes: {
          textStyles: userDecision.data.includes('textStyles'),
          colorStyles: userDecision.data.includes('colorStyles'),
          effectStyles: userDecision.data.includes('effectStyles'),
        },
      });
    }
  }, [confirm]);

  const pullVariables = useCallback(async () => {
    const userDecision = await confirm({
      text: 'Import Variables',
      description: 'Sets will be created for each variable mode.',
      choices: [
        { key: 'useDimensions', label: 'Convert numbers to dimensions', enabled: false },
        { key: 'useRem', label: 'Use rem for dimension values', enabled: false },
      ],
      confirmAction: 'Import',
    });

    if (userDecision) {
      track('Import variables');
      AsyncMessageChannel.ReactInstance.message({
        type: AsyncMessageTypes.PULL_VARIABLES,
        options: {
          useDimensions: userDecision.data.includes('useDimensions'),
          useRem: userDecision.data.includes('useRem'),
        },
      });
    }
  }, [confirm]);

  const removeTokensByValue = useCallback((data: RemoveTokensByValueData) => {
    track('removeTokensByValue', { count: data.length });

    AsyncMessageChannel.ReactInstance.message({
      type: AsyncMessageTypes.REMOVE_TOKENS_BY_VALUE,
      tokensToRemove: data,
    });
  }, []);

  const handleRemap = useCallback(
    async (type: Properties | TokenTypes, name: string, newTokenName: string, resolvedTokens: SingleToken[]) => {
      track('remapToken', { fromInspect: true });

      wrapTransaction({ name: 'remapToken' }, async () => AsyncMessageChannel.ReactInstance.message({
        type: AsyncMessageTypes.REMAP_TOKENS,
        category: type,
        oldName: name,
        newName: newTokenName,
        updateMode: UpdateMode.SELECTION,
        tokens: resolvedTokens,
        settings,
      }));
    },
    [settings],
  );

  const handleBulkRemap = useCallback(
    async (newName: string, oldName: string, bulkUpdateMode = UpdateMode.SELECTION) => {
      track('bulkRemapToken', { fromInspect: true });

      wrapTransaction({ name: 'bulkRemapToken' }, async () => AsyncMessageChannel.ReactInstance.message({
        type: AsyncMessageTypes.BULK_REMAP_TOKENS,
        oldName,
        newName,
        updateMode: bulkUpdateMode,
      }));
    },
    [],
  );

  // Calls Figma with an old name and new name and asks it to update all tokens that use the old name
  const remapToken = useCallback(
    async (oldName: string, newName: string, remapUpdateMode?: UpdateMode) => {
      track('remapToken', { fromRename: true });

      wrapTransaction({ name: 'remapToken' }, async () => AsyncMessageChannel.ReactInstance.message({
        type: AsyncMessageTypes.REMAP_TOKENS,
        oldName,
        newName,
        updateMode: remapUpdateMode || settings.updateMode,
      }));
    },
    [settings.updateMode],
  );

  const remapTokensInGroup = useCallback(
    async ({
      oldGroupName,
      newGroupName,
      type,
      tokensToRename,
    }: {
      oldGroupName: string;
      newGroupName: string;
      type: string;
      tokensToRename: TokenToRename[];
    }) => {
      // TODO: Move all of this logic to individual files, this hook is already way too overloaded
      const confirmData = await confirm({
        text: `Remap all tokens that use tokens in ${oldGroupName} group?`,
        description: 'This will change all layers that used the old token name. This could take a while.',
        choices: [
          {
            key: UpdateMode.SELECTION,
            label: 'Selection',
            unique: true,
            enabled: UpdateMode.SELECTION === lastUsedRenameOption,
          },
          {
            key: UpdateMode.PAGE,
            label: 'Page',
            unique: true,
            enabled: UpdateMode.PAGE === lastUsedRenameOption,
          },
          {
            key: UpdateMode.DOCUMENT,
            label: 'Document',
            unique: true,
            enabled: UpdateMode.DOCUMENT === lastUsedRenameOption,
          },
          {
            key: 'rename-variable-token-group',
            label: 'Rename variables',
          },
          {
            key: 'rename-style-token-group',
            label: 'Rename styles',
          },
        ],
      });
      if (confirmData && confirmData.result) {
        if (
          Array.isArray(confirmData.data)
          && confirmData.data.some((data: string) => [UpdateMode.DOCUMENT, UpdateMode.PAGE, UpdateMode.SELECTION].includes(data as UpdateMode))
        ) {
          await Promise.all(
            tokensToRename.map((tokenToRename) => handleBulkRemap(tokenToRename.newName, tokenToRename.oldName, confirmData.data[0] as UpdateMode)),
          );
          lastUsedRenameOption = confirmData.data[0] as UpdateMode;
        }
        if (confirmData.data.includes('rename-variable-token-group')) {
          track('renameVariablesInTokenGroup', { newGroupName, oldGroupName });
          const tokensInParent = tokens[activeTokenSet] ?? [];
          const tokensToRename: TokenToRename[] = [];
          tokensInParent.map((token) => {
            if (token.name.startsWith(oldGroupName) && token.type === type) {
              tokensToRename.push({
                oldName: token.name,
                newName: token.name.replace(`${oldGroupName}`, `${newGroupName}`),
              });
            }
            return token;
          }) as AnyTokenList;

          const result = await AsyncMessageChannel.ReactInstance.message({
            type: AsyncMessageTypes.RENAME_VARIABLES,
            tokens: tokensToRename,
          });
          dispatch.tokenState.renameVariableIdsToTheme(result.renameVariableToken);
        }

        if (confirmData.data.includes('rename-style-token-group')) {
          track('renameStylesInTokenGroup', { newGroupName, oldGroupName });
          const tokensInParent = tokens[activeTokenSet] ?? [];
          const tokensToRename = tokensInParent
            .filter((token) => token.name.startsWith(oldGroupName) && token.type === type)
            .map((filteredToken) => ({
              oldName: filteredToken.name,
              newName: filteredToken.name.replace(oldGroupName, newGroupName),
            }));

          const renameStylesResult = await AsyncMessageChannel.ReactInstance.message({
            type: AsyncMessageTypes.RENAME_STYLES,
            tokensToRename,
            parent: activeTokenSet,
            settings,
          });
          dispatch.tokenState.renameStyleIdsToCurrentTheme(renameStylesResult.styleIds, tokensToRename);
        }
      }
    },
    [activeTokenSet, tokens, confirm, handleBulkRemap, dispatch.tokenState, settings],
  );

  // Asks user which styles to create, then calls Figma with all tokens to create styles
  const createStylesFromSelectedTokenSets = useCallback(
    async (selectedSets: ExportTokenSet[]) => {
      const shouldCreateStyles = (settings.stylesTypography || settings.stylesColor || settings.stylesEffect) && selectedSets.length > 0;
      if (!shouldCreateStyles) return;

      track('createStyles', {
        type: 'sets',
        textStyles: settings.stylesTypography,
        colorStyles: settings.stylesColor,
        effectStyles: settings.stylesEffect,
      });

      dispatch.uiState.startJob({
        name: BackgroundJobs.UI_CREATE_STYLES,
        isInfinite: true,
      });

      const enabledTokenSets = selectedSets
        .filter((set) => set.status === TokenSetStatus.ENABLED)
        .map((tokenSet) => tokenSet.set);

      if (enabledTokenSets.length === 0) {
        notifyToUI('No styles created. Make sure token sets are active.', { error: true });
        return;
      }

      const tokensToResolve = selectedSets.flatMap((set) => mergeTokenGroups(tokens, { [set.set]: TokenSetStatus.ENABLED }));

      const resolved = defaultTokenResolver.setTokens(tokensToResolve);
      const withoutSourceTokens = resolved.filter(
        (token) => !token.internal__Parent || enabledTokenSets.includes(token.internal__Parent), // filter out SOURCE tokens
      );

      const tokensToCreate = withoutSourceTokens.reduce((acc: SingleToken[], curr) => {
        const shouldCreate = [
          settings.stylesTypography && curr.type === TokenTypes.TYPOGRAPHY,
          settings.stylesColor && curr.type === TokenTypes.COLOR,
          settings.stylesEffect && curr.type === TokenTypes.BOX_SHADOW,
        ].some((isEnabled) => isEnabled);
        if (shouldCreate) {
          acc.push(curr);
        }
        return acc;
      }, []);

      const createStylesResult = await wrapTransaction({ name: 'createStyles' }, async () => AsyncMessageChannel.ReactInstance.message({
        type: AsyncMessageTypes.CREATE_STYLES,
        tokens: tokensToCreate,
        settings,
      }));

      dispatch.tokenState.assignStyleIdsToCurrentTheme(createStylesResult.styleIds, tokensToCreate);
      dispatch.uiState.completeJob(BackgroundJobs.UI_CREATE_STYLES);
    },
    [tokens, settings, dispatch.tokenState, dispatch.uiState],
  );

  const createStylesFromSelectedThemes = useCallback(
    async (selectedThemes: string[]) => {
      const shouldCreateStyles = (settings.stylesTypography || settings.stylesColor || settings.stylesEffect) && selectedThemes.length > 0;
      if (!shouldCreateStyles) return;

      track('createStyles', {
        type: 'themes',
        textStyles: settings.stylesTypography,
        colorStyles: settings.stylesColor,
        effectStyles: settings.stylesEffect,
      });

<<<<<<< HEAD
    const tokensToResolve = Object.keys(selectedSets).flatMap((key) => mergeTokenGroups(tokens, { [key]: TokenSetStatus.ENABLED }));

    const resolved = defaultTokenResolver.setTokens(tokensToResolve);
    const withoutSourceTokens = resolved.filter((token) => (
      !token.internal__Parent || enabledTokenSets.includes(token.internal__Parent) // filter out SOURCE tokens
    ));

    const tokensToCreate = withoutSourceTokens.reduce((acc: SingleToken[], curr) => {
      const shouldCreate = [
        settings.stylesTypography && curr.type === TokenTypes.TYPOGRAPHY,
        settings.stylesColor && curr.type === TokenTypes.COLOR,
        settings.stylesEffect && curr.type === TokenTypes.BOX_SHADOW,
      ].some((isEnabled) => isEnabled);
      if (shouldCreate) {
        if (!acc.find((token) => curr.name === token.name && curr.internal__Parent === token.internal__Parent)) {
          acc.push(curr);
=======
      const selectedSets = themes.reduce((acc, curr) => {
        if (selectedThemes.includes(curr.id)) {
          acc = {
            ...acc,
            ...curr.selectedTokenSets,
          };
>>>>>>> 19a1cc95
        }
        return acc;
      }, {});

      const enabledTokenSets = Object.keys(selectedSets)
        .filter((key) => selectedSets[key] === TokenSetStatus.ENABLED)
        .map((tokenSet) => tokenSet);

      if (enabledTokenSets.length === 0) {
        notifyToUI('No styles created. Make sure some sets are active.', { error: true });
        return;
      }

<<<<<<< HEAD
    const createStylesResult = await wrapTransaction({ name: 'createStyles' }, async () => AsyncMessageChannel.ReactInstance.message({
      type: AsyncMessageTypes.CREATE_STYLES,
      tokens: tokensToCreate,
      settings,
      selectedThemes
    }));
=======
      dispatch.uiState.startJob({
        name: BackgroundJobs.UI_CREATE_STYLES,
        isInfinite: true,
      });
>>>>>>> 19a1cc95

      const tokensToResolve = Object.keys(selectedSets).flatMap((key) => mergeTokenGroups(tokens, { [key]: TokenSetStatus.ENABLED }));

      const resolved = defaultTokenResolver.setTokens(tokensToResolve);
      const withoutSourceTokens = resolved.filter(
        (token) => !token.internal__Parent || enabledTokenSets.includes(token.internal__Parent), // filter out SOURCE tokens
      );

      const tokensToCreate = withoutSourceTokens.reduce((acc: SingleToken[], curr) => {
        const shouldCreate = [
          settings.stylesTypography && curr.type === TokenTypes.TYPOGRAPHY,
          settings.stylesColor && curr.type === TokenTypes.COLOR,
          settings.stylesEffect && curr.type === TokenTypes.BOX_SHADOW,
        ].some((isEnabled) => isEnabled);
        if (shouldCreate) {
          if (!acc.find((token) => curr.name === token.name)) {
            acc.push(curr);
          }
        }
        return acc;
      }, []);

      const createStylesResult = await wrapTransaction({ name: 'createStyles' }, async () => AsyncMessageChannel.ReactInstance.message({
        type: AsyncMessageTypes.CREATE_STYLES,
        tokens: tokensToCreate,
        settings,
      }));

      dispatch.tokenState.assignStyleIdsToCurrentTheme(createStylesResult.styleIds, tokensToCreate);
      dispatch.uiState.completeJob(BackgroundJobs.UI_CREATE_STYLES);
    },
    [dispatch.tokenState, tokens, settings, themes, dispatch.uiState],
  );

  const renameStylesFromTokens = useCallback(
    async (tokensToRename: TokensToRenamePayload[], parent: string) => {
      track('renameStyles', { tokensToRename, parent });

      const renameStylesResult = await AsyncMessageChannel.ReactInstance.message({
        type: AsyncMessageTypes.RENAME_STYLES,
        tokensToRename,
        parent,
        settings,
      });
      dispatch.tokenState.renameStyleIdsToCurrentTheme(renameStylesResult.styleIds, tokensToRename);
    },
    [settings, dispatch.tokenState],
  );

  const removeStylesFromTokens = useCallback(
    async (token: DeleteTokenPayload) => {
      track('removeStyles', token);

      const removeStylesResult = await AsyncMessageChannel.ReactInstance.message({
        type: AsyncMessageTypes.REMOVE_STYLES,
        token,
        settings,
      });
      dispatch.tokenState.removeStyleIdsFromThemes(removeStylesResult.styleIds);
    },
    [settings, dispatch.tokenState],
  );

  const setNoneValuesOnNode = useCallback(
    (resolvedTokens: SingleToken[]) => {
      const uiState = uiStateSelector(store.getState());
      const inspectState = inspectStateSelector(store.getState());
      const tokensToSet = uiState.selectionValues
        .filter((v) => inspectState.selectedTokens.includes(`${v.category}-${v.value}`))
        .map((v) => ({ nodes: v.nodes, property: v.type })) as {
        property: Properties;
        nodes: NodeInfo[];
      }[];

      track('setNoneValuesOnNode', tokensToSet);

      AsyncMessageChannel.ReactInstance.message({
        type: AsyncMessageTypes.SET_NONE_VALUES_ON_NODE,
        tokensToSet,
        tokens: resolvedTokens,
      });
    },
    [store],
  );

  const filterMultiValueTokens = useCallback(() => {
    const tempTokens = Object.entries(tokens).reduce((tempTokens, [tokenSetKey, tokenList]) => {
      const filteredTokenList = tokenList.reduce((acc, tokenItem) => {
        const resolvedValue = getAliasValue(tokenItem, tokensContext.resolvedTokens) || '';
        // If extension data exists, it is likely that the token is a complex token containing color modifier data, etc
        // in which case we collapse the value as it cannot be used as a variable
        if ((tokenItem.$extensions || {})['studio.tokens'] && typeof resolvedValue === 'string') {
          // We don't want to change the actual value as this could cause unintended side effects
          tokenItem = { ...tokenItem };
          tokenItem.value = resolvedValue;
        }
        if (typeof tokenItem.value === 'string' && VALID_TOKEN_TYPES.includes(tokenItem.type)) {
          if (resolvedValue.toString().trim().includes(' ')) {
            return acc;
          }
        }
        acc.push(tokenItem);
        return acc;
      }, [] as AnyTokenList);
      tempTokens[tokenSetKey] = filteredTokenList;
      return tempTokens;
    }, {} as Record<string, AnyTokenList>);

    return tempTokens;
  }, [tokens]);

  const createVariables = useCallback(async () => {
    dispatch.uiState.startJob({
      name: BackgroundJobs.UI_CREATEVARIABLES,
      isInfinite: true,
    });
    const multiValueFilteredTokens = filterMultiValueTokens();
    const createVariableResult = await wrapTransaction(
      {
        name: 'createVariables',
        statExtractor: async (result, transaction) => {
          const data = await result;
          if (data) {
            transaction.setMeasurement('variables', data.totalVariables, '');
          }
        },
      },
      async () => await AsyncMessageChannel.ReactInstance.message({
        type: AsyncMessageTypes.CREATE_LOCAL_VARIABLES,
        tokens: multiValueFilteredTokens,
        settings,
      }),
    );
    dispatch.tokenState.assignVariableIdsToTheme(createVariableResult.variableIds);
    dispatch.uiState.completeJob(BackgroundJobs.UI_CREATEVARIABLES);
  }, [dispatch.tokenState, dispatch.uiState, tokens, settings]);

  const createVariablesFromSets = useCallback(
    async (selectedSets: ExportTokenSet[]) => {
      const shouldCreateVariables = (settings.variablesBoolean
          || settings.variablesColor
          || settings.variablesNumber
          || settings.variablesString)
        && selectedSets.length > 0;
      if (!shouldCreateVariables) return;

      track('createVariables', {
        type: 'sets',
      });
      dispatch.uiState.startJob({
        name: BackgroundJobs.UI_CREATEVARIABLES,
        isInfinite: true,
      });
      await wrapTransaction(
        {
          name: 'createVariables',
          statExtractor: async (result, transaction) => {
            const data = await result;
            if (data) {
              transaction.setMeasurement('variables', data.totalVariables, '');
            }
          },
        },
        async () => await AsyncMessageChannel.ReactInstance.message({
          type: AsyncMessageTypes.CREATE_LOCAL_VARIABLES_WITHOUT_MODES,
          tokens,
          settings,
          selectedSets,
        }),
      );
      dispatch.uiState.completeJob(BackgroundJobs.UI_CREATEVARIABLES);
      Promise.resolve();
    },
    [dispatch.uiState, tokens, settings],
  );

  const createVariablesFromThemes = useCallback(
    async (selectedThemes: string[]) => {
      const shouldCreateVariables = (settings.variablesBoolean
          || settings.variablesColor
          || settings.variablesNumber
          || settings.variablesString)
        && selectedThemes.length > 0;
      if (!shouldCreateVariables) return;

      track('createVariables', {
        type: 'themes',
      });

      dispatch.uiState.startJob({
        name: BackgroundJobs.UI_CREATEVARIABLES,
        isInfinite: true,
      });
      const createVariableResult = await wrapTransaction(
        {
          name: 'createVariables',
          statExtractor: async (result, transaction) => {
            const data = await result;
            if (data) {
              transaction.setMeasurement('variables', data.totalVariables, '');
            }
          },
        },
        async () => await AsyncMessageChannel.ReactInstance.message({
          type: AsyncMessageTypes.CREATE_LOCAL_VARIABLES,
          tokens,
          settings,
          selectedThemes,
        }),
      );
      dispatch.tokenState.assignVariableIdsToTheme(createVariableResult.variableIds);
      dispatch.uiState.completeJob(BackgroundJobs.UI_CREATEVARIABLES);
      Promise.resolve();
    },
    [dispatch.tokenState, dispatch.uiState, tokens, settings],
  );

  const renameVariablesFromToken = useCallback(
    async ({ oldName, newName }: TokenToRename) => {
      track('renameVariables', { oldName, newName });

      const result = await wrapTransaction({ name: 'renameVariables' }, async () => AsyncMessageChannel.ReactInstance.message({
        type: AsyncMessageTypes.RENAME_VARIABLES,
        tokens: [
          {
            oldName,
            newName,
          },
        ],
      }));

      dispatch.tokenState.renameVariableIdsToTheme(result.renameVariableToken);
    },
    [dispatch.tokenState],
  );

  const updateVariablesFromToken = useCallback(async (payload: UpdateTokenVariablePayload) => {
    track('updateVariables', payload);

    await wrapTransaction({ name: 'updateVariables' }, async () => AsyncMessageChannel.ReactInstance.message({
      type: AsyncMessageTypes.UPDATE_VARIABLES,
      payload,
    }));
  }, []);

  return useMemo(
    () => ({
      isAlias,
      getTokenValue,
      getFormattedTokens,
      getStringTokens,
      createStylesFromSelectedTokenSets,
      createStylesFromSelectedThemes,
      pullStyles,
      pullVariables,
      remapToken,
      remapTokensInGroup,
      removeTokensByValue,
      handleRemap,
      renameStylesFromTokens,
      handleBulkRemap,
      removeStylesFromTokens,
      setNoneValuesOnNode,
      handleUpdate,
      handleJSONUpdate,
      createVariables,
      createVariablesFromSets,
      renameVariablesFromToken,
      createVariablesFromThemes,
      updateVariablesFromToken,
      filterMultiValueTokens,
    }),
    [
      isAlias,
      getTokenValue,
      getFormattedTokens,
      getStringTokens,
      createStylesFromSelectedTokenSets,
      createStylesFromSelectedThemes,
      pullStyles,
      pullVariables,
      remapToken,
      remapTokensInGroup,
      removeTokensByValue,
      handleRemap,
      renameStylesFromTokens,
      handleBulkRemap,
      removeStylesFromTokens,
      setNoneValuesOnNode,
      handleUpdate,
      handleJSONUpdate,
      createVariables,
      createVariablesFromSets,
      createVariablesFromThemes,
      renameVariablesFromToken,
      updateVariablesFromToken,
      filterMultiValueTokens,
    ],
  );
}<|MERGE_RESOLUTION|>--- conflicted
+++ resolved
@@ -361,80 +361,99 @@
         }
       }
     },
-    [activeTokenSet, tokens, confirm, handleBulkRemap, dispatch.tokenState, settings],
-  );
+    [activeTokenSet, tokens, confirm, handleBulkRemap, dispatch.tokenState, settings]
+);
 
   // Asks user which styles to create, then calls Figma with all tokens to create styles
-  const createStylesFromSelectedTokenSets = useCallback(
-    async (selectedSets: ExportTokenSet[]) => {
-      const shouldCreateStyles = (settings.stylesTypography || settings.stylesColor || settings.stylesEffect) && selectedSets.length > 0;
-      if (!shouldCreateStyles) return;
-
-      track('createStyles', {
-        type: 'sets',
-        textStyles: settings.stylesTypography,
-        colorStyles: settings.stylesColor,
-        effectStyles: settings.stylesEffect,
-      });
-
-      dispatch.uiState.startJob({
-        name: BackgroundJobs.UI_CREATE_STYLES,
-        isInfinite: true,
-      });
-
-      const enabledTokenSets = selectedSets
-        .filter((set) => set.status === TokenSetStatus.ENABLED)
-        .map((tokenSet) => tokenSet.set);
-
-      if (enabledTokenSets.length === 0) {
-        notifyToUI('No styles created. Make sure token sets are active.', { error: true });
-        return;
+  const createStylesFromSelectedTokenSets = useCallback(async (selectedSets: ExportTokenSet[]) => {
+    const shouldCreateStyles = ((settings.stylesTypography || settings.stylesColor || settings.stylesEffect) && selectedSets.length > 0);
+    if (!shouldCreateStyles) return;
+
+    track('createStyles', {
+      type: 'sets',
+      textStyles: settings.stylesTypography,
+      colorStyles: settings.stylesColor,
+      effectStyles: settings.stylesEffect,
+    });
+
+    dispatch.uiState.startJob({
+      name: BackgroundJobs.UI_CREATE_STYLES,
+      isInfinite: true,
+    });
+
+    const enabledTokenSets = selectedSets
+      .filter((set) => set.status === TokenSetStatus.ENABLED)
+      .map((tokenSet) => tokenSet.set);
+
+    if (enabledTokenSets.length === 0) {
+      notifyToUI('No styles created. Make sure token sets are active.', { error: true });
+      return;
+    }
+
+    const tokensToResolve = selectedSets.flatMap((set) => mergeTokenGroups(tokens, { [set.set]: TokenSetStatus.ENABLED }));
+
+    const resolved = defaultTokenResolver.setTokens(tokensToResolve);
+    const withoutSourceTokens = resolved.filter((token) => (
+      !token.internal__Parent || enabledTokenSets.includes(token.internal__Parent) // filter out SOURCE tokens
+    ));
+
+    const tokensToCreate = withoutSourceTokens.reduce((acc: SingleToken[], curr) => {
+      const shouldCreate = [
+        settings.stylesTypography && curr.type === TokenTypes.TYPOGRAPHY,
+        settings.stylesColor && curr.type === TokenTypes.COLOR,
+        settings.stylesEffect && curr.type === TokenTypes.BOX_SHADOW,
+      ].some((isEnabled) => isEnabled);
+      if (shouldCreate) {
+        acc.push(curr);
       }
-
-      const tokensToResolve = selectedSets.flatMap((set) => mergeTokenGroups(tokens, { [set.set]: TokenSetStatus.ENABLED }));
-
-      const resolved = defaultTokenResolver.setTokens(tokensToResolve);
-      const withoutSourceTokens = resolved.filter(
-        (token) => !token.internal__Parent || enabledTokenSets.includes(token.internal__Parent), // filter out SOURCE tokens
-      );
-
-      const tokensToCreate = withoutSourceTokens.reduce((acc: SingleToken[], curr) => {
-        const shouldCreate = [
-          settings.stylesTypography && curr.type === TokenTypes.TYPOGRAPHY,
-          settings.stylesColor && curr.type === TokenTypes.COLOR,
-          settings.stylesEffect && curr.type === TokenTypes.BOX_SHADOW,
-        ].some((isEnabled) => isEnabled);
-        if (shouldCreate) {
-          acc.push(curr);
-        }
-        return acc;
-      }, []);
-
-      const createStylesResult = await wrapTransaction({ name: 'createStyles' }, async () => AsyncMessageChannel.ReactInstance.message({
-        type: AsyncMessageTypes.CREATE_STYLES,
-        tokens: tokensToCreate,
-        settings,
-      }));
-
-      dispatch.tokenState.assignStyleIdsToCurrentTheme(createStylesResult.styleIds, tokensToCreate);
-      dispatch.uiState.completeJob(BackgroundJobs.UI_CREATE_STYLES);
-    },
-    [tokens, settings, dispatch.tokenState, dispatch.uiState],
-  );
-
-  const createStylesFromSelectedThemes = useCallback(
-    async (selectedThemes: string[]) => {
-      const shouldCreateStyles = (settings.stylesTypography || settings.stylesColor || settings.stylesEffect) && selectedThemes.length > 0;
-      if (!shouldCreateStyles) return;
-
-      track('createStyles', {
-        type: 'themes',
-        textStyles: settings.stylesTypography,
-        colorStyles: settings.stylesColor,
-        effectStyles: settings.stylesEffect,
-      });
-
-<<<<<<< HEAD
+      return acc;
+    }, []);
+
+    const createStylesResult = await wrapTransaction({ name: 'createStyles' }, async () => AsyncMessageChannel.ReactInstance.message({
+      type: AsyncMessageTypes.CREATE_STYLES,
+      tokens: tokensToCreate,
+      settings,
+    }));
+
+    dispatch.tokenState.assignStyleIdsToCurrentTheme(createStylesResult.styleIds, tokensToCreate);
+    dispatch.uiState.completeJob(BackgroundJobs.UI_CREATE_STYLES);
+  }, [tokens, settings, dispatch.tokenState, dispatch.uiState]);
+
+  const createStylesFromSelectedThemes = useCallback(async (selectedThemes: string[]) => {
+    const shouldCreateStyles = ((settings.stylesTypography || settings.stylesColor || settings.stylesEffect) && selectedThemes.length > 0);
+    if (!shouldCreateStyles) return;
+
+    track('createStyles', {
+      type: 'themes',
+      textStyles: settings.stylesTypography,
+      colorStyles: settings.stylesColor,
+      effectStyles: settings.stylesEffect,
+    });
+
+    dispatch.uiState.startJob({
+      name: BackgroundJobs.UI_CREATE_STYLES,
+      isInfinite: true,
+    });
+
+    const selectedSets = themes.reduce((acc, curr) => {
+      if (selectedThemes.includes(curr.id)) {
+        acc = {
+          ...acc,
+          ...curr.selectedTokenSets,
+        };
+      }
+      return acc;
+    }, {});
+
+    const enabledTokenSets = Object.keys(selectedSets)
+      .filter((key) => selectedSets[key] === TokenSetStatus.ENABLED)
+      .map((tokenSet) => tokenSet);
+
+    if (enabledTokenSets.length === 0) {
+      notifyToUI('No styles created. Make sure themes are active.', { error: true });
+      return;
+    }
+
     const tokensToResolve = Object.keys(selectedSets).flatMap((key) => mergeTokenGroups(tokens, { [key]: TokenSetStatus.ENABLED }));
 
     const resolved = defaultTokenResolver.setTokens(tokensToResolve);
@@ -451,73 +470,21 @@
       if (shouldCreate) {
         if (!acc.find((token) => curr.name === token.name && curr.internal__Parent === token.internal__Parent)) {
           acc.push(curr);
-=======
-      const selectedSets = themes.reduce((acc, curr) => {
-        if (selectedThemes.includes(curr.id)) {
-          acc = {
-            ...acc,
-            ...curr.selectedTokenSets,
-          };
->>>>>>> 19a1cc95
         }
-        return acc;
-      }, {});
-
-      const enabledTokenSets = Object.keys(selectedSets)
-        .filter((key) => selectedSets[key] === TokenSetStatus.ENABLED)
-        .map((tokenSet) => tokenSet);
-
-      if (enabledTokenSets.length === 0) {
-        notifyToUI('No styles created. Make sure some sets are active.', { error: true });
-        return;
       }
-
-<<<<<<< HEAD
+      return acc;
+    }, []);
+
     const createStylesResult = await wrapTransaction({ name: 'createStyles' }, async () => AsyncMessageChannel.ReactInstance.message({
       type: AsyncMessageTypes.CREATE_STYLES,
       tokens: tokensToCreate,
       settings,
       selectedThemes
     }));
-=======
-      dispatch.uiState.startJob({
-        name: BackgroundJobs.UI_CREATE_STYLES,
-        isInfinite: true,
-      });
->>>>>>> 19a1cc95
-
-      const tokensToResolve = Object.keys(selectedSets).flatMap((key) => mergeTokenGroups(tokens, { [key]: TokenSetStatus.ENABLED }));
-
-      const resolved = defaultTokenResolver.setTokens(tokensToResolve);
-      const withoutSourceTokens = resolved.filter(
-        (token) => !token.internal__Parent || enabledTokenSets.includes(token.internal__Parent), // filter out SOURCE tokens
-      );
-
-      const tokensToCreate = withoutSourceTokens.reduce((acc: SingleToken[], curr) => {
-        const shouldCreate = [
-          settings.stylesTypography && curr.type === TokenTypes.TYPOGRAPHY,
-          settings.stylesColor && curr.type === TokenTypes.COLOR,
-          settings.stylesEffect && curr.type === TokenTypes.BOX_SHADOW,
-        ].some((isEnabled) => isEnabled);
-        if (shouldCreate) {
-          if (!acc.find((token) => curr.name === token.name)) {
-            acc.push(curr);
-          }
-        }
-        return acc;
-      }, []);
-
-      const createStylesResult = await wrapTransaction({ name: 'createStyles' }, async () => AsyncMessageChannel.ReactInstance.message({
-        type: AsyncMessageTypes.CREATE_STYLES,
-        tokens: tokensToCreate,
-        settings,
-      }));
-
-      dispatch.tokenState.assignStyleIdsToCurrentTheme(createStylesResult.styleIds, tokensToCreate);
-      dispatch.uiState.completeJob(BackgroundJobs.UI_CREATE_STYLES);
-    },
-    [dispatch.tokenState, tokens, settings, themes, dispatch.uiState],
-  );
+
+    dispatch.tokenState.assignStyleIdsToCurrentTheme(createStylesResult.styleIds, tokensToCreate);
+    dispatch.uiState.completeJob(BackgroundJobs.UI_CREATE_STYLES);
+  }, [tokens, settings, dispatch.tokenState, dispatch.uiState]);
 
   const renameStylesFromTokens = useCallback(
     async (tokensToRename: TokensToRenamePayload[], parent: string) => {
