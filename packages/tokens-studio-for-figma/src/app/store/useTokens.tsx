import { useDispatch, useSelector, useStore } from 'react-redux';
import { useCallback, useMemo, useContext } from 'react';
import { AnyTokenList, SingleToken, TokenToRename } from '@/types/tokens';
import stringifyTokens from '@/utils/stringifyTokens';
import formatTokens from '@/utils/formatTokens';
import { mergeTokenGroups } from '@/utils/tokenHelpers';
import useConfirm, { ResolveCallbackPayload } from '../hooks/useConfirm';
import { Properties } from '@/constants/Properties';
import { track } from '@/utils/analytics';
import { checkIfAlias, getAliasValue } from '@/utils/alias';
import {
  activeTokenSetSelector,
  storeTokenIdInJsonEditorSelector,
  inspectStateSelector,
  settingsStateSelector,
  tokensSelector,
  uiStateSelector,
  updateModeSelector,
  usedTokenSetSelector,
  themesListSelector,
} from '@/selectors';
import { TokenSetStatus } from '@/constants/TokenSetStatus';
import { TokenTypes } from '@/constants/TokenTypes';
import { isEqual } from '@/utils/isEqual';
import { UpdateMode } from '@/constants/UpdateMode';
import { AsyncMessageTypes } from '@/types/AsyncMessages';
import { AsyncMessageChannel } from '@/AsyncMessageChannel';
import { NodeInfo } from '@/types/NodeInfo';
import { TokensContext } from '@/context';
import { Dispatch, RootState } from '../store';
import { DeleteTokenPayload } from '@/types/payloads';
import { notifyToUI } from '@/plugin/notifiers';
import { UpdateTokenVariablePayload } from '@/types/payloads/UpdateTokenVariablePayload';
import { wrapTransaction } from '@/profiling/transaction';
import { BackgroundJobs } from '@/constants/BackgroundJobs';
import { defaultTokenResolver } from '@/utils/TokenResolver';
import { getFormat } from '@/plugin/TokenFormatStoreClass';
import { theme } from '@/stitches.config';

type ConfirmResult = ('textStyles' | 'colorStyles' | 'effectStyles' | string)[] | string;

type GetFormattedTokensOptions = {
  includeAllTokens: boolean;
  includeParent: boolean;
  expandTypography: boolean;
  expandShadow: boolean;
  expandComposition: boolean;
  expandBorder: boolean;
};

type RemoveTokensByValueData = { property: Properties; nodes: NodeInfo[] }[];

let lastUsedRenameOption: UpdateMode = UpdateMode.SELECTION;

export type SyncOption = 'removeStyle' | 'renameStyle';
export type SyncVariableOption = 'removeVariable' | 'renameVariable';

export type TokensToRenamePayload = {
  oldName: string;
  newName: string;
};

export default function useTokens() {
  const dispatch = useDispatch<Dispatch>();
  const usedTokenSet = useSelector(usedTokenSetSelector);
  const activeTokenSet = useSelector(activeTokenSetSelector);
  const updateMode = useSelector(updateModeSelector);
  const tokens = useSelector(tokensSelector);
  const themes = useSelector(themesListSelector);
  const settings = useSelector(settingsStateSelector, isEqual);
  const storeTokenIdInJsonEditor = useSelector(storeTokenIdInJsonEditorSelector);
  const { confirm } = useConfirm<ConfirmResult>();
  const store = useStore<RootState>();
  const tokensContext = useContext(TokensContext);
  const shouldConfirm = useMemo(() => updateMode === UpdateMode.DOCUMENT, [updateMode]);
  const VALID_TOKEN_TYPES = [TokenTypes.DIMENSION, TokenTypes.BORDER_RADIUS, TokenTypes.BORDER, TokenTypes.BORDER_WIDTH, TokenTypes.SPACING];
  const tokenFormat = getFormat();

  // Gets value of token
  const getTokenValue = useCallback((name: string, resolved: AnyTokenList) => (
    resolved.find((t) => t.name === name)
  ), []);

  // Returns resolved value of a specific token
  const isAlias = useCallback((token: SingleToken, resolvedTokens: AnyTokenList) => (
    checkIfAlias(token, resolvedTokens)
  ), []);

  // Returns formatted tokens for style dictionary
  const getFormattedTokens = useCallback(
    (opts: GetFormattedTokensOptions) => {
      const {
        includeAllTokens = false, includeParent = true, expandTypography = false, expandShadow = false, expandComposition = false, expandBorder = false,
      } = opts;
      const tokenSets = includeAllTokens ? Object.keys(tokens) : [activeTokenSet];
      return formatTokens({
        tokens,
        tokenSets,
        resolvedTokens: tokensContext.resolvedTokens,
        includeAllTokens,
        includeParent,
        expandTypography,
        expandShadow,
        expandComposition,
        expandBorder,
        storeTokenIdInJsonEditor,
      });
    },
    // Adding tokenFormat as a dependency to cause a change when format changes
    // eslint-disable-next-line react-hooks/exhaustive-deps
    [tokens, activeTokenSet, storeTokenIdInJsonEditor, tokensContext.resolvedTokens, tokenFormat],
  );

  // Returns stringified tokens for the JSON editor
  const getStringTokens = useCallback(
    () => stringifyTokens(tokens, activeTokenSet, storeTokenIdInJsonEditor),
    // Adding tokenFormat as a dependency to cause a change when format changes
    // eslint-disable-next-line react-hooks/exhaustive-deps
    [tokens, activeTokenSet, storeTokenIdInJsonEditor, tokenFormat],
  );

  // handles updating JSON
  const handleJSONUpdate = useCallback((newTokens: string) => {
    track('Update JSON');
    dispatch.tokenState.setJSONData(newTokens);
  }, [dispatch.tokenState]);

  // Handles the update operation
  const handleUpdate = useCallback(() => {
    track('Update Tokens');
    if (shouldConfirm) {
      confirm({
        text: 'Are you sure?',
        description:
          'You are about to run a document wide update. This operation can take more than 30 minutes on very large documents.',
      }).then((result) => {
        if (result && result.result) {
          // @ts-ignore
          dispatch.tokenState.updateDocument();
        }
      });
    } else {
      // @ts-ignore
      dispatch.tokenState.updateDocument();
    }
  }, [confirm, dispatch.tokenState, shouldConfirm]);

  // Calls Figma asking for all local text- and color styles
  const pullStyles = useCallback(async () => {
    const userDecision = await confirm({
      text: 'Import styles',
      description: 'Which styles should be imported?',
      confirmAction: 'Import',
      choices: [
        { key: 'colorStyles', label: 'Color', enabled: true },
        { key: 'textStyles', label: 'Text', enabled: true },
        { key: 'effectStyles', label: 'Shadows', enabled: true },
      ],
    });

    if (userDecision && Array.isArray(userDecision.data) && userDecision.data.length) {
      track('Import styles', {
        textStyles: userDecision.data.includes('textStyles'),
        colorStyles: userDecision.data.includes('colorStyles'),
        effectStyles: userDecision.data.includes('effectStyles'),
      });

      AsyncMessageChannel.ReactInstance.message({
        type: AsyncMessageTypes.PULL_STYLES,
        styleTypes: {
          textStyles: userDecision.data.includes('textStyles'),
          colorStyles: userDecision.data.includes('colorStyles'),
          effectStyles: userDecision.data.includes('effectStyles'),
        },
      });
    }
  }, [confirm]);

  const pullVariables = useCallback(async () => {
    const userDecision = await confirm({
      text: 'Import variables',
      description: 'Sets will be created for each variable mode.',
      choices: [
        { key: 'useDimensions', label: 'Convert numbers to dimensions', enabled: true },
        { key: 'useRem', label: 'Use rem for dimension values', enabled: true },
      ],
      confirmAction: 'Import',
    });

    if (userDecision) {
      track('Import variables');
      AsyncMessageChannel.ReactInstance.message({
        type: AsyncMessageTypes.PULL_VARIABLES,
        options: {
          useDimensions: userDecision.data.includes('useDimensions'),
          useRem: userDecision.data.includes('useRem'),
        },
      });
    }
  }, [confirm]);

  const removeTokensByValue = useCallback((data: RemoveTokensByValueData) => {
    track('removeTokensByValue', { count: data.length });

    AsyncMessageChannel.ReactInstance.message({
      type: AsyncMessageTypes.REMOVE_TOKENS_BY_VALUE,
      tokensToRemove: data,
    });
  }, []);

  const handleRemap = useCallback(async (type: Properties | TokenTypes, name: string, newTokenName: string, resolvedTokens: SingleToken[]) => {
    track('remapToken', { fromInspect: true });

    wrapTransaction({ name: 'remapToken' }, async () => AsyncMessageChannel.ReactInstance.message({
      type: AsyncMessageTypes.REMAP_TOKENS,
      category: type,
      oldName: name,
      newName: newTokenName,
      updateMode: UpdateMode.SELECTION,
      tokens: resolvedTokens,
      settings,
    }));
  }, [settings]);

  const handleBulkRemap = useCallback(async (newName: string, oldName: string, bulkUpdateMode = UpdateMode.SELECTION) => {
    track('bulkRemapToken', { fromInspect: true });

    wrapTransaction({ name: 'bulkRemapToken' }, async () => AsyncMessageChannel.ReactInstance.message({
      type: AsyncMessageTypes.BULK_REMAP_TOKENS,
      oldName,
      newName,
      updateMode: bulkUpdateMode,
    }));
  }, []);

  // Calls Figma with an old name and new name and asks it to update all tokens that use the old name
  const remapToken = useCallback(async (oldName: string, newName: string, remapUpdateMode?: UpdateMode) => {
    track('remapToken', { fromRename: true });

    wrapTransaction({ name: 'remapToken' }, async () => AsyncMessageChannel.ReactInstance.message({
      type: AsyncMessageTypes.REMAP_TOKENS,
      oldName,
      newName,
      updateMode: remapUpdateMode || settings.updateMode,
    }));
  }, [settings.updateMode]);

  const remapTokensInGroup = useCallback(async ({
    oldGroupName, newGroupName, type, tokensToRename,
  }: { oldGroupName: string, newGroupName: string, type: string, tokensToRename: TokenToRename[] }) => {
    const confirmData = await confirm({
      text: `Remap all tokens that use tokens in ${oldGroupName} group?`,
      description: 'This will change all layers that used the old token name. This could take a while.',
      choices: [
        {
          key: UpdateMode.SELECTION, label: 'Selection', unique: true, enabled: UpdateMode.SELECTION === lastUsedRenameOption,
        },
        {
          key: UpdateMode.PAGE, label: 'Page', unique: true, enabled: UpdateMode.PAGE === lastUsedRenameOption,
        },
        {
          key: UpdateMode.DOCUMENT, label: 'Document', unique: true, enabled: UpdateMode.DOCUMENT === lastUsedRenameOption,
        },
        {
          key: 'rename-variable-token-group', label: 'Rename variables',
        },
        {
          key: 'rename-style-token-group', label: 'Rename styles',
        },
      ],
    });
    if (confirmData && confirmData.result) {
      if (Array.isArray(confirmData.data) && confirmData.data.some((data: string) => [UpdateMode.DOCUMENT, UpdateMode.PAGE, UpdateMode.SELECTION].includes(data as UpdateMode))) {
        await Promise.all(tokensToRename.map((tokenToRename) => handleBulkRemap(tokenToRename.newName, tokenToRename.oldName, confirmData.data[0] as UpdateMode)));
        lastUsedRenameOption = confirmData.data[0] as UpdateMode;
      }
      if (confirmData.data.includes('rename-variable-token-group')) {
        track('renameVariablesInTokenGroup', { newGroupName, oldGroupName });
        const tokensInParent = tokens[activeTokenSet] ?? [];
        const tokensToRename: TokenToRename[] = [];
        tokensInParent.map((token) => {
          if (token.name.startsWith(oldGroupName) && token.type === type) {
            tokensToRename.push({
              oldName: token.name,
              newName: token.name.replace(`${oldGroupName}`, `${newGroupName}`),
            });
          }
          return token;
        }) as AnyTokenList;

        const result = await AsyncMessageChannel.ReactInstance.message({
          type: AsyncMessageTypes.RENAME_VARIABLES,
          tokens: tokensToRename,
        });
        dispatch.tokenState.renameVariableIdsToTheme(result.renameVariableToken);
      }

      if (confirmData.data.includes('rename-style-token-group')) {
        track('renameStylesInTokenGroup', { newGroupName, oldGroupName });
        const tokensInParent = tokens[activeTokenSet] ?? [];
        const tokensToRename = tokensInParent
          .filter((token) => token.name.startsWith(oldGroupName) && token.type === type)
          .map((filteredToken) => ({
            oldName: filteredToken.name,
            newName: filteredToken.name.replace(oldGroupName, newGroupName),
          }));

        const renameStylesResult = await AsyncMessageChannel.ReactInstance.message({
          type: AsyncMessageTypes.RENAME_STYLES,
          tokensToRename,
          parent: activeTokenSet,
          settings,
        });
        dispatch.tokenState.renameStyleIdsToCurrentTheme(renameStylesResult.styleIds, tokensToRename);
      }
    }
  }, [activeTokenSet, tokens, confirm, handleBulkRemap, dispatch.tokenState, settings]);

  const remapTokensWithOtherReference = useCallback(async ({
    oldName, newName,
  }: { oldName: string, newName:string }) => {
    dispatch.tokenState.updateOtherAliases([oldName, newName]);
  }, [dispatch.tokenState]);

  // Asks user which styles to create, then calls Figma with all tokens to create styles
  const createStylesFromTokens = useCallback(async () => {
    const userDecision = await confirm({
      text: 'Create styles',
      description: 'What styles should be created?',
      confirmAction: 'Create',
      choices: [
        { key: 'colorStyles', label: 'Color', enabled: true },
        { key: 'textStyles', label: 'Text', enabled: true },
        { key: 'effectStyles', label: 'Shadows', enabled: true },
      ],
    });

    if (userDecision && Array.isArray(userDecision.data) && userDecision.data.length) {
      track('createStyles', {
        textStyles: userDecision.data.includes('textStyles'),
        colorStyles: userDecision.data.includes('colorStyles'),
        effectStyles: userDecision.data.includes('effectStyles'),
      });

      const enabledTokenSets = Object.entries(usedTokenSet)
        .filter(([, status]) => status === TokenSetStatus.ENABLED)
        .map(([tokenSet]) => tokenSet);
      if (enabledTokenSets.length === 0) {
        notifyToUI('No styles created. Make sure token sets are active.', { error: true });
        return;
      }
      const resolved = defaultTokenResolver.setTokens(mergeTokenGroups(tokens, {
        ...usedTokenSet,
        [activeTokenSet]: TokenSetStatus.ENABLED,
      }));
      const withoutSourceTokens = resolved.filter((token) => (
        !token.internal__Parent || enabledTokenSets.includes(token.internal__Parent) // filter out SOURCE tokens
      ));

      const tokensToCreate = withoutSourceTokens.filter((token) => (
        [
          userDecision.data.includes('textStyles') && token.type === TokenTypes.TYPOGRAPHY,
          userDecision.data.includes('colorStyles') && token.type === TokenTypes.COLOR,
          userDecision.data.includes('effectStyles') && token.type === TokenTypes.BOX_SHADOW,
        ].some((isEnabled) => isEnabled)
      ));

      const createStylesResult = await wrapTransaction({ name: 'createStyles' }, async () => AsyncMessageChannel.ReactInstance.message({
        type: AsyncMessageTypes.CREATE_STYLES,
        tokens: tokensToCreate,
        settings,
      }));

      dispatch.tokenState.assignStyleIdsToCurrentTheme(createStylesResult.styleIds, tokensToCreate);
    }
  }, [confirm, usedTokenSet, tokens, settings, dispatch.tokenState, activeTokenSet]);

  const syncStyles = useCallback(async () => {
    const userConfirmation = await confirm({
      text: 'Sync styles',
      description: 'This will try to rename any styles that were connected via Themes and try to remove any styles that are not connected to any theme.',
      choices: [
        { key: 'removeStyles', label: 'Remove styles without connection' },
        { key: 'renameStyles', label: 'Rename styles' },
      ],
    }) as ResolveCallbackPayload<any>;

    if (userConfirmation && Array.isArray(userConfirmation.data) && userConfirmation.data.length) {
      track('syncStyles', userConfirmation.data);

      const syncStyleResult = await wrapTransaction({ name: 'syncStyles' }, async () => AsyncMessageChannel.ReactInstance.message({
        type: AsyncMessageTypes.SYNC_STYLES,
        tokens,
        options: {
          renameStyle: userConfirmation.data.includes('renameStyles'),
          removeStyle: userConfirmation.data.includes('removeStyles'),
        },
        settings,
      }));

      dispatch.tokenState.removeStyleIdsFromThemes(syncStyleResult.styleIdsToRemove);
    }
  }, [confirm, tokens, dispatch.tokenState, settings]);

  const renameStylesFromTokens = useCallback(async (tokensToRename: TokensToRenamePayload[], parent: string) => {
    track('renameStyles', { tokensToRename, parent });

    const renameStylesResult = await AsyncMessageChannel.ReactInstance.message({
      type: AsyncMessageTypes.RENAME_STYLES,
      tokensToRename,
      parent,
      settings,
    });
    dispatch.tokenState.renameStyleIdsToCurrentTheme(renameStylesResult.styleIds, tokensToRename);
  }, [settings, dispatch.tokenState]);

  const removeStylesFromTokens = useCallback(async (token: DeleteTokenPayload) => {
    track('removeStyles', token);

    const removeStylesResult = await AsyncMessageChannel.ReactInstance.message({
      type: AsyncMessageTypes.REMOVE_STYLES,
      token,
      settings,
    });
    dispatch.tokenState.removeStyleIdsFromThemes(removeStylesResult.styleIds);
  }, [settings, dispatch.tokenState]);

  const setNoneValuesOnNode = useCallback((resolvedTokens: SingleToken[]) => {
    const uiState = uiStateSelector(store.getState());
    const inspectState = inspectStateSelector(store.getState());
    const tokensToSet = uiState.selectionValues
      .filter((v) => inspectState.selectedTokens.includes(`${v.category}-${v.value}`))
      .map((v) => ({ nodes: v.nodes, property: v.type })) as ({
      property: Properties;
      nodes: NodeInfo[];
    }[]);

    track('setNoneValuesOnNode', tokensToSet);

    AsyncMessageChannel.ReactInstance.message({
      type: AsyncMessageTypes.SET_NONE_VALUES_ON_NODE,
      tokensToSet,
      tokens: resolvedTokens,
    });
  }, [store]);

  const filterMultiValueTokens = useCallback(() => {
    const tempTokens = Object.entries(tokens).reduce((tempTokens, [tokenSetKey, tokenList]) => {
      const filteredTokenList = tokenList.reduce((acc, tokenItem) => {
        const resolvedValue = getAliasValue(tokenItem, tokensContext.resolvedTokens) || '';
        // If extension data exists, it is likely that the token is a complex token containing color modifier data, etc
        // in which case we collapse the value as it cannot be used as a variable
        if ((tokenItem.$extensions || {})['studio.tokens'] && typeof resolvedValue === 'string') {
          // We don't want to change the actual value as this could cause unintended side effects
          tokenItem = { ...tokenItem };
          tokenItem.value = resolvedValue;
        }
        if (typeof tokenItem.value === 'string' && VALID_TOKEN_TYPES.includes(tokenItem.type)) {
          if (resolvedValue.toString().trim().includes(' ')) {
            return acc;
          }
        }
        acc.push(tokenItem);
        return acc;
      }, [] as AnyTokenList);
      tempTokens[tokenSetKey] = filteredTokenList;
      return tempTokens;
    }, {} as Record<string, AnyTokenList>);

    return tempTokens;
  }, [tokens]);

  const createVariables = useCallback(async () => {
    track('createVariables');
    dispatch.uiState.startJob({
      name: BackgroundJobs.UI_CREATEVARIABLES,
      isInfinite: true,
    });
    const multiValueFilteredTokens = filterMultiValueTokens();
    const createVariableResult = await wrapTransaction({
      name: 'createVariables',
      statExtractor: async (result, transaction) => {
        const data = await result;
        if (data) {
          transaction.setMeasurement('variables', data.totalVariables, '');
        }
      },
    }, async () => await AsyncMessageChannel.ReactInstance.message({
      type: AsyncMessageTypes.CREATE_LOCAL_VARIABLES,
      tokens: multiValueFilteredTokens,
      settings,
    }));
    dispatch.tokenState.assignVariableIdsToTheme(createVariableResult.variableIds);
    dispatch.uiState.completeJob(BackgroundJobs.UI_CREATEVARIABLES);
  }, [dispatch.tokenState, dispatch.uiState, tokens, settings]);

  const createVariablesFromSets = useCallback(async (selectedSets: string[]) => {
    track('createVariables');
    dispatch.uiState.startJob({
      name: BackgroundJobs.UI_CREATEVARIABLES,
      isInfinite: true,
    });
    const selectedSetsTokens = Object.entries(tokens).reduce((tempTokens, [tokenSetKey, tokenList]) => {
      if (selectedSets.includes(tokenSetKey)) {
        tempTokens[tokenSetKey] = tokenList;
      }
      return tempTokens;
    }, {} as Record<string, AnyTokenList>);
    const createVariableResult = await wrapTransaction({
      name: 'createVariables',
      statExtractor: async (result, transaction) => {
        const data = await result;
        if (data) {
          transaction.setMeasurement('variables', data.totalVariables, '');
        }
      },
    }, async () => await AsyncMessageChannel.ReactInstance.message({
      type: AsyncMessageTypes.CREATE_LOCAL_VARIABLES_WITHOUT_MODES,
      tokens: selectedSetsTokens,
      settings,
      selectedSets
    }));
    dispatch.tokenState.assignVariableIdsToTheme(createVariableResult.variableIds);
    dispatch.uiState.completeJob(BackgroundJobs.UI_CREATEVARIABLES);
  }, [dispatch.tokenState, dispatch.uiState, tokens, settings]);

  const createVariablesFromThemes = useCallback(async (selectedThemes: string[]) => {
    track('createVariablesFromThemes', { selectedThemes });
    dispatch.uiState.startJob({
      name: BackgroundJobs.UI_CREATEVARIABLES,
      isInfinite: true,
    });
    const createVariableResult = await wrapTransaction({
      name: 'createVariables',
      statExtractor: async (result, transaction) => {
        const data = await result;
        if (data) {
          transaction.setMeasurement('variables', data.totalVariables, '');
        }
      },
    }, async () => await AsyncMessageChannel.ReactInstance.message({
      type: AsyncMessageTypes.CREATE_LOCAL_VARIABLES,
      tokens: tokens,
      settings,
      selectedThemes
    }));
    dispatch.tokenState.assignVariableIdsToTheme(createVariableResult.variableIds);
    dispatch.uiState.completeJob(BackgroundJobs.UI_CREATEVARIABLES);
  }, [dispatch.tokenState, dispatch.uiState, tokens, settings]);

  const createVariablesFromSets = useCallback(async (selectedSets) => {
    const selectedSetsTokens = Object.entries(tokens).reduce((tempTokens, [tokenSetKey, tokenList]) => {
      if (selectedSets.includes(tokenSetKey)) {
        tempTokens[tokenSetKey] = tokenList;
      }
      return tempTokens;
    }, {} as Record<string, AnyTokenList>);
    const createVariableResult = await wrapTransaction({
      name: 'createVariables',
      statExtractor: async (result, transaction) => {
        const data = await result;
        if (data) {
          transaction.setMeasurement('variables', data.totalVariables, '');
        }
      },
    }, async () => await AsyncMessageChannel.ReactInstance.message({
      type: AsyncMessageTypes.CREATE_LOCAL_VARIABLES,
      tokens: selectedSetsTokens,
      settings,
    }));
    dispatch.tokenState.assignVariableIdsToTheme(createVariableResult.variableIds);
    dispatch.uiState.completeJob(BackgroundJobs.UI_CREATEVARIABLES);
  }, [dispatch.tokenState, dispatch.uiState, tokens, settings]);

  const renameVariablesFromToken = useCallback(async ({ oldName, newName }: TokenToRename) => {
    track('renameVariables', { oldName, newName });

    const result = await wrapTransaction({ name: 'renameVariables' }, async () => AsyncMessageChannel.ReactInstance.message({
      type: AsyncMessageTypes.RENAME_VARIABLES,
      tokens: [{
        oldName,
        newName,
      }],
    }));

    dispatch.tokenState.renameVariableIdsToTheme(result.renameVariableToken);
  }, [dispatch.tokenState]);

  const syncVariables = useCallback(async () => {
    const userConfirmation = await confirm({
      text: 'Sync variables',
      description: 'This will try to rename any variables that were connected via Tokens and try to remove any variables that are not connected to any token.',
      choices: [
        { key: 'removeVariables', label: 'Remove variables without connection' },
        { key: 'renameVariables', label: 'Rename variables' },
      ],
    }) as ResolveCallbackPayload<any>;

    if (userConfirmation) {
      track('syncVariables', userConfirmation.data);

      await wrapTransaction({ name: 'syncVariables' }, async () => AsyncMessageChannel.ReactInstance.message({
        type: AsyncMessageTypes.SYNC_VARIABLES,
        tokens,
        options: {
          renameVariable: userConfirmation.data.includes('renameVariables'),
          removeVariable: userConfirmation.data.includes('removeVariables'),
        },
        settings,
      }));
    }
  }, [confirm, tokens, settings]);

  const updateVariablesFromToken = useCallback(async (payload: UpdateTokenVariablePayload) => {
    track('updateVariables', payload);

    await wrapTransaction({ name: 'updateVariables' }, async () => AsyncMessageChannel.ReactInstance.message({
      type: AsyncMessageTypes.UPDATE_VARIABLES,
      payload,
    }));
  }, []);

  return useMemo(() => ({
    isAlias,
    getTokenValue,
    getFormattedTokens,
    getStringTokens,
    createStylesFromTokens,
    pullStyles,
    pullVariables,
    remapToken,
    remapTokensInGroup,
    remapTokensWithOtherReference,
    removeTokensByValue,
    handleRemap,
    renameStylesFromTokens,
    handleBulkRemap,
    removeStylesFromTokens,
    syncStyles,
    setNoneValuesOnNode,
    handleUpdate,
    handleJSONUpdate,
    createVariables,
    createVariablesFromSets,
<<<<<<< HEAD
    createVariablesFromThemes,
=======
>>>>>>> 3728cc19
    renameVariablesFromToken,
    createVariablesFromThemes,
    syncVariables,
    updateVariablesFromToken,
    filterMultiValueTokens,
  }), [
    isAlias,
    getTokenValue,
    getFormattedTokens,
    getStringTokens,
    createStylesFromTokens,
    pullStyles,
    pullVariables,
    remapToken,
    remapTokensInGroup,
    remapTokensWithOtherReference,
    removeTokensByValue,
    handleRemap,
    renameStylesFromTokens,
    handleBulkRemap,
    removeStylesFromTokens,
    syncStyles,
    setNoneValuesOnNode,
    handleUpdate,
    handleJSONUpdate,
    createVariables,
    createVariablesFromSets,
    createVariablesFromThemes,
    renameVariablesFromToken,
    syncVariables,
    updateVariablesFromToken,
    filterMultiValueTokens,
  ]);
}<|MERGE_RESOLUTION|>--- conflicted
+++ resolved
@@ -548,29 +548,29 @@
     dispatch.uiState.completeJob(BackgroundJobs.UI_CREATEVARIABLES);
   }, [dispatch.tokenState, dispatch.uiState, tokens, settings]);
 
-  const createVariablesFromSets = useCallback(async (selectedSets) => {
-    const selectedSetsTokens = Object.entries(tokens).reduce((tempTokens, [tokenSetKey, tokenList]) => {
-      if (selectedSets.includes(tokenSetKey)) {
-        tempTokens[tokenSetKey] = tokenList;
-      }
-      return tempTokens;
-    }, {} as Record<string, AnyTokenList>);
-    const createVariableResult = await wrapTransaction({
-      name: 'createVariables',
-      statExtractor: async (result, transaction) => {
-        const data = await result;
-        if (data) {
-          transaction.setMeasurement('variables', data.totalVariables, '');
-        }
-      },
-    }, async () => await AsyncMessageChannel.ReactInstance.message({
-      type: AsyncMessageTypes.CREATE_LOCAL_VARIABLES,
-      tokens: selectedSetsTokens,
-      settings,
-    }));
-    dispatch.tokenState.assignVariableIdsToTheme(createVariableResult.variableIds);
-    dispatch.uiState.completeJob(BackgroundJobs.UI_CREATEVARIABLES);
-  }, [dispatch.tokenState, dispatch.uiState, tokens, settings]);
+  // const createVariablesFromSets = useCallback(async (selectedSets) => {
+  //   const selectedSetsTokens = Object.entries(tokens).reduce((tempTokens, [tokenSetKey, tokenList]) => {
+  //     if (selectedSets.includes(tokenSetKey)) {
+  //       tempTokens[tokenSetKey] = tokenList;
+  //     }
+  //     return tempTokens;
+  //   }, {} as Record<string, AnyTokenList>);
+  //   const createVariableResult = await wrapTransaction({
+  //     name: 'createVariables',
+  //     statExtractor: async (result, transaction) => {
+  //       const data = await result;
+  //       if (data) {
+  //         transaction.setMeasurement('variables', data.totalVariables, '');
+  //       }
+  //     },
+  //   }, async () => await AsyncMessageChannel.ReactInstance.message({
+  //     type: AsyncMessageTypes.CREATE_LOCAL_VARIABLES,
+  //     tokens: selectedSetsTokens,
+  //     settings,
+  //   }));
+  //   dispatch.tokenState.assignVariableIdsToTheme(createVariableResult.variableIds);
+  //   dispatch.uiState.completeJob(BackgroundJobs.UI_CREATEVARIABLES);
+  // }, [dispatch.tokenState, dispatch.uiState, tokens, settings]);
 
   const renameVariablesFromToken = useCallback(async ({ oldName, newName }: TokenToRename) => {
     track('renameVariables', { oldName, newName });
@@ -642,10 +642,6 @@
     handleJSONUpdate,
     createVariables,
     createVariablesFromSets,
-<<<<<<< HEAD
-    createVariablesFromThemes,
-=======
->>>>>>> 3728cc19
     renameVariablesFromToken,
     createVariablesFromThemes,
     syncVariables,
