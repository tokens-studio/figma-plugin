import { renderHook, waitFor } from '@testing-library/react';
import { Selector } from 'reselect';
import useRemoteTokens from './remoteTokens';
import { StorageTypeCredentials } from '@/types/StorageType';
import {
  themesListSelector,
  tokensSelector,
} from '@/selectors';
import { notifyToUI } from '@/plugin/notifiers';
import { ErrorMessages } from '@/constants/ErrorMessages';
import { JSONBinTokenStorage } from '@/storage';
import { remoteDataSelector, lastSyncedStateSelector, storageTypeSelector } from '@/selectors';
import { tokenFormatSelector } from '@/selectors/tokenFormatSelector';

const mockStartJob = jest.fn();
const mockRetrieve = jest.fn();
const mockCanWrite = jest.fn();
const mockChangePath = jest.fn();
const mockSelectBrach = jest.fn();
const mockEnableMultiFile = jest.fn();
const mockSetLastSyncedState = jest.fn();
const mockSetTokenData = jest.fn();
const mockSetTokenFormat = jest.fn();
const mockSetEditProhibited = jest.fn();
const mockCompleteJob = jest.fn();
const mockAssignProjectId = jest.fn();
const mockSetProjectURL = jest.fn();
const mockSetApiData = jest.fn();
const mockSetLocalApiState = jest.fn();
const mockSetStorage = jest.fn();
const mockFetchBranches = jest.fn();
const mockSetBranches = jest.fn();
const mockConfirm = jest.fn();
const mockSetShowConfirm = jest.fn();
const mockPushDialog = jest.fn();
const mockClosePushDialog = jest.fn();
const mockShowPullDialog = jest.fn();
const mockClosePullDialog = jest.fn();
const mockShowPullDialogError = jest.fn();
const mockCreateBranch = jest.fn();
const mockSave = jest.fn();
const mockSetCollapsedTokenSets = jest.fn();
const mocksetChangedState = jest.fn();
const mockResetChangedState = jest.fn();
const mockGetCommitSha = jest.fn();
const mockGetLatestCommitDate = jest.fn();
const mockSetRemoteData = jest.fn();
const mockSetHasRemoteChange = jest.fn();
<<<<<<< HEAD
const mockUpdateCheckForChanges = jest.fn();
=======
const mockSetLastError = jest.fn();
>>>>>>> ef2df338

// Hide log calls unless they are expected
jest.spyOn(console, 'log').mockImplementation(() => { });

const mockSelector = (selector: Selector) => {
  switch (selector) {
    case tokensSelector:
      return {
        global: [
          {
            value: '#ffffff',
            type: 'color',
            name: 'white',
          },
        ],
      };
    case themesListSelector:
      return [
        {
          id: 'light',
          name: 'Light',
          selectedTokenSets: {
            global: 'enabled',
          },
        },
      ];
    case remoteDataSelector:
      return {
        tokens: {},
        themes: [],
        metadata: null,
      };
    case lastSyncedStateSelector:
      return JSON.stringify([{ global: [] }, []], null, 2);
    case storageTypeSelector:
      return { provider: 'local' };
    case tokenFormatSelector:
      return 'legacy';
    default:
      return {};
  }
};

jest.mock('react-redux', () => ({
  useDispatch: jest.fn().mockImplementation(() => ({
    uiState: {
      startJob: mockStartJob,
      completeJob: mockCompleteJob,
      setProjectURL: mockSetProjectURL,
      setLocalApiState: mockSetLocalApiState,
      setApiData: mockSetApiData,
      setStorage: mockSetStorage,
      setShowConfirm: mockSetShowConfirm,
      setHasRemoteChange: mockSetHasRemoteChange,
      setLastError: mockSetLastError,
    },
    tokenState: {
      setLastSyncedState: mockSetLastSyncedState,
      setTokenData: mockSetTokenData,
      setEditProhibited: mockSetEditProhibited,
      setCollapsedTokenSets: mockSetCollapsedTokenSets,
      setChangedState: mocksetChangedState,
      resetChangedState: mockResetChangedState,
      setRemoteData: mockSetRemoteData,
      setTokenFormat: mockSetTokenFormat,
      updateCheckForChanges: mockUpdateCheckForChanges,
    },
    branchState: {
      setBranches: mockSetBranches,
    },
  })),
  useSelector: (selector: Selector) => mockSelector(selector),
}));
jest.mock('../../storage/GithubTokenStorage', () => ({
  GithubTokenStorage: jest.fn().mockImplementation(() => (
    {
      retrieve: mockRetrieve,
      canWrite: mockCanWrite,
      changePath: mockChangePath,
      selectBranch: mockSelectBrach,
      enableMultiFile: mockEnableMultiFile,
      getCommitSha: mockGetCommitSha,
      fetchBranches: mockFetchBranches,
      save: mockSave,
      createBranch: mockCreateBranch,
    }
  )),
}));
jest.mock('../../storage/GitlabTokenStorage', () => ({
  GitlabTokenStorage: jest.fn().mockImplementation(() => (
    {
      retrieve: mockRetrieve,
      canWrite: mockCanWrite,
      changePath: mockChangePath,
      selectBranch: mockSelectBrach,
      enableMultiFile: mockEnableMultiFile,
      save: mockSave,
      createBranch: mockCreateBranch,
      assignProjectId: jest.fn().mockImplementation(() => ({
        retrieve: mockRetrieve,
        canWrite: mockCanWrite,
        changePath: mockChangePath,
        selectBranch: mockSelectBrach,
        enableMultiFile: mockEnableMultiFile,
        assignProjectId: mockAssignProjectId,
        fetchBranches: mockFetchBranches,
        save: mockSave,
        createBranch: mockCreateBranch,
        getLatestCommitDate: mockGetLatestCommitDate,
      })),
    }
  )),
}));
jest.mock('../../storage/BitbucketTokenStorage', () => ({
  BitbucketTokenStorage: jest.fn().mockImplementation(() => (
    {
      retrieve: mockRetrieve,
      canWrite: mockCanWrite,
      changePath: mockChangePath,
      selectBranch: mockSelectBrach,
      enableMultiFile: mockEnableMultiFile,
      fetchBranches: mockFetchBranches,
      save: mockSave,
      createBranch: mockCreateBranch,
    }
  )),
}));
jest.mock('../../storage/JSONBinTokenStorage', () => ({
  JSONBinTokenStorage: jest.fn().mockImplementation(() => (
    {
      retrieve: mockRetrieve,
    }
  )),
}));
jest.mock('../../storage/ADOTokenStorage', () => ({
  ADOTokenStorage: jest.fn().mockImplementation(() => (
    {
      retrieve: mockRetrieve,
      canWrite: mockCanWrite,
      changePath: mockChangePath,
      selectBranch: mockSelectBrach,
      enableMultiFile: mockEnableMultiFile,
      fetchBranches: mockFetchBranches,
      save: mockSave,
      createBranch: mockCreateBranch,
    }
  )),
}));
jest.mock('../../storage/UrlTokenStorage', () => ({
  UrlTokenStorage: jest.fn().mockImplementation(() => (
    {
      retrieve: mockRetrieve,
    }
  )),
}));
jest.mock('../../storage/FileTokenStorage', () => ({
  FileTokenStorage: jest.fn().mockImplementation(() => (
    {
      retrieve: mockRetrieve,
      enableMultiFile: mockEnableMultiFile,
    }
  )),
}));

jest.mock('../hooks/useConfirm', () => ({
  __esModule: true,
  default: () => ({
    confirm: mockConfirm,
  }),
}));
jest.mock('../hooks/usePushDialog', () => ({
  __esModule: true,
  default: () => ({
    pushDialog: mockPushDialog,
    closePushDialog: mockClosePushDialog,
  }),
}));
jest.mock('../hooks/usePullDialog', () => ({
  __esModule: true,
  default: () => ({
    showPullDialog: mockShowPullDialog,
    closePullDialog: mockClosePullDialog,
    showPullDialogError: mockShowPullDialogError,
  }),
}));
jest.mock('../../plugin/notifiers', (() => ({
  notifyToUI: jest.fn(),
})));

const gitHubContext = {
  branch: 'main',
  filePath: 'data/tokens.json',
  id: 'six7/figma-tokens',
  provider: 'github',
  secret: 'github',
  commitSha: '234',
};
const gitLabContext = {
  name: 'six7',
  branch: 'main',
  filePath: 'data/tokens.json',
  id: 'six7/figma-tokens',
  provider: 'gitlab',
  secret: 'gitlab',
  commitDate: 'Fri Apr 28 2023 22:01:01 GMT+0900',
};
const bitbucketContext = {
  name: 'six7',
  id: 'six7/figma-tokens',
  provider: 'bitbucket',
  secret: 'bitbucket',
};
const jsonbinContext = {
  name: 'six7',
  id: 'six7/figma-tokens',
  provider: 'jsonbin',
  secret: 'jsonbin',
};
const adoContext = {
  name: 'six7',
  id: 'six7/figma-tokens',
  provider: 'ado',
  secret: 'ado',
};
const urlContext = {
  name: 'six7',
  id: 'six7/figma-tokens',
  provider: 'url',
  secret: 'url',
};
const files = {
  0: {
    name: 'tokens.json',
    path: 'Downloads\\tokens.json',
    webkitRelativePath: '',
  },
  length: 1,
};

const contextMap = {
  GitHub: gitHubContext,
  GitLab: gitLabContext,
  Bitbucket: bitbucketContext,
  ADO: adoContext,
  jsonbin: jsonbinContext,
  url: urlContext,
};

// Use ErrorMessages constants for provider-specific credential errors
const credentialErrorMap = {
  GitHub: ErrorMessages.GITHUB_CREDENTIAL_ERROR,
  GitLab: ErrorMessages.GITLAB_CREDENTIAL_ERROR,
  Bitbucket: ErrorMessages.BITBUCKET_CREDENTIAL_ERROR,
  ADO: ErrorMessages.ADO_CREDENTIAL_ERROR,
  jsonbin: ErrorMessages.JSONBIN_CREDENTIAL_ERROR,
  url: ErrorMessages.URL_CREDENTIAL_ERROR,
};

describe('remoteTokens', () => {
  let { result } = renderHook(() => useRemoteTokens());

  beforeEach(() => {
    result = renderHook(() => useRemoteTokens()).result;
    mockRetrieve.mockImplementation(() => (
      Promise.resolve(
        {
          metadata: {
            commitMessage: 'Initial commit',
          },
          themes: [
            {
              id: 'light',
              name: 'Light',
              selectedTokenSets: {
                global: 'enabled',
              },
            },
          ],
          tokens: {
            global: [
              {
                value: '#ffffff',
                type: 'color',
                name: 'white',
              },
            ],
          },
          status: 'success',
        },
      )
    ));
  });

  afterEach(() => {
    jest.clearAllMocks();
  });

  Object.values(contextMap).forEach((context) => {
    it(`Pull tokens from ${context.provider}`, async () => {
      if (context === jsonbinContext) {
        expect(await result.current.pullTokens({ context: context as StorageTypeCredentials })).toEqual({
          metadata: {
            tokenSetOrder: ['global'],
          },
          status: 'success',
          themes: [
            {
              id: 'light',
              name: 'Light',
              selectedTokenSets: {
                global: 'enabled',
              },
            },
          ],
          tokens: {
            global: [
              {
                value: '#ffffff',
                type: 'color',
                name: 'white',
              },
            ],
          },
        });
      } else {
        expect(await result.current.pullTokens({ context: context as StorageTypeCredentials })).toEqual({
          metadata: {
            commitMessage: 'Initial commit',
          },
          status: 'success',
          themes: [
            {
              id: 'light',
              name: 'Light',
              selectedTokenSets: {
                global: 'enabled',
              },
            },
          ],
          tokens: {
            global: [
              {
                value: '#ffffff',
                type: 'color',
                name: 'white',
              },
            ],
          },
        });
        expect(mockSetRemoteData).toBeCalledWith({
          tokens: { global: [{ name: 'white', type: 'color', value: '#ffffff' }] },
          themes: [{
            id: 'light',
            name: 'Light',
            selectedTokenSets: {
              global: 'enabled',
            },
          }],
          metadata: { commitMessage: 'Initial commit' },
        });
      }
    });
  });

  Object.values(contextMap).forEach((context) => {
    it(`Pull tokens from ${context.provider}, should return error message when fetch data failed`, async () => {
      await result.current.pullTokens({ context: context as StorageTypeCredentials });
      mockRetrieve.mockImplementation(() => (
        Promise.resolve({
          status: 'failure',
          errorMessage: ErrorMessages.GENERAL_CONNECTION_ERROR,
        })
      ));
      expect(await result.current.pullTokens({ context: context as StorageTypeCredentials })).toEqual({
        status: 'failure',
        errorMessage: ErrorMessages.GENERAL_CONNECTION_ERROR,
      });
    });
  });

  Object.entries(contextMap).forEach(([contextName, context]) => {
    it(`Pull tokens from ${context.provider}, should return credential error message when fetching a data throws an error`, async () => {
      await result.current.pullTokens({ context: context as StorageTypeCredentials });
      mockRetrieve.mockImplementation(() => {
        throw new Error('401 Unauthorized');
      });
      expect(await result.current.pullTokens({ context: context as StorageTypeCredentials })).toEqual({
        status: 'failure',
        errorMessage: credentialErrorMap[contextName as keyof typeof credentialErrorMap],
      });
    });
  });

  Object.values(contextMap).forEach((context) => {
    it(`Pull tokens from ${context.provider}, should return null when there is no file on remote storage`, async () => {
      await result.current.pullTokens({ context: context as StorageTypeCredentials });
      mockRetrieve.mockImplementation(() => null);
      expect(await result.current.pullTokens({ context: context as StorageTypeCredentials })).toEqual(null);
    });
  });

  it('Pull tokens from JSONbin, should return error message when secret is not defined', async () => {
    const jsonbinContextWithoutSecret = {
      name: 'six7',
      id: 'six7/figma-tokens',
      provider: 'jsonbin',
    };
    await result.current.pullTokens({ context: jsonbinContextWithoutSecret as StorageTypeCredentials });
    expect(await result.current.pullTokens({ context: jsonbinContextWithoutSecret as StorageTypeCredentials })).toEqual({
      status: 'failure',
      errorMessage: ErrorMessages.ID_NON_EXIST_ERROR,
    });
  });

  it('Pull tokens from url, should return error message when ID and secret are not defined', async () => {
    const urlContextWithoutId = {
      name: 'six7',
      provider: 'url',
    };
    await result.current.pullTokens({ context: urlContextWithoutId as StorageTypeCredentials });
    expect(await result.current.pullTokens({ context: urlContextWithoutId as StorageTypeCredentials })).toEqual({
      status: 'failure',
      errorMessage: ErrorMessages.ID_NON_EXIST_ERROR,
    });
  });

  Object.entries(contextMap).forEach(([contextName, context]) => {
    it(`Restore storedProvider from ${context.provider}, should pull tokens if the user agrees`, async () => {
      mockFetchBranches.mockImplementationOnce(() => (
        Promise.resolve(['main'])
      ));
      mockRetrieve.mockImplementation(() => (
        Promise.resolve(
          {
            metadata: {
              commitMessage: 'Initial commit',
            },
            themes: [
              {
                id: 'black',
                name: 'Black',
                selectedTokenSets: {
                  global: 'enabled',
                },
              },
            ],
            tokens: {
              global: [
                {
                  value: '#000000',
                  type: 'color',
                  name: 'black',
                },
              ],
            },
            status: 'success',
          },
        )
      ));
      mockConfirm.mockImplementation(() => (
        Promise.resolve(true)
      ));
      await waitFor(() => { result.current.restoreStoredProvider(context as StorageTypeCredentials); });
      if (context === gitHubContext || context === gitLabContext || context === adoContext || context === bitbucketContext) {
        expect(notifyToUI).toBeCalledTimes(1);
        expect(notifyToUI).toBeCalledWith(`Pulled tokens from ${contextName}`);
        expect(mockSetRemoteData).toBeCalledTimes(1);
        expect(mockSetRemoteData).toBeCalledWith({
          tokens: { global: [{ name: 'black', type: 'color', value: '#000000' }] },
          themes: [{
            id: 'black',
            name: 'Black',
            selectedTokenSets: {
              global: 'enabled',
            },
          }],
          metadata: { commitMessage: 'Initial commit' },
        });
      }
    });
  });

  Object.values(contextMap).forEach((context) => {
    it(`Restore storedProvider from ${context.provider}, doesn't pull tokens if the user doesn't agree`, async () => {
      mockFetchBranches.mockImplementationOnce(() => (
        Promise.resolve(['main'])
      ));
      mockRetrieve.mockImplementation(() => (
        Promise.resolve(
          {
            metadata: {
              commitMessage: 'Initial commit',
            },
            themes: [
              {
                id: 'black',
                name: 'Black',
                selectedTokenSets: {
                  global: 'enabled',
                },
              },
            ],
            tokens: {
              global: [
                {
                  value: '#000000',
                  type: 'color',
                  name: 'black',
                },
              ],
            },
            status: 'success',
          },
        )
      ));
      mockConfirm.mockImplementation(() => (
        Promise.resolve(false)
      ));
      await waitFor(() => { result.current.restoreStoredProvider(context as StorageTypeCredentials); });
      if (context === gitHubContext || context === gitLabContext || context === adoContext || context === bitbucketContext) {
        expect(notifyToUI).toBeCalledTimes(0);
        expect(mockSetTokenData).toBeCalledTimes(0);
      }
    });
  });

  Object.values(contextMap).forEach((context) => {
    it(`Restore storedProvider from ${context.provider}, should return null when fetching data failed`, async () => {
      await result.current.restoreStoredProvider(context as StorageTypeCredentials);
      mockFetchBranches.mockImplementationOnce(() => (
        Promise.resolve(['main'])
      ));
      mockRetrieve.mockImplementation(() => (
        Promise.resolve({
          status: 'failure',
          errorMessage: ErrorMessages.GENERAL_CONNECTION_ERROR,
        })
      ));
      expect(await result.current.restoreStoredProvider(context as StorageTypeCredentials)).toEqual({
        errorMessage: ErrorMessages.GENERAL_CONNECTION_ERROR,
        status: 'failure',
      });
    });
  });

  Object.values(contextMap).forEach((context) => {
    it(`Restore storedProvider from ${context.provider}, should push tokens if there is no content`, async () => {
      mockFetchBranches.mockImplementationOnce(() => (
        Promise.resolve(['main'])
      ));
      mockRetrieve.mockImplementation(() => (
        Promise.resolve(null)
      ));
      await waitFor(() => { result.current.restoreStoredProvider(context as StorageTypeCredentials); });
      if (context === gitHubContext || context === gitLabContext || context === adoContext || context === bitbucketContext) {
        expect(mockPushDialog).toBeCalledTimes(1);
      }
    });
  });

  Object.entries(contextMap).forEach(([contextName, context]) => {
    it(`Restore storedProvider from ${context.provider}, should notify error message when it throws an error`, async () => {
      mockFetchBranches.mockImplementationOnce(() => (
        Promise.resolve(['main'])
      ));
      mockRetrieve.mockImplementation(() => {
        throw new Error('401 Unauthorized');
      });
      await waitFor(() => { result.current.restoreStoredProvider(context as StorageTypeCredentials); });
      expect(notifyToUI).toBeCalledTimes(1);
      expect(notifyToUI).toBeCalledWith(credentialErrorMap[contextName as keyof typeof credentialErrorMap], { error: true });
    });
  });

  Object.values(contextMap).forEach((context) => {
    it(`push tokens to ${context.provider}`, async () => {
      mockRetrieve.mockImplementation(() => (
        Promise.resolve(null)
      ));
      mockPushDialog.mockImplementation(() => (
        Promise.resolve({
          customBranch: 'development',
          commitMessage: 'Initial commit',
        })
      ));
      if (context === gitHubContext || context === gitLabContext || context === adoContext || context === bitbucketContext) {
        await waitFor(() => { result.current.pushTokens({ context: context as StorageTypeCredentials }); });
        expect(mockPushDialog).toBeCalledTimes(2);
        expect(mockPushDialog.mock.calls[1][0].state).toBe('success');
      }
    });
  });

  Object.values(contextMap).forEach((context) => {
    it(`push tokens to ${context.provider} when local data is different from remote data`, async () => {
      mockRetrieve.mockImplementation(() => (
        Promise.resolve(
          {
            metadata: {
              commitMessage: 'Initial commit',
            },
            themes: [
              {
                id: 'dark',
                name: 'Dark',
                selectedTokenSets: {
                  global: 'enabled',
                },
              },
            ],
            tokens: {
              global: [
                {
                  value: '12px',
                  type: 'sizing',
                  name: 'primary',
                },
              ],
            },
            status: 'success',
          },
        )));
      mockPushDialog.mockImplementation(() => (
        Promise.resolve({
          customBranch: 'development',
          commitMessage: 'Initial commit',
        })
      ));
      if (context === gitHubContext || context === gitLabContext || context === adoContext || context === bitbucketContext) {
        await waitFor(() => { result.current.pushTokens({ context: context as StorageTypeCredentials }); });

        expect(mockSetTokenData).toBeCalledWith({
          activeTheme: {}, hasChangedRemote: true, themes: [{ id: 'light', name: 'Light', selectedTokenSets: { global: 'enabled' } }], usedTokenSet: {}, values: { global: [{ name: 'white', type: 'color', value: '#ffffff' }] },
        });
        expect(mockSetRemoteData).toBeCalledWith({
          tokens: { global: [{ name: 'white', type: 'color', value: '#ffffff' }] },
          themes: [{
            id: 'light',
            name: 'Light',
            selectedTokenSets: {
              global: 'enabled',
            },
          }],
          metadata: { tokenSetOrder: ['global'] },
        });

        expect(mockPushDialog).toBeCalledTimes(2);
        expect(mockPushDialog.mock.calls[1][0].state).toBe('success');
      }
    });
  });

  Object.values(contextMap).forEach((context) => {
    if (context === gitHubContext || context === gitLabContext || context === adoContext || context === bitbucketContext) {
      it(`push tokens to ${context.provider}, should close push dialog when there is a permission error`, async () => {
        mockRetrieve.mockImplementation(() => (
          Promise.resolve(null)
        ));
        mockPushDialog.mockImplementation(() => (
          Promise.resolve({
            customBranch: 'development',
            commitMessage: 'Initial commit',
          })
        ));
        mockSave.mockImplementationOnce(() => {
          throw new Error(ErrorMessages.GIT_MULTIFILE_PERMISSION_ERROR);
        });
        await waitFor(() => { result.current.pushTokens({ context: context as StorageTypeCredentials }); });
        expect(mockClosePushDialog).toBeCalledTimes(1);
      });
    }
  });

  Object.values(contextMap).forEach((context) => {
    if (context === gitHubContext || context === gitLabContext || context === adoContext || context === bitbucketContext) {
      it(`Add newProviderItem to ${context.provider}, should push tokens and return status data if there is no content`, async () => {
        mockFetchBranches.mockImplementation(() => (
          Promise.resolve(['main'])
        ));
        mockRetrieve.mockImplementation(() => (
          Promise.resolve(null)
        ));
        mockPushDialog.mockImplementation(() => (
          Promise.resolve({
            customBranch: 'development',
            commitMessage: 'Initial commit',
          })
        ));
        await waitFor(() => { result.current.addNewProviderItem(context as StorageTypeCredentials); });
        expect(mockPushDialog).toBeCalledTimes(2);
        expect(mockPushDialog.mock.calls[1][0].state).toBe('success');
        expect(await result.current.addNewProviderItem(context as StorageTypeCredentials)).toEqual({
          status: 'success',
        });
      });
    } else {
      it(`Add newProviderItem to ${context.provider}, should pull tokens and return error message if there is no content`, async () => {
        mockRetrieve.mockImplementation(() => (
          Promise.resolve(null)
        ));
        if (context === urlContext) {
          expect(await result.current.addNewProviderItem(context as StorageTypeCredentials)).toEqual({
            errorMessage: ErrorMessages.GENERAL_CONNECTION_ERROR,
            status: 'failure',
          });
        } else {
          expect(await result.current.addNewProviderItem(context as StorageTypeCredentials)).toEqual({
            errorMessage: ErrorMessages.GENERAL_CONNECTION_ERROR,
            status: 'failure',
          });
        }
      });
    }
  });

  Object.entries(contextMap).forEach(([contextName, context]) => {
    if (context === gitHubContext || context === gitLabContext || context === adoContext || context === bitbucketContext) {
      it(`Add newProviderItem to ${context.provider}, should return error message when there is a error while saving the data`, async () => {
        mockFetchBranches.mockImplementation(() => (
          Promise.resolve(['main'])
        ));
        mockRetrieve.mockImplementation(() => (
          Promise.resolve(null)
        ));
        mockPushDialog.mockImplementation(() => (
          Promise.resolve({
            customBranch: 'development',
            commitMessage: 'Initial commit',
          })
        ));
        mockSave.mockImplementation(() => {
          throw new Error(ErrorMessages.GENERAL_CONNECTION_ERROR);
        });

        await waitFor(() => { result.current.addNewProviderItem(context as StorageTypeCredentials); });
        expect(mockClosePushDialog).toBeCalledTimes(1);
        expect(await result.current.addNewProviderItem(context as StorageTypeCredentials)).toEqual({
          status: 'failure',
          errorMessage: (context === adoContext || context === gitLabContext) ? ErrorMessages.GENERAL_CONNECTION_ERROR : credentialErrorMap[contextName as keyof typeof credentialErrorMap],
        });
      });
    }
  });

  Object.entries(contextMap).forEach(([_contextName, context]) => {
    if (context === gitHubContext || context === gitLabContext || context === adoContext || context === bitbucketContext) {
      it(`Add newProviderItem to ${context.provider}, should notify that no tokens stored on remote if there is no tokens on remote`, async () => {
        mockFetchBranches.mockImplementation(() => (
          Promise.resolve(['main'])
        ));
        mockRetrieve.mockImplementation(() => (
          Promise.resolve(
            {
              metadata: {
                commitMessage: 'Initial commit',
              },
              status: 'success',
              themes: [],
            },
          )
        ));
        mockConfirm.mockImplementation(() => (
          Promise.resolve(true)
        ));
        await waitFor(() => { result.current.addNewProviderItem(context as StorageTypeCredentials); });
        expect(notifyToUI).toBeCalledTimes(2);
        expect(notifyToUI).toBeCalledWith('No tokens stored on remote');
        expect(await result.current.addNewProviderItem(context as StorageTypeCredentials)).toEqual({
          status: 'success',
        });
      });
    } else {
      it(`Add newProviderItem to ${context.provider}, should pull tokens and return error message if there is no tokens on remote`, async () => {
        mockRetrieve.mockImplementation(() => (
          Promise.resolve(
            {
              metadata: {
                commitMessage: 'Initial commit',
              },
              themes: [
                {
                  id: 'light',
                  name: 'Light',
                  selectedTokenSets: {
                    global: 'enabled',
                  },
                },
              ],
              tokens: null,
              status: 'success',
            },
          )
        ));
        if (context === urlContext) {
          expect(await result.current.addNewProviderItem(context as StorageTypeCredentials)).toEqual({
            errorMessage: ErrorMessages.URL_CREDENTIAL_ERROR,
            status: 'failure',
          });
        } else {
          expect(await result.current.addNewProviderItem(context as StorageTypeCredentials)).toEqual({
            errorMessage: ErrorMessages.GENERAL_CONNECTION_ERROR,
            status: 'failure',
          });
        }
      });
    }
  });

  Object.values(contextMap).forEach((context) => {
    it(`Add newProviderItem to ${context.provider}, should pull tokens and return token data`, async () => {
      mockFetchBranches.mockImplementation(() => (
        Promise.resolve(['main'])
      ));
      await waitFor(() => { result.current.addNewProviderItem(context as StorageTypeCredentials); });
      if (context === gitHubContext || context === gitLabContext || context === adoContext || context === bitbucketContext) {
        expect(await result.current.addNewProviderItem(context as StorageTypeCredentials)).toEqual({
          status: 'success',
        });
      } else {
        expect(await result.current.addNewProviderItem(context as StorageTypeCredentials)).toEqual({
          status: 'success',
        });
      }
    });
  });

  Object.values(contextMap).forEach((context) => {
    it(`Add newProviderItem to ${context.provider}, should return error message when there is no branch`, async () => {
      mockFetchBranches.mockImplementation(() => (
        Promise.resolve([])
      ));
      await waitFor(() => { result.current.addNewProviderItem(context as StorageTypeCredentials); });
      if (context === gitHubContext || context === gitLabContext || context === adoContext || context === bitbucketContext) {
        expect(await result.current.addNewProviderItem(context as StorageTypeCredentials)).toEqual({
          status: 'failure',
          errorMessage: ErrorMessages.EMPTY_BRANCH_ERROR,
        });
      }
    });
  });

  it('Add newProviderItem to JSONbin, should return error message when the secret is not defined', async () => {
    const jsonbinContextWithoutSecret = {
      name: 'six7',
      id: 'six7/figma-tokens',
      provider: 'jsonbin',
    };
    await waitFor(() => { result.current.addNewProviderItem(jsonbinContextWithoutSecret as StorageTypeCredentials); });
    expect(await result.current.addNewProviderItem(jsonbinContextWithoutSecret as StorageTypeCredentials)).toEqual({
      status: 'failure',
      errorMessage: ErrorMessages.ID_NON_EXIST_ERROR,
    });
  });

  it('Add newProviderItem to JSONbin, should return error message when there is a error while retrieving the data', async () => {
    const jsonbinContextWithoutSecret = {
      name: 'six7',
      id: 'six7/figma-tokens',
      provider: 'jsonbin',
      secret: 'jsonbin',
    };
    mockRetrieve.mockImplementation(() => (
      Promise.resolve({
        status: 'failure',
        errorMessage: ErrorMessages.GENERAL_CONNECTION_ERROR,
      })
    ));
    expect(await result.current.addNewProviderItem(jsonbinContextWithoutSecret as StorageTypeCredentials)).toEqual({
      status: 'failure',
      errorMessage: ErrorMessages.GENERAL_CONNECTION_ERROR,
    });
  });

  it('Add newProviderItem to JSONbin, should create new jsonbin storage', async () => {
    const jsonbinContextWithoutId = {
      name: 'six7',
      provider: 'jsonbin',
      secret: 'jsonbin',
    };
    const mockCreate = jest.fn().mockReturnValueOnce({
      metadata: {
        id: 'jsonbinId',
      },
    });
    JSONBinTokenStorage.create = mockCreate;
    await waitFor(() => { result.current.addNewProviderItem(jsonbinContextWithoutId as StorageTypeCredentials); });
    expect(await result.current.addNewProviderItem(jsonbinContextWithoutId as StorageTypeCredentials)).toEqual({
      status: 'success',
    });
  });

  it('Add newProviderItem to JSONbin, should return error message when there is a error while creating token storage', async () => {
    const jsonbinContextWithoutId = {
      name: 'six7',
      provider: 'jsonbin',
      secret: 'jsonbin',
    };
    const mockCreate = jest.fn().mockReturnValueOnce(null);
    JSONBinTokenStorage.create = mockCreate;
    expect(await result.current.addNewProviderItem(jsonbinContextWithoutId as StorageTypeCredentials)).toEqual({
      status: 'failure',
      errorMessage: ErrorMessages.JSONBIN_CREATE_ERROR,
    });
  });

  Object.values(contextMap).forEach((context) => {
    it(`create branch on ${context.provider}`, async () => {
      if (context === gitHubContext || context === gitLabContext || context === adoContext || context === bitbucketContext) {
        mockCreateBranch.mockImplementation(() => (
          Promise.resolve(true)
        ));
        expect(await result.current.addNewBranch(context as StorageTypeCredentials, 'newBranch')).toEqual(true);
      }
    });
  });

  Object.values(contextMap).forEach((context) => {
    it(`fetch branches on ${context.provider}`, async () => {
      if (context === gitHubContext || context === gitLabContext || context === adoContext || context === bitbucketContext) {
        mockFetchBranches.mockImplementation(() => (
          Promise.resolve(['main'])
        ));
        expect(await result.current.fetchBranches(context as StorageTypeCredentials)).toEqual(['main']);
      } else {
        expect(await result.current.fetchBranches(context as StorageTypeCredentials)).toEqual(null);
      }
    });
  });

  it('Read tokens from File, should return token data', async () => {
    expect(await result.current.fetchTokensFromFileOrDirectory({ files: files as unknown as FileList })).toEqual({
      metadata: {
        commitMessage: 'Initial commit',
      },
      status: 'success',
      themes: [
        {
          id: 'light',
          name: 'Light',
          selectedTokenSets: {
            global: 'enabled',
          },
        },
      ],
      tokens: {
        global: [
          {
            value: '#ffffff',
            type: 'color',
            name: 'white',
          },
        ],
      },
    });
  });

  it('Read tokens from File, should return null if there is no tokens on file', async () => {
    mockRetrieve.mockImplementation(() => (
      Promise.resolve(null)
    ));
    expect(await result.current.fetchTokensFromFileOrDirectory({ files: files as unknown as FileList })).toEqual(null);
  });

  it('Read tokens from File, should return null if there is no file', async () => {
    expect(await result.current.fetchTokensFromFileOrDirectory({ files: null })).toEqual(null);
  });

  [...Object.values(contextMap), { provider: 'genericVersionedStorage' }, { provider: 'unknown new provider' }].forEach((context) => {
    it(`checkRemoteChange from ${context.provider}`, async () => {
      if (context === gitHubContext) {
        mockGetCommitSha.mockImplementation(() => (
          Promise.resolve('456')
        ));
        expect(await result.current.checkRemoteChange(context as StorageTypeCredentials)).toEqual(true);
      } else if (context === gitLabContext) {
        mockGetLatestCommitDate.mockImplementation(() => (
          Promise.resolve('Fri Apr 28 2023 23:01:01 GMT+0900')
        ));
        expect(await result.current.checkRemoteChange(context as StorageTypeCredentials)).toEqual(true);
      } else {
        expect(await result.current.checkRemoteChange(context as StorageTypeCredentials)).toEqual(false);
      }
    });
  });
});<|MERGE_RESOLUTION|>--- conflicted
+++ resolved
@@ -46,11 +46,8 @@
 const mockGetLatestCommitDate = jest.fn();
 const mockSetRemoteData = jest.fn();
 const mockSetHasRemoteChange = jest.fn();
-<<<<<<< HEAD
 const mockUpdateCheckForChanges = jest.fn();
-=======
 const mockSetLastError = jest.fn();
->>>>>>> ef2df338
 
 // Hide log calls unless they are expected
 jest.spyOn(console, 'log').mockImplementation(() => { });
