--- conflicted
+++ resolved
@@ -92,16 +92,13 @@
   sidebarWidth: number;
   hasRemoteChange: boolean;
   selectedExportThemes?: string[];
-<<<<<<< HEAD
-  showBitbucketMigrationDialog: boolean;
-  triggerMigrationEdit?: any;
-=======
   lastError?: {
     type: ErrorCategory;
     message: string;
     header?: string;
   } | null;
->>>>>>> 4a80edc0
+  showBitbucketMigrationDialog: boolean;
+  triggerMigrationEdit?: any;
 }
 
 const defaultConfirmState: ConfirmProps = {
@@ -163,12 +160,9 @@
     sidebarWidth: 150,
     hasRemoteChange: false,
     selectedExportThemes: [],
-<<<<<<< HEAD
+    lastError: null,
     showBitbucketMigrationDialog: false,
     triggerMigrationEdit: null,
-=======
-    lastError: null,
->>>>>>> 4a80edc0
   } as unknown as UIState,
   reducers: {
     setShowConvertTokenFormatModal: (state, data: boolean) => ({
@@ -443,7 +437,10 @@
       ...state,
       selectedExportThemes: data,
     }),
-<<<<<<< HEAD
+    setLastError: (state, data: { type: ErrorCategory; message: string; header?: string } | null) => ({
+      ...state,
+      lastError: data,
+    }),
     setShowBitbucketMigrationDialog: (state, data: boolean) => ({
       ...state,
       showBitbucketMigrationDialog: data,
@@ -451,11 +448,6 @@
     setTriggerMigrationEdit: (state, data: any) => ({
       ...state,
       triggerMigrationEdit: data,
-=======
-    setLastError: (state, data: { type: ErrorCategory; message: string; header?: string } | null) => ({
-      ...state,
-      lastError: data,
->>>>>>> 4a80edc0
     }),
   },
   effects: (dispatch) => ({
