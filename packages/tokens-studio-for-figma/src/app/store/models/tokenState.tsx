--- conflicted
+++ resolved
@@ -82,12 +82,9 @@
     newThemes: ThemeObjectsList;
     updatedThemes: ThemeObjectsList;
   };
-<<<<<<< HEAD
   compressedTokens: string;
   compressedThemes: string;
-=======
   tokensSize: number;
->>>>>>> 4d0af05d
 }
 
 export const tokenState = createModel<RootModel>()({
@@ -128,12 +125,9 @@
       newThemes: [],
       updatedThemes: [],
     },
-<<<<<<< HEAD
     compressedTokens: '',
     compressedThemes: '',
-=======
     tokensSize: 0,
->>>>>>> 4d0af05d
   } as unknown as TokenState,
   reducers: {
     setTokensSize: (state, size: number) => ({
