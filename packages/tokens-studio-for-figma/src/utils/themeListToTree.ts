--- conflicted
+++ resolved
@@ -55,11 +55,7 @@
         parent: curr?.group ?? INTERNAL_THEMES_NO_GROUP,
         path: `${curr?.group ?? INTERNAL_THEMES_NO_GROUP}/${curr.name}`,
         level: 1,
-<<<<<<< HEAD
-        label: curr.name,
-=======
         label: curr.id,
->>>>>>> 01ccff2a
         id: uuidv4(),
       });
     }
