import { AnyTokenList, SingleToken } from '@/types/tokens';
import { generateTokensToCreate } from './generateTokensToCreate';
import { ThemeObject } from '@/types';
import { SettingsState } from '@/app/store/models/settings';
import checkIfTokenCanCreateVariable from '@/utils/checkIfTokenCanCreateVariable';
import setValuesOnVariable from './setValuesOnVariable';
import { mapTokensToVariableInfo } from '@/utils/mapTokensToVariableInfo';

export type CreateVariableTypes = {
  collection: VariableCollection;
  mode: string;
  theme: ThemeObject;
  tokens: Record<string, AnyTokenList>;
  settings: SettingsState;
  filterByTokenSet?: string;
};

export type VariableToken = SingleToken<true, { path: string, variableId: string }>;

<<<<<<< HEAD
export default async function updateVariables({
  collection, mode, theme, tokens, settings, filterByTokenSet,
}: CreateVariableTypes) {
  const tokensToCreate = generateTokensToCreate(theme, tokens, tokenTypesToCreateVariable, filterByTokenSet);
  const variablesToCreate: VariableToken[] = [];
  tokensToCreate.forEach((token) => {
    if (checkIfTokenCanCreateVariable(token)) {
      if (
        (token.type === TokenTypes.COLOR && settings.variablesColor)
        || (ExportNumberVariablesTokenTypes.includes(token.type) && settings.variablesNumber)
        || (token.type === TokenTypes.TEXT && settings.variablesString)
        || (token.type === TokenTypes.BOOLEAN && settings.variablesBoolean)
      ) {
        variablesToCreate.push(mapTokensToVariableInfo(token, theme, settings));
      }
    }
  });
  const variableObj = await setValuesOnVariable(figma.variables.getLocalVariables().filter((v) => v.variableCollectionId === collection.id), variablesToCreate, collection, mode);
=======
export default function updateVariables({
  collection, mode, theme, tokens, settings,
}: CreateVariableTypes) {
  const tokensToCreate = generateTokensToCreate(theme, tokens);
  const variablesInCollection = figma.variables.getLocalVariables().filter((v) => v.variableCollectionId === collection.id);
  const variablesToCreate: VariableToken[] = [];
  tokensToCreate.forEach((token) => {
    if (checkIfTokenCanCreateVariable(token, settings)) {
      variablesToCreate.push(mapTokensToVariableInfo(token, theme, settings));
    }
  });

  const variableObj = setValuesOnVariable(variablesInCollection, variablesToCreate, collection, mode, settings.renameExistingStylesAndVariables);
  const removedVariables: string[] = [];

  // Remove variables not handled in the current theme
  if (settings.removeStylesAndVariablesWithoutConnection) {
    variablesInCollection
      .filter((variable) => !Object.values(variableObj.variableKeyMap).includes(variable.key))
      .forEach((variable) => {
        removedVariables.push(variable.key);
        variable.remove();
      });
  }

>>>>>>> 46e4a0b3
  return {
    variableIds: variableObj.variableKeyMap,
    referenceVariableCandidate: variableObj.referenceVariableCandidates,
    removedVariables,
  };
}<|MERGE_RESOLUTION|>--- conflicted
+++ resolved
@@ -17,30 +17,10 @@
 
 export type VariableToken = SingleToken<true, { path: string, variableId: string }>;
 
-<<<<<<< HEAD
-export default async function updateVariables({
+export default function updateVariables({
   collection, mode, theme, tokens, settings, filterByTokenSet,
 }: CreateVariableTypes) {
-  const tokensToCreate = generateTokensToCreate(theme, tokens, tokenTypesToCreateVariable, filterByTokenSet);
-  const variablesToCreate: VariableToken[] = [];
-  tokensToCreate.forEach((token) => {
-    if (checkIfTokenCanCreateVariable(token)) {
-      if (
-        (token.type === TokenTypes.COLOR && settings.variablesColor)
-        || (ExportNumberVariablesTokenTypes.includes(token.type) && settings.variablesNumber)
-        || (token.type === TokenTypes.TEXT && settings.variablesString)
-        || (token.type === TokenTypes.BOOLEAN && settings.variablesBoolean)
-      ) {
-        variablesToCreate.push(mapTokensToVariableInfo(token, theme, settings));
-      }
-    }
-  });
-  const variableObj = await setValuesOnVariable(figma.variables.getLocalVariables().filter((v) => v.variableCollectionId === collection.id), variablesToCreate, collection, mode);
-=======
-export default function updateVariables({
-  collection, mode, theme, tokens, settings,
-}: CreateVariableTypes) {
-  const tokensToCreate = generateTokensToCreate(theme, tokens);
+  const tokensToCreate = generateTokensToCreate(theme, tokens, filterByTokenSet);
   const variablesInCollection = figma.variables.getLocalVariables().filter((v) => v.variableCollectionId === collection.id);
   const variablesToCreate: VariableToken[] = [];
   tokensToCreate.forEach((token) => {
@@ -62,7 +42,6 @@
       });
   }
 
->>>>>>> 46e4a0b3
   return {
     variableIds: variableObj.variableKeyMap,
     referenceVariableCandidate: variableObj.referenceVariableCandidates,
