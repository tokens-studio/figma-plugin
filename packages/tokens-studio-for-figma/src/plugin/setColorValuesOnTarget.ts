import { isPaintEqual } from '@/utils/isPaintEqual';
import { convertToFigmaColor } from './figmaTransforms/colors';
import { convertStringToFigmaGradient } from './figmaTransforms/gradients';
import { defaultTokenValueRetriever } from './TokenValueRetriever';
import { ColorPaintType, tryApplyColorVariableId } from '@/utils/tryApplyColorVariableId';
import { unbindVariableFromTarget } from './unbindVariableFromTarget';
import { getReferenceTokensFromGradient } from '@/utils/color';

export default async function setColorValuesOnTarget({
  target, token, key, givenValue,
}: {
  target: BaseNode | PaintStyle,
  token: string,
  key: 'paints' | 'fills' | 'strokes',
  givenValue?: string
}) {
  // If we're creating styles we need to check the user's setting. If we're applying on a layer, always try to apply variables.
  const shouldCreateStylesWithVariables = defaultTokenValueRetriever.createStylesWithVariableReferences || !('consumers' in target);
  try {
    const resolvedToken = defaultTokenValueRetriever.get(token);
    if (typeof resolvedToken === 'undefined' && !givenValue) return;
    const { description } = resolvedToken || {};
    const resolvedValue = givenValue || defaultTokenValueRetriever.get(token)?.rawValue;

    if (typeof resolvedValue === 'undefined') return;
    let existingPaint: Paint | null = null;
    if (key === 'paints' && 'paints' in target) {
      existingPaint = target.paints[0] ?? null;
    } else if (key === 'fills' && 'fills' in target && target.fills !== figma.mixed) {
      existingPaint = target.fills[0] ?? null;
    } else if (key === 'strokes' && 'strokes' in target) {
      existingPaint = target.strokes[0] ?? null;
    }

    if (resolvedValue.startsWith?.('linear-gradient')) {
      const fallbackValue = defaultTokenValueRetriever.get(token)?.value;
      const { gradientStops, gradientTransform } = convertStringToFigmaGradient(fallbackValue);

      const rawValue = defaultTokenValueRetriever.get(token)?.rawValue;
      let gradientStopsWithReferences = gradientStops;

      const { createStylesWithVariableReferences } = defaultTokenValueRetriever;
      if (createStylesWithVariableReferences) {
        const referenceTokens = getReferenceTokensFromGradient(rawValue);

        if (gradientStops && referenceTokens.length > 0) {
          gradientStopsWithReferences = await Promise.all(gradientStops.map(async (stop, index) => {
            const referenceVariableExists = await defaultTokenValueRetriever.getVariableReference(referenceTokens[index]);
            if (referenceVariableExists) {
              return {
                ...stop,
                boundVariables: {
                  color: {
                    type: 'VARIABLE_ALIAS',
                    id: referenceVariableExists.id,
                  },
                },
              };
            }
            return stop;
          }));
        }
      }
      const newPaint: GradientPaint = {
        type: 'GRADIENT_LINEAR',
        gradientTransform,
        gradientStops: gradientStopsWithReferences,
      };

      if (!existingPaint || !isPaintEqual(newPaint, existingPaint)) {
        if (key === 'paints' && 'paints' in target) target.paints = [newPaint];
        if (key === 'fills' && 'fills' in target) target.fills = [newPaint];
        if (key === 'strokes' && 'strokes' in target) target.strokes = [newPaint];
      }
    } else {
      // If the raw value is a pure reference to another token, we first should try to apply that reference as a variable if it exists.
      let successfullyAppliedVariable = false;

      const containsReferenceVariable = resolvedValue.toString().startsWith('{') && resolvedValue.toString().endsWith('}');
      const referenceVariableExists = await defaultTokenValueRetriever.getVariableReference(resolvedValue.slice(1, -1));

      if (containsReferenceVariable && referenceVariableExists && shouldCreateStylesWithVariables) {
        try {
          successfullyAppliedVariable = await tryApplyColorVariableId(target, resolvedValue.slice(1, -1), ColorPaintType.PAINTS);
        } catch (e) {
          console.error('Error setting bound variable for paint', e);
        }
      }

      // If value contains references but we werent able to apply, likely that reference doesnt exist. It could be that this is a composite token like border
      // Where we pass in the color value from a composite but technically that token doesnt exist in the current set of tokens (but a reference to a variable exists!)
      // So we should see if there is a token that exists for the value we're trying to apply, if not, use the givenValue that we pass on in that case
      const fallbackValue = defaultTokenValueRetriever.get(token)?.value; // Value on a token if we're given a token
      const valueToApply = fallbackValue ?? givenValue;

      if (!successfullyAppliedVariable) {
<<<<<<< HEAD
        const { color, opacity } = convertToFigmaColor(typeof valueToApply === 'string' ? valueToApply : valueToApply?.color || valueToApply);
=======
        const { color, opacity } = convertToFigmaColor(typeof valueToApply === 'string' ? valueToApply : givenValue || '');
>>>>>>> b3363588
        const newPaint: SolidPaint = { color, opacity, type: 'SOLID' };
        await unbindVariableFromTarget(target, key, newPaint);
        if (!existingPaint || !isPaintEqual(newPaint, existingPaint)) {
          if (key === 'paints' && 'paints' in target) target.paints = [newPaint];
          if (key === 'fills' && 'fills' in target) target.fills = [newPaint];
          if (key === 'strokes' && 'strokes' in target) target.strokes = [newPaint];
        }
      }
    }
    if (description && 'description' in target) {
      target.description = description;
    }
    Promise.resolve();
  } catch (e) {
    console.error('Error setting color', e);
  }
}<|MERGE_RESOLUTION|>--- conflicted
+++ resolved
@@ -94,11 +94,7 @@
       const valueToApply = fallbackValue ?? givenValue;
 
       if (!successfullyAppliedVariable) {
-<<<<<<< HEAD
-        const { color, opacity } = convertToFigmaColor(typeof valueToApply === 'string' ? valueToApply : valueToApply?.color || valueToApply);
-=======
-        const { color, opacity } = convertToFigmaColor(typeof valueToApply === 'string' ? valueToApply : givenValue || '');
->>>>>>> b3363588
+        const { color, opacity } = convertToFigmaColor(typeof valueToApply === 'string' ? valueToApply : valueToApply?.color || givenValue || '');
         const newPaint: SolidPaint = { color, opacity, type: 'SOLID' };
         await unbindVariableFromTarget(target, key, newPaint);
         if (!existingPaint || !isPaintEqual(newPaint, existingPaint)) {
