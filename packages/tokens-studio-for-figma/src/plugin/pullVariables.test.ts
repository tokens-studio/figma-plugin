--- conflicted
+++ resolved
@@ -798,7 +798,6 @@
     );
   });
 
-<<<<<<< HEAD
   it('filters variables by selected collections and modes', async () => {
     const selectedCollections = {
       'VariableID:1:0': {
@@ -867,7 +866,8 @@
     }, [], false);
 
     expect(notifyStyleValuesSpy).toHaveBeenCalledWith({}, []);
-=======
+  });
+
   it('updates existing themes when collection names change', async () => {
     // Mock AsyncMessageChannel to return existing themes with old collection name
     (AsyncMessageChannel.PluginInstance.message as jest.Mock).mockResolvedValueOnce({
@@ -977,6 +977,5 @@
         ['Old Collection/Old Mode', 'Collection 1/Default'],
       ]),
     );
->>>>>>> b6b510db
   });
 });