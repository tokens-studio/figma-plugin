--- conflicted
+++ resolved
@@ -9,12 +9,8 @@
 import { StorageProviderType } from '@/constants/StorageProviderType';
 import { StorageType } from '@/types/StorageType';
 import {
-<<<<<<< HEAD
-  ActiveThemeProperty, StorageTypeProperty, ThemesProperty, UpdatedAtProperty, ValuesProperty, VersionProperty, OnboardingExplainerSetsProperty, OnboardingExplainerInspectProperty, OnboardingExplainerSyncProvidersProperty, TokenFormatProperty, OnboardingExplainerExportSetsProperty,
+  ActiveThemeProperty, StorageTypeProperty, ThemesProperty, UpdatedAtProperty, ValuesProperty, VersionProperty, OnboardingExplainerSetsProperty, OnboardingExplainerInspectProperty, OnboardingExplainerSyncProvidersProperty, TokenFormatProperty, OnboardingExplainerExportSetsProperty, IsCompressedProperty,
   CheckForChangesProperty,
-=======
-  ActiveThemeProperty, CheckForChangesProperty, StorageTypeProperty, ThemesProperty, UpdatedAtProperty, ValuesProperty, VersionProperty, OnboardingExplainerSetsProperty, OnboardingExplainerInspectProperty, OnboardingExplainerSyncProvidersProperty, TokenFormatProperty, OnboardingExplainerExportSetsProperty, IsCompressedProperty,
->>>>>>> b66441e5
 } from '@/figmaStorage';
 import { ColorModifierTypes } from '@/constants/ColorModifierTypes';
 import { Properties } from '@/constants/Properties';
@@ -125,7 +121,7 @@
   tokenFormat: TokenFormatOptions | null
 } | null> {
   try {
-<<<<<<< HEAD
+    const isCompressed = await IsCompressedProperty.read(figma.root) ?? false;
     const storageType = await getSavedStorageType();
     let values = {};
     let themes: ThemeObjectsList = [];
@@ -133,7 +129,7 @@
     const prefix = `${fileKey}/tokens`;
 
     if (storageType.provider === StorageProviderType.LOCAL) {
-      values = await ValuesProperty.read(figma.root) ?? {};
+      values = await ValuesProperty.read(figma.root, isCompressed) ?? {};
       themes = await ThemesProperty.read(figma.root) ?? [];
     } else {
       values = await ClientStorageProperty.read(`${prefix}/values`) ?? {};
@@ -144,15 +140,10 @@
         values = await ValuesProperty.read(figma.root) ?? {};
       }
       if (themes.length === 0) {
-        themes = await ThemesProperty.read(figma.root) ?? [];
-      }
-    }
-
-=======
-    const isCompressed = await IsCompressedProperty.read(figma.root) ?? false;
-    const values = await ValuesProperty.read(figma.root, isCompressed) ?? {};
-    const themes = await ThemesProperty.read(figma.root, isCompressed) ?? [];
->>>>>>> b66441e5
+        themes = await ThemesProperty.read(figma.root, isCompressed) ?? [];
+      }
+    }
+
     const activeTheme = await ActiveThemeProperty.read(figma.root) ?? {};
     const version = await VersionProperty.read(figma.root);
     const updatedAt = await UpdatedAtProperty.read(figma.root);
