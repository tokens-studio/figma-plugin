--- conflicted
+++ resolved
@@ -10,14 +10,10 @@
       unit: 'PERCENT',
       value: Number(value.slice(0, -1)),
     };
-<<<<<<< HEAD
-  } else if (value.match(numbers) || value.endsWith('px') || value.endsWith('em') || value.endsWith('rem')) {
-=======
-  } else if (value.match(numberRegex) || value.endsWith('px')) {
+  } else if (value.match(numberRegex) || value.endsWith('px') || value.endsWith('em') || value.endsWith('rem')) {
     if (shouldOutputForVariables) {
       return convertTypographyNumberToFigma(value, baseFontSize);
     }
->>>>>>> aa930fd7
     letterSpacing = {
       unit: 'PIXELS',
       value: convertTypographyNumberToFigma(value, baseFontSize),
