--- conflicted
+++ resolved
@@ -7,12 +7,9 @@
 import { checkCanReferenceVariable } from '@/utils/alias/checkCanReferenceVariable';
 import { TokenTypes } from '@/constants/TokenTypes';
 import { transformValue } from './helpers';
-<<<<<<< HEAD
 import { variableWorker } from './Worker';
 import { ProgressTracker } from './ProgressTracker';
-=======
 import { checkVariableAliasEquality } from '@/utils/checkVariableAliasEquality';
->>>>>>> aeaa957d
 
 export type ReferenceVariableType = {
   variable: Variable;
@@ -37,12 +34,9 @@
   const promises: Set<Promise<void>> = new Set();
 
   try {
-<<<<<<< HEAD
     // Process tokens using variableWorker with higher batch size for better performance
     tokens.forEach((token) => {
       promises.add(variableWorker.schedule(async () => {
-        let isCreated = false;
-
         try {
           const variableType = convertTokenTypeToVariableType(token.type, token.value);
           // If id matches the variableId, or name patches the token path, we can use it to update the variable instead of re-creating.
@@ -52,7 +46,6 @@
 
           if (!variable) {
             variable = figma.variables.createVariable(token.path, collection, variableType);
-            isCreated = true;
           }
 
           if (variable) {
@@ -69,6 +62,18 @@
               // variable = figma.variables.createVariable(t.path, collection.id, variableType);
             }
             variable.description = token.description ?? '';
+
+            // Always add the variable to the key map, regardless of whether it needs updating
+            variableKeyMap[token.name] = variable.key;
+
+            // Check if the variable already has the correct alias reference before updating
+            const existingVariableValue = variable.valuesByMode[mode];
+            const rawValue = typeof token.rawValue === 'string' ? token.rawValue : undefined;
+
+            if (checkVariableAliasEquality(existingVariableValue, rawValue)) {
+              // The alias already points to the correct variable, no update needed
+              return;
+            }
 
             switch (variableType) {
               case 'BOOLEAN':
@@ -107,7 +112,6 @@
             } else {
               referenceTokenName = token.rawValue!.toString().substring(1);
             }
-            variableKeyMap[token.name] = variable.key;
             if (token && checkCanReferenceVariable(token)) {
               referenceVariableCandidates.push({
                 variable,
@@ -119,10 +123,6 @@
         } catch (e) {
           console.error('Error processing variable token:', e);
         } finally {
-          processedCount += 1;
-          if (isCreated) createdCount += 1;
-          else updatedCount += 1;
-
           // Use global progress tracker if available
           if (progressTracker) {
             progressTracker.next();
@@ -133,92 +133,6 @@
     });
 
     await Promise.all(promises);
-=======
-    await Promise.all(
-      tokens.map(async (token) => {
-        const variableType = convertTokenTypeToVariableType(token.type, token.value);
-        // If id matches the variableId, or name patches the token path, we can use it to update the variable instead of re-creating.
-        // This has the nasty side-effect that if font weight changes from string to number, it will not update the variable given we cannot change type.
-        // In that case, we should delete the variable and re-create it.
-        const variable = variablesInFigma.find((v) => (v.key === token.variableId && !v.remote) || v.name === token.path)
-          || figma.variables.createVariable(token.path, collection, variableType);
-
-        if (variable) {
-          // First, rename all variables that should be renamed (if the user choose to do so)
-          if (variable.name !== token.path && shouldRename) {
-            console.log('Renaming variable', variable.name, token.path);
-            renamedVariableKeys.push(variable.key);
-            variable.name = token.path;
-          }
-          if (variableType !== variable?.resolvedType) {
-            // TODO: There's an edge case where the user had created a variable based on a numerical weight leading to a float variable,
-            // if they later change it to a string, we cannot update the variable type. Theoretically we should remove and recreate, but that would lead to broken variables?
-            // If we decide to remove, the following would work.
-            // variable.remove();
-            // variable = figma.variables.createVariable(t.path, collection.id, variableType);
-          }
-          variable.description = token.description ?? '';
-
-          // Always add the variable to the key map, regardless of whether it needs updating
-          variableKeyMap[token.name] = variable.key;
-
-          // Check if the variable already has the correct alias reference before updating
-          const existingVariableValue = variable.valuesByMode[mode];
-          const rawValue = typeof token.rawValue === 'string' ? token.rawValue : undefined;
-
-          if (checkVariableAliasEquality(existingVariableValue, rawValue)) {
-            // The alias already points to the correct variable, no update needed
-            return;
-          }
-
-          switch (variableType) {
-            case 'BOOLEAN':
-              if (typeof token.value === 'string' && !token.value.includes('{')) {
-                setBooleanValuesOnVariable(variable, mode, token.value);
-              }
-              break;
-            case 'COLOR':
-              if (typeof token.value === 'string' && !token.value.includes('{')) {
-                setColorValuesOnVariable(variable, mode, token.value);
-              }
-              break;
-            case 'FLOAT': {
-              const value = String(token.value);
-              if (typeof value === 'string' && !value.includes('{')) {
-                const transformedValue = transformValue(value, token.type, baseFontSize, true);
-                setNumberValuesOnVariable(variable, mode, Number(transformedValue));
-              }
-              break;
-            }
-            case 'STRING':
-              if (typeof token.value === 'string' && !token.value.includes('{')) {
-                setStringValuesOnVariable(variable, mode, token.value);
-                // Given we cannot determine the combined family of a variable, we cannot use fallback weights from our estimates.
-                // This is not an issue because users can set numerical font weights with variables, so we opt-out of the guesswork and just apply the numerical weight.
-              } else if (token.type === TokenTypes.FONT_WEIGHTS && Array.isArray(token.value)) {
-                setStringValuesOnVariable(variable, mode, token.value[0]);
-              }
-              break;
-            default:
-              break;
-          }
-          let referenceTokenName: string = '';
-          if (token.rawValue && token.rawValue?.toString().startsWith('{')) {
-            referenceTokenName = token.rawValue?.toString().slice(1, token.rawValue.toString().length - 1);
-          } else {
-            referenceTokenName = token.rawValue!.toString().substring(1);
-          }
-          if (token && checkCanReferenceVariable(token)) {
-            referenceVariableCandidates.push({
-              variable,
-              modeId: mode,
-              referenceVariable: referenceTokenName,
-            });
-          }
-        }
-      }),
-    );
->>>>>>> aeaa957d
   } catch (e) {
     console.error('Setting values on variable failed', e);
   }
