import { SingleToken } from '@/types/tokens';
import setBooleanValuesOnVariable from './setBooleanValuesOnVariable';
import setColorValuesOnVariable from './setColorValuesOnVariable';
import setNumberValuesOnVariable from './setNumberValuesOnVariable';
import setStringValuesOnVariable from './setStringValuesOnVariable';
import { convertTokenTypeToVariableType } from '@/utils/convertTokenTypeToVariableType';
import { checkCanReferenceVariable } from '@/utils/alias/checkCanReferenceVariable';
import { TokenTypes } from '@/constants/TokenTypes';

export type ReferenceVariableType = {
  variable: Variable;
  modeId: string;
  referenceVariable: string;
};

export default async function setValuesOnVariable(
  variablesInFigma: Variable[],
  tokens: SingleToken<true, { path: string, variableId: string }>[],
  collection: VariableCollection,
  mode: string,
  shouldRename = false,
) {
  const variableKeyMap: Record<string, string> = {};
  const referenceVariableCandidates: ReferenceVariableType[] = [];
  const renamedVariableKeys: string[] = [];
  try {
<<<<<<< HEAD
    await Promise.all(tokens.map(async (token) => {
      const variableType = convertTokenTypeToVariableType(token.type);
      // Find the connected variable
      let variable = variablesInFigma.find((v) => (v.key === token.variableId && !v.remote) || v.name === token.path);
      if (!variable) {
        variable = figma.variables.createVariable(token.path, collection, variableType);
      }
      if (variable) {
        variable.description = token.description ?? '';
=======
    tokens.forEach((t) => {
      const variableType = convertTokenTypeToVariableType(t.type, t.value);
      // If id matches the variableId, or name patches the token path, we can use it to update the variable instead of re-creating.
      // This has the nasty side-effect that if font weight changes from string to number, it will not update the variable given we cannot change type.
      // In that case, we should delete the variable and re-create it.
      const variable = variablesInFigma.find((v) => (v.key === t.variableId && !v.remote) || v.name === t.path) || figma.variables.createVariable(t.path, collection.id, variableType);

      if (variable) {
        // First, rename all variables that should be renamed (if the user choose to do so)
        if (variable.name !== t.path && shouldRename) {
          renamedVariableKeys.push(variable.key);
          variable.name = t.path;
        }
        if (variableType !== variable?.resolvedType) {
          // TODO: There's an edge case where the user had created a variable based on a numerical weight leading to a float variable,
          // if they later change it to a string, we cannot update the variable type. Theoretically we should remove and recreate, but that would lead to broken variables?
          // If we decide to remove, the following would work.
          // variable.remove();
          // variable = figma.variables.createVariable(t.path, collection.id, variableType);
        }
        variable.description = t.description ?? '';

>>>>>>> 46e4a0b3
        switch (variableType) {
          case 'BOOLEAN':
            if (typeof token.value === 'string') {
              setBooleanValuesOnVariable(variable, mode, token.value);
            }
            break;
          case 'COLOR':
            if (typeof token.value === 'string') {
              setColorValuesOnVariable(variable, mode, token.value);
            }
            break;
          case 'FLOAT':
            setNumberValuesOnVariable(variable, mode, Number(token.value));
            break;
          case 'STRING':
<<<<<<< HEAD
            if (typeof token.value === 'string') {
              setStringValuesOnVariable(variable, mode, token.value);
=======
            if (typeof t.value === 'string') {
              setStringValuesOnVariable(variable, mode, t.value);
              // Given we cannot determine the combined family of a variable, we cannot use fallback weights from our estimates.
              // This is not an issue because users can set numerical font weights with variables, so we opt-out of the guesswork and just apply the numerical weight.
            } else if (t.type === TokenTypes.FONT_WEIGHTS && Array.isArray(t.value)) {
              setStringValuesOnVariable(variable, mode, t.value[0]);
>>>>>>> 46e4a0b3
            }
            break;
          default:
            break;
        }
        let referenceTokenName: string = '';
        if (token.rawValue && token.rawValue?.toString().startsWith('{')) {
          referenceTokenName = token.rawValue?.toString().slice(1, token.rawValue.toString().length - 1);
        } else {
          referenceTokenName = token.rawValue!.toString().substring(1);
        }
        variableKeyMap[token.name] = variable.key;
        if (token && checkCanReferenceVariable(token)) {
          referenceVariableCandidates.push({
            variable,
            modeId: mode,
            referenceVariable: referenceTokenName,
          });
        }
      }
    }));
  } catch (e) {
    console.error('Setting values on variable failed', e);
  }

  return {
    renamedVariableKeys,
    variableKeyMap,
    referenceVariableCandidates,
  };
}<|MERGE_RESOLUTION|>--- conflicted
+++ resolved
@@ -24,19 +24,8 @@
   const referenceVariableCandidates: ReferenceVariableType[] = [];
   const renamedVariableKeys: string[] = [];
   try {
-<<<<<<< HEAD
     await Promise.all(tokens.map(async (token) => {
-      const variableType = convertTokenTypeToVariableType(token.type);
-      // Find the connected variable
-      let variable = variablesInFigma.find((v) => (v.key === token.variableId && !v.remote) || v.name === token.path);
-      if (!variable) {
-        variable = figma.variables.createVariable(token.path, collection, variableType);
-      }
-      if (variable) {
-        variable.description = token.description ?? '';
-=======
-    tokens.forEach((t) => {
-      const variableType = convertTokenTypeToVariableType(t.type, t.value);
+      const variableType = convertTokenTypeToVariableType(token.type, t.value);
       // If id matches the variableId, or name patches the token path, we can use it to update the variable instead of re-creating.
       // This has the nasty side-effect that if font weight changes from string to number, it will not update the variable given we cannot change type.
       // In that case, we should delete the variable and re-create it.
@@ -57,7 +46,6 @@
         }
         variable.description = t.description ?? '';
 
->>>>>>> 46e4a0b3
         switch (variableType) {
           case 'BOOLEAN':
             if (typeof token.value === 'string') {
@@ -73,17 +61,12 @@
             setNumberValuesOnVariable(variable, mode, Number(token.value));
             break;
           case 'STRING':
-<<<<<<< HEAD
             if (typeof token.value === 'string') {
               setStringValuesOnVariable(variable, mode, token.value);
-=======
-            if (typeof t.value === 'string') {
-              setStringValuesOnVariable(variable, mode, t.value);
               // Given we cannot determine the combined family of a variable, we cannot use fallback weights from our estimates.
               // This is not an issue because users can set numerical font weights with variables, so we opt-out of the guesswork and just apply the numerical weight.
-            } else if (t.type === TokenTypes.FONT_WEIGHTS && Array.isArray(t.value)) {
-              setStringValuesOnVariable(variable, mode, t.value[0]);
->>>>>>> 46e4a0b3
+            } else if (token.type === TokenTypes.FONT_WEIGHTS && Array.isArray(token.value)) {
+              setStringValuesOnVariable(variable, mode, token.value[0]);
             }
             break;
           default:
