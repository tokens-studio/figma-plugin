--- conflicted
+++ resolved
@@ -8,7 +8,6 @@
 import { filterAndGroupTokens, processTokenSets } from './tokenProcessing';
 import { applyTokensToDocumentation } from './applyTokens';
 
-<<<<<<< HEAD
 export const createLivingDocumentation: AsyncMessageChannelHandlers[AsyncMessageTypes.CREATE_LIVING_DOCUMENTATION] = async (msg) => {
   const {
     tokenSet, startsWith, applyTokens, resolvedTokens,
@@ -19,19 +18,6 @@
   const totalTokens = Object.values(tokensBySet).flat().length;
 
   if (!totalTokens) return;
-
-  // Check if user has selected a template
-  const [selectedTemplate] = figma.currentPage.selection;
-  const hasUserTemplate = selectedTemplate && ('clone' in selectedTemplate);
-
-  // Track when living documentation creation actually starts in the plugin with template information
-  trackFromPlugin('Living Documentation Creation Started in Plugin', {
-    tokenSetChoice: tokenSet === 'All' ? 'ALL' : 'SETS',
-    tokenSetCount: tokenSet === 'All' ? Object.keys(resolvedTokens).length : 1,
-    startsWithFilled: !!startsWith.trim(),
-    applyTokensChecked: applyTokens,
-    hasUserTemplate,
-  });
 
   // Start the background job
   postToUI({
@@ -44,11 +30,24 @@
     },
   });
 
+  // Check if user has selected a template
+  const [selectedTemplate] = figma.currentPage.selection;
+  const hasUserTemplate = selectedTemplate && 'clone' in selectedTemplate;
+
+  // Track when living documentation creation actually starts in the plugin with template information
+  trackFromPlugin('Living Documentation Creation Started in Plugin', {
+    tokenSetChoice: tokenSet === 'All' ? 'ALL' : 'SETS',
+    tokenSetCount: tokenSet === 'All' ? Object.keys(resolvedTokens).length : 1,
+    startsWithFilled: !!startsWith.trim(),
+    applyTokensChecked: applyTokens,
+    hasUserTemplate,
+  });
+
   // Initialize progress tracker
   const progressTracker = new ProgressTracker(BackgroundJobs.UI_CREATE_LIVING_DOCUMENTATION);
 
   // Create main container
-  const container = createMainContainer();
+  const container = await createMainContainer();
 
   // Process all token sets
   await processTokenSets(tokensBySet, container, progressTracker, hasUserTemplate ? selectedTemplate : null);
@@ -66,54 +65,4 @@
     type: MessageFromPluginTypes.COMPLETE_JOB,
     name: BackgroundJobs.UI_CREATE_LIVING_DOCUMENTATION,
   });
-};
-=======
-export const createLivingDocumentation: AsyncMessageChannelHandlers[AsyncMessageTypes.CREATE_LIVING_DOCUMENTATION] =
-  async (msg) => {
-    const { tokenSet, startsWith, applyTokens, resolvedTokens } = msg;
-
-    // Filter and group tokens by set
-    const tokensBySet = filterAndGroupTokens(resolvedTokens, tokenSet, startsWith);
-    const totalTokens = Object.values(tokensBySet).flat().length;
-
-    if (!totalTokens) return;
-
-    // Start the background job
-    postToUI({
-      type: MessageFromPluginTypes.START_JOB,
-      job: {
-        name: BackgroundJobs.UI_CREATE_LIVING_DOCUMENTATION,
-        timePerTask: 0.5, // Estimate 100ms per token
-        completedTasks: 0,
-        totalTasks: totalTokens,
-      },
-    });
-
-    // Initialize progress tracker
-    const progressTracker = new ProgressTracker(BackgroundJobs.UI_CREATE_LIVING_DOCUMENTATION);
-
-    // Check if user has selected a template
-    const [selectedTemplate] = figma.currentPage.selection;
-    const hasUserTemplate = selectedTemplate && 'clone' in selectedTemplate;
-
-    // Create main container
-    const container = await createMainContainer();
-
-    // Process all token sets
-    await processTokenSets(tokensBySet, container, progressTracker, hasUserTemplate ? selectedTemplate : null);
-
-    // Add container to page
-    figma.currentPage.appendChild(container);
-
-    // Apply tokens to created layers if requested
-    if (applyTokens) {
-      await applyTokensToDocumentation(container, resolvedTokens);
-    }
-
-    // Complete the background job
-    postToUI({
-      type: MessageFromPluginTypes.COMPLETE_JOB,
-      name: BackgroundJobs.UI_CREATE_LIVING_DOCUMENTATION,
-    });
-  };
->>>>>>> d2af0888
+};