--- conflicted
+++ resolved
@@ -11,12 +11,8 @@
 } from './GitTokenStorage';
 import { SystemFilenames } from '@/constants/SystemFilenames';
 import { ErrorMessages } from '@/constants/ErrorMessages';
-<<<<<<< HEAD
 import { GitSyncOptimizer, ChangedState } from './GitSyncOptimizer';
-=======
-import { joinPath } from '@/utils/string';
 import { StorageProviderType } from '@/constants/StorageProviderType';
->>>>>>> ef2df338
 
 type ExtendedOctokitClient = Omit<Octokit, 'repos'> & {
   repos: Octokit['repos'] & {
