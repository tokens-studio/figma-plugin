import { Bitbucket, Schema } from 'bitbucket';
import compact from 'just-compact';
import {
  RemoteTokenStorageFile,
  RemoteTokenStorageMetadata,
  RemoteTokenstorageErrorMessage,
} from './RemoteTokenStorage';
import { GitMultiFileObject, GitSingleFileObject, GitTokenStorage } from './GitTokenStorage';
import { AnyTokenSet } from '@/types/tokens';
import { ThemeObjectsList } from '@/types';
import { SystemFilenames } from '@/constants/SystemFilenames';
import { ErrorMessages } from '@/constants/ErrorMessages';
import { StorageProviderType } from '@/constants/StorageProviderType';
import { retryHttpRequest } from '@/utils/retryWithBackoff';

type CreatedOrUpdatedFileType = {
  owner: string;
  repo: string;
  branch: string;
  createBranch?: boolean;
  changes: {
    message: string;
    files: Record<string, string>;
  }[];
};

type FetchJsonResult = any[] | Record<string, any>;

export class BitbucketTokenStorage extends GitTokenStorage {
  private bitbucketClient;

  private apiToken?: string;

  constructor(secret: string, owner: string, repository: string, baseUrl?: string, username?: string, apiToken?: string) {
    super(secret, owner, repository, baseUrl, username);
    this.apiToken = apiToken || secret; // Use apiToken if provided, otherwise fall back to secret for backward compatibility
    this.flags = {
      multiFileEnabled: false,
    };

    // For API tokens, Bitbucket expects Atlassian account email as username and the token as password
    const authConfig = {
      username: this.username || this.owner, // This should be the Atlassian account email for API tokens
      password: this.apiToken,
    };

    this.bitbucketClient = new Bitbucket({
      auth: authConfig,
      baseUrl: this.baseUrl || undefined,
    });
  }

  // https://bitbucketjs.netlify.app/#api-repositories-repositories_listBranches OR
  // https://developer.atlassian.com/cloud/bitbucket/rest/api-group-refs/#api-repositories-workspace-repo-slug-refs-get
  public async fetchBranches(): Promise<string[]> {
    try {
      // Use direct HTTP call for API token authentication
      const authString = `${this.username || this.owner}:${this.apiToken}`;
      const authHeader = `Basic ${btoa(authString)}`;

      const response = await fetch(`https://api.bitbucket.org/2.0/repositories/${this.owner}/${this.repository}/refs/branches`, {
        headers: {
          Authorization: authHeader,
          'Content-Type': 'application/json',
        },
      });

      if (!response.ok) {
        // Re-throw authentication errors instead of catching them
        if (response.status === 401) {
          throw new Error('BITBUCKET_UNAUTHORIZED');
        }
        throw new Error(`Failed to fetch branches: ${response.status} ${response.statusText}`);
      }

      const data = await response.json();
      if (!data.values) {
        return [];
      }
      return data.values.map((branch: any) => branch.name) as string[];
    } catch (error) {
      // Re-throw authentication errors and other specific errors
      if (error instanceof Error && error.message === 'BITBUCKET_UNAUTHORIZED') {
        throw error;
      }
      throw new Error('Error fetching branches');
    }
  }

  /**
   * Creates a new branch in the repository.
   *
   * [Bibucket API reference](https://developer.atlassian.com/cloud/bitbucket/rest/api-group-refs/#api-repositories-workspace-repo-slug-refs-branches-post)
   * [bitbucketjs API reference](https://bitbucketjs.netlify.app/#api-repositories-repositories_createBranch)
   *
   * @param branch - The name of the new branch to create.
   * @param source - The name of the branch to create the new branch from. If not provided, the current branch is used.
   *
   * @returns A promise that resolves to a boolean indicating whether the branch was successfully created.
   *
   * @throws Will throw an error if the origin branch could not be retrieved.
   */
  public async createBranch(branch: string, source?: string) {
    try {
      const originBranch = await this.bitbucketClient.repositories.listRefs({
        workspace: this.owner,
        repo_slug: this.repository,
      });

      const sourceBranchName = source || this.branch;
      const sourceBranch = originBranch.data.values.find(
        (branchValue: Schema.Branch) => branchValue.name === sourceBranchName,
      );

      if (
        !originBranch.data
        || !originBranch.data.values
        || !sourceBranch
        || !sourceBranch.target
        || !sourceBranch.target.hash
      ) {
        throw new Error('Could not retrieve origin branch');
      }

      const newBranch = await this.bitbucketClient.refs.createBranch({
        workspace: this.owner,
        _body: {
          name: branch, // branch name
          target: {
            hash: sourceBranch.target.hash, // hash of the commit the new branch should point to
          },
        },
        repo_slug: this.repository,
      });

      return newBranch.status === 201;
    } catch (err) {
      return false;
    }
  }

  // https://bitbucketjs.netlify.app/#api-users-users_getAuthedUser OR
  // https://developer.atlassian.com/cloud/bitbucket/rest/api-group-users/?utm_source=%2Fbitbucket%2Fapi%2F2%2Freference%2Fresource%2Fuser&utm_medium=302#api-user-get
  // this would be best: https://developer.atlassian.com/cloud/bitbucket/rest/api-group-repositories/#api-repositories-workspace-repo-slug-permissions-config-users-selected-user-id-get
  public async canWrite(): Promise<boolean> {
    try {
      // Use direct HTTP call for API token authentication
      const authString = `${this.username || this.owner}:${this.apiToken}`;
      const authHeader = `Basic ${btoa(authString)}`;

      // First get current user
      const userResponse = await fetch('https://api.bitbucket.org/2.0/user', {
        headers: {
          Authorization: authHeader,
          'Content-Type': 'application/json',
        },
      });

      if (!userResponse.ok) {
        // Throw authentication errors instead of returning false
        if (userResponse.status === 401) {
          throw new Error('BITBUCKET_UNAUTHORIZED');
        }
        return false;
      }

      const userData = await userResponse.json();
      if (!userData.account_id) return false;

      // Check repository permissions
      const permResponse = await fetch(`https://api.bitbucket.org/2.0/repositories/${this.owner}/${this.repository}`, {
        headers: {
          Authorization: authHeader,
        },
      });

      if (!permResponse.ok) {
        if (permResponse.status === 401) {
          throw new Error('BITBUCKET_UNAUTHORIZED');
        }
        return false;
      }

      // If we can access the repository, assume we have write access
      // (API tokens are typically created with specific permissions)
      return true;
    } catch (e) {
      // Re-throw authentication errors
      if (e instanceof Error && e.message === 'BITBUCKET_UNAUTHORIZED') {
        throw e;
      }
      return false;
    }
  }

  /**
   * Reads the content of the files in a Bitbucket repository.
   *
   * Fetches the content of the files in a Bitbucket repository specified by the `owner`, `repository`, and `branch` properties.
   * Filters out the JSON files and processes their content.
   *
   * Returns a promise that resolves to an array of `RemoteTokenStorageFile` objects, if successful.
   * Each `RemoteTokenStorageFile` object represents a file in the repository and contains the file's path, name, type, and data.
   *
   * @returns A promise that resolves to an array of `RemoteTokenStorageFile` objects or a `RemoteTokenstorageErrorMessage` object.
   * @throws Will throw an error if the operation fails.
   */

  private async fetchJsonFilesFromDirectory(url: string): Promise<FetchJsonResult> {
    let allJsonFiles: any[] = [];
    let nextPageUrl: string | null = `${url}?pagelen=100`;

    while (nextPageUrl) {
<<<<<<< HEAD
      const currentUrl = nextPageUrl; // TypeScript guard to ensure non-null
      const response = await retryHttpRequest(
        () => fetch(currentUrl, {
          headers: {
            Authorization: `Basic ${btoa(`${this.username}:${this.secret}`)}`,
          },
          cache: 'no-cache',
        }),
      );
=======
      const authHeader = `Basic ${btoa(`${this.username || this.owner}:${this.apiToken}`)}`;

      const response = await fetch(nextPageUrl, {
        headers: {
          Authorization: authHeader,
        },
        cache: 'no-cache',
      });
>>>>>>> b3495e70

      if (!response.ok) {
        throw new Error(`Failed to read from Bitbucket: ${response.statusText}`);
      }

      const data = await response.json();
      if (data.values && Array.isArray(data.values)) {
        const jsonFiles = data.values.filter((file: any) => file.path.endsWith('.json'));
        allJsonFiles = allJsonFiles.concat(jsonFiles);

        // Fetch files from subdirectories recursively
        const subDirectoryFiles = await Promise.all(
          data.values
            .filter((file: any) => file.type === 'commit_directory')
            .map(async (directory: any) => await this.fetchJsonFilesFromDirectory(directory.links.self.href)),
        );

        allJsonFiles = allJsonFiles.concat(...subDirectoryFiles);
      }

      nextPageUrl = data.next || null;
    }

    return allJsonFiles;
  }

  private async fetchJsonFile(url: string): Promise<GitSingleFileObject> {
<<<<<<< HEAD
    const response = await retryHttpRequest(
      () => fetch(url, {
        headers: {
          Authorization: `Basic ${btoa(`${this.username}:${this.secret}`)}`,
        },
        cache: 'no-cache',
      }),
    );
=======
    const authHeader = `Basic ${btoa(`${this.username || this.owner}:${this.apiToken}`)}`;

    const response = await fetch(url, {
      headers: {
        Authorization: authHeader,
      },
      cache: 'no-cache',
    });
>>>>>>> b3495e70

    if (!response.ok) {
      throw new Error(`Failed to read from Bitbucket: ${response.statusText}`);
    }

    const data = await response.json();

    return data;
  }

  public async read(): Promise<RemoteTokenStorageFile[] | RemoteTokenstorageErrorMessage> {
    const normalizedPath = compact(this.path.split('/')).join('/');

    try {
      const url = `https://api.bitbucket.org/2.0/repositories/${this.owner}/${this.repository}/src/${this.branch}/${normalizedPath}`;

      // Single file
      if (this.path.endsWith('.json')) {
        const jsonFile = await this.fetchJsonFile(url);

        return [
          {
            type: 'themes',
            path: `${SystemFilenames.THEMES}.json`,
            data: jsonFile.$themes ?? [],
          },
          ...(jsonFile.$metadata
            ? [
              {
                type: 'metadata' as const,
                path: `${SystemFilenames.METADATA}.json`,
                data: jsonFile.$metadata,
              },
            ]
            : []),
          ...(
            Object.entries(jsonFile).filter(([key]) => !Object.values<string>(SystemFilenames).includes(key)) as [
              string,
              AnyTokenSet<false>,
            ][]
          ).map<RemoteTokenStorageFile>(([name, tokenSet]) => ({
            name,
            type: 'tokenSet',
            path: `${name}.json`,
            data: tokenSet,
          })),
        ];
      }

      // Multi file when it is enabled
      if (this.flags.multiFileEnabled) {
        const jsonFiles = await this.fetchJsonFilesFromDirectory(url);

        const authHeader = `Basic ${btoa(`${this.username || this.owner}:${this.apiToken}`)}`;

        const jsonFileContents = await Promise.all(
<<<<<<< HEAD
          jsonFiles.map((file: any) => retryHttpRequest(
            () => fetch(file.links.self.href, {
              headers: {
                Authorization: `Basic ${btoa(`${this.username}:${this.secret}`)}`,
              },
              cache: 'no-cache',
            }),
          ).then((rsp) => rsp.text())),
=======
          jsonFiles.map((file: any) => fetch(file.links.self.href, {
            headers: {
              Authorization: authHeader,
            },
            cache: 'no-cache',
          }).then((rsp) => rsp.text())),
>>>>>>> b3495e70
        );
        // Process the content of each JSON file
        return jsonFileContents.map((fileContent, index) => {
          const { path } = jsonFiles[index];
          const filePath = path.startsWith(this.path) ? path : `${this.path}/${path}`;
          let name = filePath.substring(this.path.length).replace(/^\/+/, '');
          name = name.replace('.json', '');

          const parsed = JSON.parse(fileContent) as GitMultiFileObject;

          if (name === SystemFilenames.THEMES) {
            return {
              path: filePath,
              type: 'themes',
              data: parsed as ThemeObjectsList,
            };
          }

          if (name === SystemFilenames.METADATA) {
            return {
              path: filePath,
              type: 'metadata',
              data: parsed as RemoteTokenStorageMetadata,
            };
          }

          return {
            path: filePath,
            name,
            type: 'tokenSet',
            data: parsed as AnyTokenSet<false>,
          };
        });
      }

      return {
        errorMessage: ErrorMessages.VALIDATION_ERROR,
      };
    } catch (e) {
      console.error('Error', e);
      return this.handleError(e, StorageProviderType.BITBUCKET);
    }
  }

  /**
   * Create or update files in a Bitbucket repository.
   *
   * [Bitbucket API reference](https://developer.atlassian.com/cloud/bitbucket/rest/api-group-source/#api-repositories-workspace-repo-slug-src-post)
   *
   * @param {Object} params - The parameters for creating or updating files.
   * @param {string} params.owner - The owner of the repository.
   * @param {string} params.repo - The repository where the files will be created or updated.
   * @param {string} params.branch - The branch where the files will be created or updated.
   * @param {Array} params.changes - An array of changes to be made. Each change is an object that includes a message and files.
   * @param {string} params.changes[].message - The commit message for the change.
   * @param {Object} params.changes[].files - The files to be created or updated. This is a Record<string, string> where the key is the filename and the value is the new content.
   *
   * @returns {Promise} A promise that resolves to the response from the Bitbucket API.
   *
   * @example
   * const params = {
   *   owner: 'owner',
   *   repo: 'repo',
   *   branch: 'branch',
   *   changes: [
   *     {
   *       message: 'Initial commit',
   *       files: {
   *         'data/tokens.json': JSON.stringify(data),
   *       },
   *     },
   *   ],
   * };
   * const response = await createOrUpdateFiles(params);
   */
  public async createOrUpdateFiles({
    owner, repo, branch, changes,
  }: CreatedOrUpdatedFileType) {
    const { message, files } = changes[0];

    const data = new FormData();

    const normalizedPath = compact(this.path.split('/')).join('/');
    let deletedTokenSets: string[] = [];

    if (!normalizedPath.endsWith('.json') && this.flags.multiFileEnabled) {
      try {
        const url = `https://api.bitbucket.org/2.0/repositories/${owner}/${repo}/src/${branch}/${normalizedPath}`;
        const existingFiles = await this.fetchJsonFilesFromDirectory(url);

        const existingTokenSets: Record<string, boolean> = {};
        if (Array.isArray(existingFiles)) {
          existingFiles.forEach((file) => {
            if (file.path.endsWith('.json') && !file.path.startsWith('$')) {
              const tokenSetName = file.path.replace('.json', '');
              existingTokenSets[tokenSetName] = true;
            }
          });
        }

        const localTokenSets = Object.keys(files);

        deletedTokenSets = Object.keys(existingTokenSets).filter(
          (tokenSet) => !localTokenSets.includes(tokenSet) && !tokenSet.startsWith('$'),
        );
      } catch (e) {
        // Do nothing as the folder is not yet created
      }
    }

    // @README the files object is Record<string, string> here
    // with the key equal to the filename and the value equal to the new content
    // this actually doesn't take into account deletions - but we can consider this later
    // as per the Bitbucket API we basically need to add these key value pairs to the FormData object "as-is"
    Object.entries(files).forEach(([file, content]) => {
      data.append(file, content);
      // we will also add all the "files" parameters so we can perform deletions later down the line
      // as per the doc - any specified path in "files" whithout a content definition elsewhere in the FormData will be deleted
      // @NOTE we can actually add the files parameter multiple times - this is fine and Bitbucket will pick this up correctly
      data.append('files', file);
    });

    deletedTokenSets.forEach((tokenSet) => {
      data.append('files', `${tokenSet}.json`); // Mark for deletion
    });

    const response = await this.bitbucketClient.repositories.createSrcFileCommit({
      _body: data,
      branch,
      message,
      repo_slug: repo,
      workspace: owner,
    });

    return response;
  }

  public async writeChangeset(
    changeset: Record<string, string>,
    message: string,
    branch: string,
    shouldCreateBranch?: boolean,
  ): Promise<boolean> {
    const response = this.createOrUpdateFiles({
      owner: this.owner,
      repo: this.repository,
      branch,
      createBranch: shouldCreateBranch,
      changes: [
        {
          message,
          files: changeset,
        },
      ],
    });
    return !!response;
  }
}<|MERGE_RESOLUTION|>--- conflicted
+++ resolved
@@ -211,26 +211,17 @@
     let nextPageUrl: string | null = `${url}?pagelen=100`;
 
     while (nextPageUrl) {
-<<<<<<< HEAD
       const currentUrl = nextPageUrl; // TypeScript guard to ensure non-null
+      const authHeader = `Basic ${btoa(`${this.username || this.owner}:${this.apiToken}`)}`;
+
       const response = await retryHttpRequest(
         () => fetch(currentUrl, {
           headers: {
-            Authorization: `Basic ${btoa(`${this.username}:${this.secret}`)}`,
+            Authorization: authHeader,
           },
           cache: 'no-cache',
         }),
       );
-=======
-      const authHeader = `Basic ${btoa(`${this.username || this.owner}:${this.apiToken}`)}`;
-
-      const response = await fetch(nextPageUrl, {
-        headers: {
-          Authorization: authHeader,
-        },
-        cache: 'no-cache',
-      });
->>>>>>> b3495e70
 
       if (!response.ok) {
         throw new Error(`Failed to read from Bitbucket: ${response.statusText}`);
@@ -258,25 +249,16 @@
   }
 
   private async fetchJsonFile(url: string): Promise<GitSingleFileObject> {
-<<<<<<< HEAD
+    const authHeader = `Basic ${btoa(`${this.username || this.owner}:${this.apiToken}`)}`;
+
     const response = await retryHttpRequest(
       () => fetch(url, {
         headers: {
-          Authorization: `Basic ${btoa(`${this.username}:${this.secret}`)}`,
+          Authorization: authHeader,
         },
         cache: 'no-cache',
       }),
     );
-=======
-    const authHeader = `Basic ${btoa(`${this.username || this.owner}:${this.apiToken}`)}`;
-
-    const response = await fetch(url, {
-      headers: {
-        Authorization: authHeader,
-      },
-      cache: 'no-cache',
-    });
->>>>>>> b3495e70
 
     if (!response.ok) {
       throw new Error(`Failed to read from Bitbucket: ${response.statusText}`);
@@ -330,26 +312,16 @@
       if (this.flags.multiFileEnabled) {
         const jsonFiles = await this.fetchJsonFilesFromDirectory(url);
 
-        const authHeader = `Basic ${btoa(`${this.username || this.owner}:${this.apiToken}`)}`;
-
+        const authString = `${this.username || this.owner}:${this.apiToken}`;
         const jsonFileContents = await Promise.all(
-<<<<<<< HEAD
           jsonFiles.map((file: any) => retryHttpRequest(
             () => fetch(file.links.self.href, {
               headers: {
-                Authorization: `Basic ${btoa(`${this.username}:${this.secret}`)}`,
+                Authorization: authString,
               },
               cache: 'no-cache',
             }),
           ).then((rsp) => rsp.text())),
-=======
-          jsonFiles.map((file: any) => fetch(file.links.self.href, {
-            headers: {
-              Authorization: authHeader,
-            },
-            cache: 'no-cache',
-          }).then((rsp) => rsp.text())),
->>>>>>> b3495e70
         );
         // Process the content of each JSON file
         return jsonFileContents.map((fileContent, index) => {
