import { dump } from 'js-yaml';
import { SingleToken } from '@/types/tokens';
import { TokenMap } from '../types/TokenMap';

import { AliasRegex } from '@/constants/AliasRegex';
import { checkAndEvaluateMath } from './math';
import { convertToRgb } from './color';
import { ColorModifierTypes } from '@/constants/ColorModifierTypes';
import { convertModifiedColorToHex } from './convertModifiedColorToHex';
import { getPathName } from './getPathName';
import { ResolveTokenValuesResult } from './tokenHelpers';

class TokenResolver {
  private tokens: SingleToken[];

  private tokenMap: TokenMap;

  private memo: Map<string, ResolveTokenValuesResult>;

  constructor(tokens: SingleToken[]) {
    this.tokens = tokens;
    this.tokenMap = new Map();
    this.memo = new Map();

    this.populateTokenMap();
  }

  // Set tokens and populate token map
  private populateTokenMap(): void {
    for (const token of this.tokens) {
      this.tokenMap.set(token.name, token);
    }
  }

  // When we get new tokens, we need to update the token map
  public setTokens(tokens: SingleToken[]): ResolveTokenValuesResult[] {
    this.tokens = tokens;
    this.tokenMap = new Map();
    this.memo = new Map();
    this.populateTokenMap();

    return this.resolveTokenValues();
  }

  // Initial function to iterate over all tokens and resolve references
  public resolveTokenValues(): ResolveTokenValuesResult[] {
    const resolvedTokens: ResolveTokenValuesResult[] = [];

    for (const token of this.tokens) {
      const resolvedValue = this.resolveReferences(token);
      if (typeof resolvedValue.value === 'string' && AliasRegex.test(resolvedValue.value)) {
        resolvedValue.failedToResolve = true;
      }
      resolvedTokens.push({
        ...resolvedValue,
        rawValue: token.value,
      } as ResolveTokenValuesResult);
    }

    return resolvedTokens;
  }

  private isExponentialAndZero(str: string): boolean {
    const regex = /^[+-]?\d*\.?\d+([eE][+-]?\d+)?$/;
    const numericRegex = /^[+-]?\d*\.?\d+$/;

    // Needs to be more than a single zero otherwise "0" will get evaluated incorrectly
    const allZerosRegex = /^00+$/;
    const leadingZerosRegex = /^0+[1-9]\d*$/;

    return (regex.test(str) && !numericRegex.test(str)) || (allZerosRegex.test(str) || leadingZerosRegex.test(str));
  }

  // When we resolve references, we also need to calculate the value of the token, meaning color and math transformations
  private calculateTokenValue(token: SingleToken, resolvedReferences: Set<string> = new Set()): SingleToken['value'] | undefined {
    // Calculations only happen on strings.
    if (typeof token.value === 'string') {
      const couldBeNumberValue = !this.isExponentialAndZero(token.value) ? checkAndEvaluateMath(token.value) : token.value;

      // if it's a number, we don't need to do anything else and can return it
      if (typeof couldBeNumberValue === 'number') {
        return couldBeNumberValue as SingleToken['value'];
      }

      // Transform non-conform colors such as rgba({color}, 0.5) to hex
      const rgbColor = convertToRgb(couldBeNumberValue);

      // If we have a color modifier, we need to apply it. As we need chained resolution to happen, this needs to be done here.
      if (typeof token === 'object' && token?.$extensions?.['studio.tokens']?.modify && rgbColor) {
        if (token?.$extensions?.['studio.tokens']?.modify?.type === ColorModifierTypes.MIX) {
          // As we support references in color modifiers, we need to resolve them.
          return convertModifiedColorToHex(rgbColor, {
            ...token.$extensions?.['studio.tokens']?.modify,
            value: String(this.resolveReferences({ value: token?.$extensions?.['studio.tokens']?.modify?.value } as SingleToken, resolvedReferences)?.value),
            color: String(this.resolveReferences({ value: token?.$extensions?.['studio.tokens']?.modify?.color } as SingleToken, resolvedReferences)?.value) ?? undefined,
          });
        }

        return convertModifiedColorToHex(rgbColor, {
          ...token.$extensions?.['studio.tokens']?.modify,
          value: String(this.resolveReferences({ value: token?.$extensions?.['studio.tokens']?.modify?.value } as SingleToken, resolvedReferences)?.value),
        });
      }
      // If we don't have a color modifier, we can just return the color
      return rgbColor;
    }

    // If it's not a string we just return the value.
    return token.value;
  }

  private resolveReferences(token: SingleToken, resolvedReferences: Set<string> = new Set()): ResolveTokenValuesResult {
    // We use the name as the memo key, if it exists
    const memoKey = token.name || undefined;

    // If we have a cache hit, we can return it
    if (memoKey && this.memo.has(memoKey)) {
      const cacheResult = this.memo.get(memoKey);
      if (cacheResult) {
        return cacheResult;
      }
    }

    let foundToken;

    // For strings, we need to check if there are any references, as those can only occur in strings
    if (typeof token.value === 'string') {
      const references = token.value.toString().match(AliasRegex) || [];

      let finalValue: SingleToken['value'] = token.value;
      let resolvedValueWithReferences: SingleToken['value'] | undefined;

      // Resolve every reference, there could be more than 1, as in "{color.primary} {color.secondary}"
      for (const reference of references) {
        const path = getPathName(reference);

        // We need to avoid circular references, so we check if we already resolved this reference
        if (resolvedReferences.has(path)) {
          console.log('Circular reference detected:', path);
          return {
            ...token,
            rawValue: token.value,
            failedToResolve: true,
          } as ResolveTokenValuesResult;
        }

        // Users can nest references, so we need to make sure to resolve any nested references first.
        let resolvedPath = path;
        let matches: boolean = true;

        // As long as we have matches, we need to resolve them. This is needed for multiple levels of nesting. Performance will suffer, but that's the user's choice.
        while (matches !== false) {
          const match = resolvedPath.match(AliasRegex);
          matches = Boolean(match?.length);
          if (!match?.length) break;

          const nestedTokenName = getPathName(match[0]);
          const nestedToken = this.tokenMap.get(nestedTokenName);

          if (nestedToken && nestedToken.value) {
            const resolvedNestedToken = this.resolveReferences({ ...nestedToken, name: nestedTokenName } as SingleToken, new Set(resolvedReferences));

            if (typeof resolvedNestedToken.value === 'string' || typeof resolvedNestedToken.value === 'number') {
              resolvedPath = resolvedPath.replace(match[0], resolvedNestedToken.value);
            }
          } else {
            break;
          }
        }

        // We have the special case of deep references where we can reference the .fontFamily property of a typography token.
        // For that case, we need to split the path and get the last part, which might be the property name.
        // However, it might not be. If we have a token called "color.primary" and we reference "color.primary.fontFamily", we need to check if "color.primary" exists. If it does, we prefer to return that one.
        // If it doesn't it might be a composite token where we want to return the atomic property
        const propertyPath = resolvedPath.split('.');
        const propertyName = propertyPath.pop() as string;
        const tokenNameWithoutLastPart = propertyPath.join('.');
        foundToken = this.tokenMap.get(resolvedPath);

        if (foundToken) {
          // For composite tokens that are being referenced, we need to store the value of the found token so that we have something between raw value of a string and the final resolved token
          if (typeof token.value === 'string' && typeof foundToken.value === 'object') {
            resolvedValueWithReferences = foundToken.value;
          }
          // We add the already resolved references to the new set, so we can check for circular references
          const newResolvedReferences = new Set(resolvedReferences);
          newResolvedReferences.add(resolvedPath);
          // We initiate a new resolveReferences call, as we need to resolve the references of the reference
          const resolvedTokenValue = this.resolveReferences({ ...foundToken, name: resolvedPath } as SingleToken, newResolvedReferences);

          // We weren't able to resolve the reference, so we return the token as is, but mark it as failed to resolve
          if (resolvedTokenValue.value === undefined) {
            return {
              ...token, value: token.value, rawValue: token.value, failedToResolve: true,
            } as ResolveTokenValuesResult;
          }

          // We replace the reference with the resolved value if needed
          if (typeof finalValue === 'string' && (typeof resolvedTokenValue.value === 'string' || typeof resolvedTokenValue.value === 'number')) {
            finalValue = finalValue.replace(reference, resolvedTokenValue.value);
          } else if (resolvedTokenValue.value !== undefined) {
            finalValue = resolvedTokenValue.value;
          }
        } else {
          // If we didn't find a value, we need to check if we have a composite token
          const tokenValueWithoutProperty = this.tokenMap.get(tokenNameWithoutLastPart)?.value;
          if (tokenValueWithoutProperty && tokenValueWithoutProperty.hasOwnProperty(propertyName)) {
            const propertyTokenValue = (tokenValueWithoutProperty as Record<string, unknown>)[propertyName];
            const parsedValue = this.calculateTokenValue({ value: propertyTokenValue } as SingleToken, resolvedReferences);

            if (parsedValue === undefined) {
              finalValue = token.value;
            } else {
              finalValue = (typeof finalValue === 'string' && (typeof parsedValue === 'string' || typeof parsedValue === 'number')) ? finalValue.replace(reference, parsedValue) : parsedValue;
            }
          } else {
            // Otherwise, we return the token as is, but mark it as failed to resolve
            return {
              ...token, value: token.value, rawValue: token.value, failedToResolve: true,
            } as ResolveTokenValuesResult;
          }
        }
      }

      let resolvedToken: ResolveTokenValuesResult;
      // When we have a string or number, we need to check if it's a valid token value.
      if ((typeof finalValue === 'string' || typeof finalValue === 'number') && !AliasRegex.test(finalValue)) {
        // We need to calculate the value of the token, as it might be a color or math transformation
        // eslint-disable-next-line @typescript-eslint/no-use-before-define
        const calculated = this.calculateTokenValue({ ...token, value: finalValue } as SingleToken, resolvedReferences);
        if (calculated === undefined) {
          resolvedToken = token;
        } else {
          resolvedToken = { ...token, value: calculated } as ResolveTokenValuesResult;
        }
      } else {
        // If it's not, we mark it as failed to resolve

        const yamlString = dump(finalValue);

        const hasFailingReferences = AliasRegex.test(yamlString);

        // We combine the values, add the failing reference indicator.
        // Also, if the originating reference is a string but the resolved value is a composite, we need to add the specific value of the composite token
        // This is needed for cases like border tokens referencing other border tokens where we want to return the raw value of the border color so we can assign styles or variables.
        resolvedToken = {
          ...token, value: finalValue, rawValue: token.value, ...(hasFailingReferences ? { failedToResolve: true } : {}), ...(typeof resolvedValueWithReferences !== 'undefined' ? { resolvedValueWithReferences } : {}),
        } as ResolveTokenValuesResult;
      }

      // When we have a string, we store the result in cache
      if (typeof memoKey === 'string') {
        this.memo.set(memoKey, resolvedToken);
      }

      // And then return it
      return resolvedToken as ResolveTokenValuesResult;
    }

    // Shadow tokens can be of type array, so we need to resolve those too
    if (Array.isArray(token.value)) {
      const resolvedArray: any[] = [];

      let failedToResolve = false;
      for (const item of token.value) {
        // We resolve each individual item, as it might be a reference
        const resolvedItem = this.resolveReferences({ value: item } as SingleToken, resolvedReferences);
        if (resolvedItem.failedToResolve) {
          failedToResolve = true;
        }

        resolvedArray.push(resolvedItem.value);
      }

      // We bring back the resolved array into the token object, and set failedToResolve on the token if needed
      const resolvedToken = {
        ...token, value: resolvedArray, rawValue: token.value, ...(failedToResolve ? { failedToResolve } : {}),
      } as ResolveTokenValuesResult;
      // We save back to cache
      if (typeof memoKey === 'string') {
        this.memo.set(memoKey, resolvedToken);
      }

      return resolvedToken;
    }

    // If we have an object (typography, border, shadow, compositions), we need to resolve each property
    if (typeof token.value === 'object' && token.value !== null) {
      const resolvedObject: { [key: string]: any } = {};

      let failedToResolve = false;
      for (const key of Object.keys(token.value)) {
        if (Object.prototype.hasOwnProperty.call(token.value, key)) {
          const propertyTokenValue = (token.value as Record<string, unknown>)[key];
          const resolvedValue = this.resolveReferences({ value: propertyTokenValue } as SingleToken, resolvedReferences);

          if (resolvedValue.failedToResolve) {
            failedToResolve = true;
          }
          if (typeof resolvedValue.value === 'object' && key in resolvedValue.value) {
            failedToResolve = true;
          }
          resolvedObject[key] = resolvedValue.value;
        }
      }

      const resolvedToken = { ...token, value: resolvedObject, ...(failedToResolve ? { failedToResolve } : {}) } as ResolveTokenValuesResult;
      // If we have a value, we set it back to cache
      if (typeof memoKey === 'string') {
        this.memo.set(memoKey, resolvedToken);
      }

<<<<<<< HEAD
=======
      // For all composite tokens we add the resolved value with references to the token.
      // technically for composites this is not needed, but then we can rely on this one property to contain the original value
      resolvedToken.resolvedValueWithReferences = token.value;

>>>>>>> 6571525f
      return resolvedToken;
    }

    return token;
  }
}

const defaultTokenResolver = new TokenResolver([]);

export { defaultTokenResolver };<|MERGE_RESOLUTION|>--- conflicted
+++ resolved
@@ -310,13 +310,10 @@
         this.memo.set(memoKey, resolvedToken);
       }
 
-<<<<<<< HEAD
-=======
       // For all composite tokens we add the resolved value with references to the token.
       // technically for composites this is not needed, but then we can rely on this one property to contain the original value
       resolvedToken.resolvedValueWithReferences = token.value;
 
->>>>>>> 6571525f
       return resolvedToken;
     }
 
