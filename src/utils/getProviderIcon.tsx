import React from 'react';
<<<<<<< HEAD
import { ArchiveIcon } from '@radix-ui/react-icons';
import { IconFile, IconGithub } from '@/icons';
=======
import { GitHubLogoIcon, Link2Icon } from '@radix-ui/react-icons';
import { IconFile } from '@/icons';
import GitLabIcon from '@/icons/gitlab.svg';
import ADOIcon from '@/icons/azure.svg';
import JSONBinIcon from '@/icons/jsonbin.svg';
>>>>>>> 6ec36854
import { StorageProviderType } from '@/constants/StorageProviderType';

export function getProviderIcon(provider: StorageProviderType) {
  switch (provider) {
    case StorageProviderType.LOCAL:
      return <IconFile />;
    case StorageProviderType.URL:
      return <Link2Icon />;
    case StorageProviderType.GITHUB:
      return <GitHubLogoIcon />;
    case StorageProviderType.GITLAB:
      return <GitLabIcon />;
    case StorageProviderType.ADO:
      return <ADOIcon />;
    case StorageProviderType.BITBUCKET:
      return <Link2Icon />;
    case StorageProviderType.JSONBIN:
<<<<<<< HEAD
      return <IconGithub />;
    case StorageProviderType.GENERIC_VERSIONED_STORAGE:
      return <ArchiveIcon />;
=======
      return <JSONBinIcon />;
>>>>>>> 6ec36854
    default:
      return null;
  }
}<|MERGE_RESOLUTION|>--- conflicted
+++ resolved
@@ -1,14 +1,9 @@
 import React from 'react';
-<<<<<<< HEAD
-import { ArchiveIcon } from '@radix-ui/react-icons';
-import { IconFile, IconGithub } from '@/icons';
-=======
-import { GitHubLogoIcon, Link2Icon } from '@radix-ui/react-icons';
+import { ArchiveIcon, GitHubLogoIcon, Link2Icon } from '@radix-ui/react-icons';
 import { IconFile } from '@/icons';
 import GitLabIcon from '@/icons/gitlab.svg';
 import ADOIcon from '@/icons/azure.svg';
 import JSONBinIcon from '@/icons/jsonbin.svg';
->>>>>>> 6ec36854
 import { StorageProviderType } from '@/constants/StorageProviderType';
 
 export function getProviderIcon(provider: StorageProviderType) {
@@ -26,13 +21,9 @@
     case StorageProviderType.BITBUCKET:
       return <Link2Icon />;
     case StorageProviderType.JSONBIN:
-<<<<<<< HEAD
-      return <IconGithub />;
+      return <JSONBinIcon />;
     case StorageProviderType.GENERIC_VERSIONED_STORAGE:
       return <ArchiveIcon />;
-=======
-      return <JSONBinIcon />;
->>>>>>> 6ec36854
     default:
       return null;
   }
