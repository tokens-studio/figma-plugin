--- conflicted
+++ resolved
@@ -19,21 +19,12 @@
         returnedColor = darken(color, modifier.space, Number(modifier.value));
         break;
       case ColorModifierTypes.MIX:
-<<<<<<< HEAD
-        return new Color(new Color(new Color(baseColor).mix(modifier.color, Number(modifier.value)).toString()).to(modifier.space)).toString({ inGamut: false, precision: 3 });
-      case ColorModifierTypes.ALPHA:
-        // eslint-disable-next-line no-case-declarations
-        const newColor = new Color(baseColor);
-        newColor.alpha = Number(modifier.value);
-        return new Color(newColor.to(modifier.space)).toString({ inGamut: false, precision: 3 });
-=======
         returnedColor = mix(color, modifier.space, Number(modifier.value), new Color(modifier.color));
         break;
       case ColorModifierTypes.ALPHA: {
         returnedColor = transparentize(color, Number(modifier.value));
         break;
       }
->>>>>>> 6e8c13f0
       default:
         returnedColor = color;
         break;
