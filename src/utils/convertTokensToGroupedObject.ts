--- conflicted
+++ resolved
@@ -12,14 +12,10 @@
 ) {
   let tokenObj = {};
   tokenObj = tokens.reduce((acc, token) => {
-<<<<<<< HEAD
     if (options.throwErrorWhenNotResolved && token.failedToResolve) {
       throw new Error(`ERROR: failed to resolve token "${token.name}"`);
     }
-    if (excludedSets.includes(token.internal__Parent)) {
-=======
     if (token.internal__Parent && excludedSets.includes(token.internal__Parent)) {
->>>>>>> a5c9400f
       return acc;
     }
     const obj = acc || {};
