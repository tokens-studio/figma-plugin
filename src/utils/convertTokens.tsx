<<<<<<< HEAD
import { SingleToken } from '@/types/tokens';
import { isTypographyToken, isValueToken } from '../app/components/utils';
=======
import { SingleToken, SingleTokenObject } from '@/types/tokens';
import { isTypographyToken, isShadowToken, isValueToken } from '../app/components/utils';
>>>>>>> 005edb37

function checkForTokens({
  obj,
  token,
  root = null,
  returnValuesOnly = false,
  expandTypography = false,
<<<<<<< HEAD
}): [SingleToken[], SingleToken] {
=======
  expandShadow = false,
}): [SingleTokenObject[], SingleToken] {
>>>>>>> 005edb37
  // replaces / in token name
  let returnValue;
  const shouldExpandTypography = expandTypography ? isTypographyToken(token.value) : false;
  const shouldExpandShadow = expandShadow ? isShadowToken(token.value) : false;
  if (isValueToken(token) && !shouldExpandTypography && !shouldExpandShadow) {
    returnValue = token;
  } else if (
    (isTypographyToken(token) && !expandTypography)
    || (isShadowToken(token) && !expandShadow)
  ) {
    returnValue = {
      type: token.type,
      value: Object.entries(token).reduce((acc, [key, val]) => {
        acc[key] = isValueToken(val) && returnValuesOnly ? val.value : val;
        return acc;
      }, {}),
    };

    if (token.description) {
      delete returnValue.value.description;
      returnValue.description = token.description;
    }
  } else if (typeof token === 'object') {
    let tokenToCheck = token;
    if (isValueToken(token)) {
      tokenToCheck = token.value;
    }
    Object.entries(tokenToCheck).map(([key, value]) => {
      const [, result] = checkForTokens({
        obj,
        token: value,
        root: [root, key].filter((n) => n).join('.'),
        returnValuesOnly,
        expandTypography,
        expandShadow,
      });
      if (root && result) {
        obj.push({ name: [root, key].join('.'), ...result });
      } else if (result) {
        obj.push({ name: key, ...result });
      }
    });
  } else {
    returnValue = {
      value: token,
    };
  }

  if (returnValue?.name) {
    returnValue.name = returnValue.name.split('/').join('.');
  }

  return [obj, returnValue];
}

export default function convertToTokenArray({
  tokens, returnValuesOnly = false, expandTypography = false, expandShadow = false,
}) {
  const [result] = checkForTokens({
    obj: [], token: tokens, returnValuesOnly, expandTypography, expandShadow,
  });
  return Object.values(result);
}<|MERGE_RESOLUTION|>--- conflicted
+++ resolved
@@ -1,10 +1,5 @@
-<<<<<<< HEAD
 import { SingleToken } from '@/types/tokens';
-import { isTypographyToken, isValueToken } from '../app/components/utils';
-=======
-import { SingleToken, SingleTokenObject } from '@/types/tokens';
 import { isTypographyToken, isShadowToken, isValueToken } from '../app/components/utils';
->>>>>>> 005edb37
 
 function checkForTokens({
   obj,
@@ -12,12 +7,8 @@
   root = null,
   returnValuesOnly = false,
   expandTypography = false,
-<<<<<<< HEAD
+  expandShadow = false,
 }): [SingleToken[], SingleToken] {
-=======
-  expandShadow = false,
-}): [SingleTokenObject[], SingleToken] {
->>>>>>> 005edb37
   // replaces / in token name
   let returnValue;
   const shouldExpandTypography = expandTypography ? isTypographyToken(token.value) : false;
