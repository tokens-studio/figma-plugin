--- conflicted
+++ resolved
@@ -10,23 +10,10 @@
     let aliasToken = false;
     if (typeof token === 'string') {
       aliasToken = Boolean(token.match(AliasRegex));
-    } else if (
-      token.type === TokenTypes.TYPOGRAPHY
-      || token.type === TokenTypes.BOX_SHADOW
-    ) {
-<<<<<<< HEAD
-      const arrayValue = Array.isArray(token.value) ? token.value : [token.value];
-      aliasToken = arrayValue.some((value) => (
-        Object.values(value).some((singleValue) => (
-          Boolean(singleValue?.toString().match(AliasRegex))
-        ))
-      ));
-    } else if (token.type === TokenTypes.COMPOSITION) 
-        return true;
-      else 
-        aliasToken = Boolean(token.value.toString().match(AliasRegex));
-=======
-      if (typeof token.value === 'string') aliasToken = Boolean(String(token.value).match(AliasRegex));
+    } 
+    else if (token.type === TokenTypes.TYPOGRAPHY || token.type === TokenTypes.BOX_SHADOW) {
+      if (typeof token.value === 'string') 
+        aliasToken = Boolean(String(token.value).match(AliasRegex));
       else {
         const arrayValue = Array.isArray(token.value) ? token.value : [token.value];
         aliasToken = arrayValue.some((value) => (
@@ -35,10 +22,11 @@
           ))
         ));
       }
-    } else {
+    } 
+    else if (token.type === TokenTypes.COMPOSITION) 
+      return true;
+    else 
       aliasToken = Boolean(token.value.toString().match(AliasRegex));
-    }
->>>>>>> 102e3164
 
     // Check if alias is found
     if (aliasToken) {
