--- conflicted
+++ resolved
@@ -8,8 +8,6 @@
 
 type TokenNameNodeType = string | undefined;
 
-<<<<<<< HEAD
-=======
 function getReturnedValue(token: SingleToken | string | number) {
   if (typeof token === 'object' && typeof token.value === 'object' && (token?.type === TokenTypes.BOX_SHADOW || token?.type === TokenTypes.TYPOGRAPHY)) {
     return token.value;
@@ -32,18 +30,13 @@
   return token;
 }
 
->>>>>>> 3535adde
 // @TODO This function logic needs to be explained to improve it. It is unclear at this time which cases it needs to handle and how
 export function getAliasValue(token: SingleToken | string | number, tokens: SingleToken[] = []): string | number | object | null {
   // @TODO not sure how this will handle typography and boxShadow values. I don't believe it works.
   // The logic was copied from the original function in aliases.tsx
-<<<<<<< HEAD
-  let returnedValue: string | null = isSingleTokenValueObject(token) ? token.value.toString() : token.toString();
-=======
 
   let returnedValue: string | TokenTypograpyValue | TokenBoxshadowValue | TokenBoxshadowValue[] | null = getReturnedValue(token);
 
->>>>>>> 3535adde
   try {
     const tokenReferences = findReferences(returnedValue);
 
@@ -55,7 +48,6 @@
             if (ref.endsWith('}')) nameToLookFor = ref.slice(1, ref.length - 1);
             else nameToLookFor = ref.slice(1, ref.length);
           } else { nameToLookFor = ref.substring(1); }
-<<<<<<< HEAD
 
           if (
             (typeof token === 'object' && nameToLookFor === token.name)
@@ -74,26 +66,6 @@
           if (foundToken?.name === nameToLookFor) { return getAliasValue(foundToken, tokens); }
 
           if (
-=======
-
-          if (
-            (typeof token === 'object' && nameToLookFor === token.name)
-            || nameToLookFor === token
-          ) {
-            return isSingleTokenValueObject(token) ? token.value.toString() : token.toString();
-          }
-
-          const tokenAliasSplited = nameToLookFor.split('.');
-          const tokenAliasSplitedLast: TokenNameNodeType = tokenAliasSplited.pop();
-          const tokenAliasLastExcluded = tokenAliasSplited.join('.');
-          const tokenAliasSplitedLastPrevious: number = Number(tokenAliasSplited.pop());
-          const tokenAliasLastPreviousExcluded = tokenAliasSplited.join('.');
-          const foundToken = tokens.find((t) => t.name === nameToLookFor || t.name === tokenAliasLastExcluded || t.name === tokenAliasLastPreviousExcluded);
-
-          if (foundToken?.name === nameToLookFor) { return getAliasValue(foundToken, tokens); }
-
-          if (
->>>>>>> 3535adde
             !!tokenAliasSplitedLast
             && foundToken?.name === tokenAliasLastExcluded
             && foundToken.rawValue?.hasOwnProperty(tokenAliasSplitedLast)
