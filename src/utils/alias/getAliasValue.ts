--- conflicted
+++ resolved
@@ -1,7 +1,3 @@
-<<<<<<< HEAD
-import tokenTypes from '@/config/tokenTypes';
-=======
->>>>>>> ace4b2b4
 import { TokenTypes } from '@/constants/TokenTypes';
 import { SingleToken } from '@/types/tokens';
 import { TokenBoxshadowValue, TokenTypograpyValue } from '@/types/values';
@@ -38,13 +34,7 @@
 export function getAliasValue(token: SingleToken | string | number, tokens: SingleToken[] = []): string | number | object | null {
   // @TODO not sure how this will handle typography and boxShadow values. I don't believe it works.
   // The logic was copied from the original function in aliases.tsx
-<<<<<<< HEAD
  let returnedValue: string | TokenTypograpyValue | TokenBoxshadowValue | TokenBoxshadowValue[] | null = getReturnedValue(token);
-=======
-
-  let returnedValue: string | TokenTypograpyValue | TokenBoxshadowValue | TokenBoxshadowValue[] | null = getReturnedValue(token);
-
->>>>>>> ace4b2b4
   try {
     const tokenReferences = findReferences(returnedValue);
 
