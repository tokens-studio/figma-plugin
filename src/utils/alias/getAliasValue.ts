import { SingleToken } from '@/types/tokens';
import { convertToRgb } from '../color';
import { findReferences } from '../findReferences';
import { isSingleTokenValueObject } from '../is';
import { checkAndEvaluateMath } from '../math';

type TokenNameNodeType = string | undefined;

// @TODO This function logic needs to be explained to improve it. It is unclear at this time which cases it needs to handle and how
export function getAliasValue(token: SingleToken | string | number, tokens: SingleToken[] = []): string | number | null {
  // @TODO not sure how this will handle typography and boxShadow values. I don't believe it works.
  // The logic was copied from the original function in aliases.tsx
  let returnedValue: string | null = isSingleTokenValueObject(token) ? token.value.toString() : token.toString();
  try {
    const tokenReferences = findReferences(returnedValue);

    if (tokenReferences?.length) {
      const resolvedReferences = Array.from(tokenReferences).map((ref) => {
        if (ref.length > 1) {
          let nameToLookFor: string;
          if (ref.startsWith('{')) 
            if (ref.endsWith('}')) 
              nameToLookFor = ref.slice(1, ref.length - 1);
            else 
              nameToLookFor = ref.slice(1, ref.length);
          else 
            nameToLookFor = ref.substring(1);

          if (
            (typeof token === 'object' && nameToLookFor === token.name) || 
            nameToLookFor === token
          ) 
            return null;

          const tokenAliasSplited = nameToLookFor.split('.');
          const tokenAliasSplitedLast: TokenNameNodeType = tokenAliasSplited.pop();
          const tokenAliasLastExcluded = tokenAliasSplited.join('.');
          const tokenAliasSplitedLastPrevious: number = Number(tokenAliasSplited.pop());
          const tokenAliasLastPreviousExcluded = tokenAliasSplited.join('.');
          const foundToken = tokens.find((t) => t.name === nameToLookFor || t.name === tokenAliasLastExcluded || t.name === tokenAliasLastPreviousExcluded);

<<<<<<< HEAD
          const tokenAliasSplited = nameToLookFor.split('.');
          const tokenAliasSplitedLast = tokenAliasSplited.pop();
          const tokenAliasLastExcluded = tokenAliasSplited.join('.');
          const foundToken = tokens.find((t) => t.name === nameToLookFor || t.name === tokenAliasLastExcluded);

          if (foundToken?.name === nameToLookFor) { return getAliasValue(foundToken, tokens); }

          const candidateProperty = tokenAliasSplitedLast;
          if (foundToken?.name === tokenAliasLastExcluded && candidateProperty && foundToken.rawValue?.hasOwnProperty(candidateProperty)) return foundToken?.rawValue[candidateProperty];
=======
          if (foundToken?.name === nameToLookFor)  
            return getAliasValue(foundToken, tokens);

          if (
            !!tokenAliasSplitedLast &&
            foundToken?.name === tokenAliasLastExcluded && 
            foundToken.rawValue?.hasOwnProperty(tokenAliasSplitedLast)
          ) 
            return getAliasValue(foundToken?.rawValue[tokenAliasSplitedLast], tokens);
          
          if (
            tokenAliasSplitedLastPrevious !== undefined &&
            !!tokenAliasSplitedLast &&
            foundToken?.name === tokenAliasLastPreviousExcluded &&
            Array.isArray(foundToken?.rawValue) &&
            !!foundToken?.rawValue[tokenAliasSplitedLastPrevious] &&
            foundToken?.rawValue[tokenAliasSplitedLastPrevious].hasOwnProperty(tokenAliasSplitedLast)
          ) 
            return getAliasValue(foundToken?.rawValue[tokenAliasSplitedLastPrevious][tokenAliasSplitedLast], tokens);
>>>>>>> 0c58d0fe
        }
        return ref;
      });

      tokenReferences.forEach((reference, index) => {
        const resolvedReference = resolvedReferences[index];
        const stringValue = String(resolvedReference);
        const resolved = checkAndEvaluateMath(stringValue);
        returnedValue = returnedValue ? returnedValue.replace(reference, String(resolved)) : returnedValue;
      });

      if (returnedValue === 'null') {
        returnedValue = null;
      }
    }

    if (returnedValue) {
      const remainingReferences = findReferences(returnedValue);
      if (!remainingReferences) {
        const couldBeNumberValue = checkAndEvaluateMath(returnedValue);
        if (typeof couldBeNumberValue === 'number') return couldBeNumberValue;
        return convertToRgb(couldBeNumberValue);
      }
    }
  } catch (err) {
    console.log(`Error getting alias value of ${JSON.stringify(token, null, 2)}`, tokens);
    return null;
  }

  if (returnedValue) {
    return checkAndEvaluateMath(returnedValue);
  }
  return returnedValue;
}<|MERGE_RESOLUTION|>--- conflicted
+++ resolved
@@ -39,17 +39,6 @@
           const tokenAliasLastPreviousExcluded = tokenAliasSplited.join('.');
           const foundToken = tokens.find((t) => t.name === nameToLookFor || t.name === tokenAliasLastExcluded || t.name === tokenAliasLastPreviousExcluded);
 
-<<<<<<< HEAD
-          const tokenAliasSplited = nameToLookFor.split('.');
-          const tokenAliasSplitedLast = tokenAliasSplited.pop();
-          const tokenAliasLastExcluded = tokenAliasSplited.join('.');
-          const foundToken = tokens.find((t) => t.name === nameToLookFor || t.name === tokenAliasLastExcluded);
-
-          if (foundToken?.name === nameToLookFor) { return getAliasValue(foundToken, tokens); }
-
-          const candidateProperty = tokenAliasSplitedLast;
-          if (foundToken?.name === tokenAliasLastExcluded && candidateProperty && foundToken.rawValue?.hasOwnProperty(candidateProperty)) return foundToken?.rawValue[candidateProperty];
-=======
           if (foundToken?.name === nameToLookFor)  
             return getAliasValue(foundToken, tokens);
 
@@ -69,7 +58,6 @@
             foundToken?.rawValue[tokenAliasSplitedLastPrevious].hasOwnProperty(tokenAliasSplitedLast)
           ) 
             return getAliasValue(foundToken?.rawValue[tokenAliasSplitedLastPrevious][tokenAliasSplitedLast], tokens);
->>>>>>> 0c58d0fe
         }
         return ref;
       });
