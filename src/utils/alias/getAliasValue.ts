--- conflicted
+++ resolved
@@ -18,23 +18,6 @@
       const resolvedReferences = Array.from(tokenReferences).map((ref) => {
         if (ref.length > 1) {
           let nameToLookFor: string;
-<<<<<<< HEAD
-          if (ref.startsWith('{')) {
-            if (ref.endsWith('}')) nameToLookFor = ref.slice(1, ref.length - 1);
-            else nameToLookFor = ref.slice(1, ref.length);
-          } else nameToLookFor = ref.substring(1);
-          // exclude references to  self
-          if ((typeof token === 'object' && nameToLookFor === token.name) || nameToLookFor === token) return null;
-
-          const tokenAliasSplited = nameToLookFor.split('.');
-          const tokenAliasSplitedLast = tokenAliasSplited.pop();
-          const tokenAliasLastExcluded = tokenAliasSplited.join('.');
-          let foundToken = tokens.find((t) => t.name === nameToLookFor || t.name === tokenAliasLastExcluded);
-          if (foundToken?.name === nameToLookFor) { return getAliasValue(foundToken, tokens); }
-
-          const candidateProperty = tokenAliasSplitedLast;
-          if (foundToken?.name === tokenAliasLastExcluded && candidateProperty && foundToken.rawValue?.hasOwnProperty(candidateProperty)) return getAliasValue(foundToken?.rawValue[candidateProperty], tokens);
-=======
           if (ref.startsWith('{')) 
             if (ref.endsWith('}')) 
               nameToLookFor = ref.slice(1, ref.length - 1);
@@ -75,7 +58,6 @@
             foundToken?.rawValue[tokenAliasSplitedLastPrevious].hasOwnProperty(tokenAliasSplitedLast)
           ) 
             return getAliasValue(foundToken?.rawValue[tokenAliasSplitedLastPrevious][tokenAliasSplitedLast], tokens);
->>>>>>> 27bb5642
         }
         return ref;
       });
