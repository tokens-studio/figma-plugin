{
  "whereTokensStored": "सेट करें जहां टोकन संग्रहीत किए जाने चाहिए",
  "whereTokensStoredOnboarding": "अपने टोकन को सत्य के किसी बाहरी स्रोत से जोड़ें जिसे आप धक्का दे सकते हैं और खींच सकते हैं। यह आपको फ़ाइलों में टोकन का उपयोग करने की अनुमति देता है।",
  "baseFontExplanation": "आपको 1rem द्वारा दर्शाए जाने वाले मान को कॉन्फ़िगर करने देता है। सेट के बीच इसे बदलने के लिए आप इसे टोकन पर भी सेट कर सकते हैं।",
  "ignorePrefix": "शैलियों के लिए टोकन नाम के पहले भाग को अनदेखा करें",
  "prefixStyles": "सक्रिय थीम नाम के साथ उपसर्ग शैलियाँ",
  "prefixStylesExplanation": "बनाई गई किसी भी शैली में सक्रिय थीम नाम जोड़ता है। ध्यान दें: बहु-आयामी थीम के साथ इसका उपयोग करने से अप्रत्याशित परिणाम मिलेंगे।",
  "baseFont": "बेस फ़ॉन्ट आकार टोकन",
  "settings": "समायोजन",
  "usefulIgnore": "यदि आप अनदेखा करना चाहते हैं तो उपयोगी है",
  "inAToken": "एक टोकन में बुलाया गया",
  "forYourStyles": "आपकी शैलियों के लिए",
  "resetOnboarding": "ऑनबोर्डिंग रीसेट करें",
  "issueSavingCredentials": "आपके क्रेडेंशियल सहेजने में एक समस्या थी. कृपया पुन: प्रयास करें।",
  "sessionRecordingDescription": "बग होने पर उपयोगकर्ता सत्रों को ट्रैक करने के लिए टोकन स्टूडियो द्वारा सत्र रिकॉर्डिंग एक नई सुविधा है, ताकि हम समस्या को बेहतर ढंग से समझ सकें और इसे ठीक कर सकें। यदि आपको बग का अनुभव नहीं होता है या यदि आप डिबगिंग बंद कर देते हैं तो हमारे टेलीमेट्री सर्वर पर कोई डेटा नहीं भेजा जाएगा।",
  "dataCollectedIsAnonymised": "एकत्र किया गया कोई भी डेटा अज्ञात है और किसी तीसरे पक्ष के साथ साझा नहीं किया जाएगा और इसका उपयोग पूरी तरह से बग को संबोधित करने और प्रदर्शन को अनुकूलित करने के लिए किया जाता है।",
  "yourCurrentSessionIdIs": "आपकी वर्तमान सत्र आईडी है",
  "forMoreInformationPleaseSeeOur": "अधिक जानकारी के लिए कृपया हमारा देखें",
  "privacyPolicy": "गोपनीयता नीति",
  "debugging": "डिबगिंग",
  "enableSessionRecording": "सत्र रिकॉर्डिंग सक्षम करें",
  "liveSync": "लाइव सिंक",
  "signInToContinue": "जारी रखने के लिए साइन इन करें",
  "signedInAs": "इस रूप में साइन इन किया",
  "openSecondScreen": "दूसरी स्क्रीन खोलें",
  "signOut": "साइन आउट",
  "signIn": "दाखिल करना",
  "connected": "जुड़े हुए",
  "notConnected": "जुड़े नहीं हैं",
<<<<<<< HEAD
  "liveSyncWithSecondScreenActive": "दूसरी स्क्रीन सक्रिय के साथ लाइव सिंक",
  "liveSyncInactive": "लाइव सिंक निष्क्रिय",
  "storeTokenId": "भंडारण पर स्टोर आईडी",
  "storeTokenIdExplanation": "ट्रैकिंग के लिए आपके टोकन के लिए स्वचालित रूप से अद्वितीय आईडी उत्पन्न करें।"
=======
  "liveSyncInactive": "लाइव सिंक निष्क्रिय",
  "secondScreenExplainer": "अपने डिज़ाइन वर्कफ़्लो को सशक्त बनाएं, जिससे आप दूसरी स्क्रीन में अपने डिज़ाइन टोकन प्रबंधित कर सकें।",
  "language": "भाषा",
  "languageExplainer": "टोकन स्टूडियो का मशीनी अनुवाद किया गया है, इसलिए अनुवाद गलत लग सकते हैं।\n अपनी भाषा नहीं देखते? एक सुविधा अनुरोध सबमिट करें",
  "liveSyncActive": "लाइव सिंक सक्रिय"
>>>>>>> b52519ef
}<|MERGE_RESOLUTION|>--- conflicted
+++ resolved
@@ -27,16 +27,12 @@
   "signIn": "दाखिल करना",
   "connected": "जुड़े हुए",
   "notConnected": "जुड़े नहीं हैं",
-<<<<<<< HEAD
   "liveSyncWithSecondScreenActive": "दूसरी स्क्रीन सक्रिय के साथ लाइव सिंक",
   "liveSyncInactive": "लाइव सिंक निष्क्रिय",
   "storeTokenId": "भंडारण पर स्टोर आईडी",
-  "storeTokenIdExplanation": "ट्रैकिंग के लिए आपके टोकन के लिए स्वचालित रूप से अद्वितीय आईडी उत्पन्न करें।"
-=======
-  "liveSyncInactive": "लाइव सिंक निष्क्रिय",
+  "storeTokenIdExplanation": "ट्रैकिंग के लिए आपके टोकन के लिए स्वचालित रूप से अद्वितीय आईडी उत्पन्न करें।",
   "secondScreenExplainer": "अपने डिज़ाइन वर्कफ़्लो को सशक्त बनाएं, जिससे आप दूसरी स्क्रीन में अपने डिज़ाइन टोकन प्रबंधित कर सकें।",
   "language": "भाषा",
   "languageExplainer": "टोकन स्टूडियो का मशीनी अनुवाद किया गया है, इसलिए अनुवाद गलत लग सकते हैं।\n अपनी भाषा नहीं देखते? एक सुविधा अनुरोध सबमिट करें",
   "liveSyncActive": "लाइव सिंक सक्रिय"
->>>>>>> b52519ef
 }