{
  "core": {
    "dimension": {
      "scale": {
        "value": "2",
        "type": "dimension"
      },
      "xs": {
        "value": "4",
        "type": "dimension"
      },
      "sm": {
        "value": "{dimension.xs} * {dimension.scale}",
        "type": "dimension"
      },
      "md": {
        "value": "{dimension.sm} * {dimension.scale}",
        "type": "dimension"
      },
      "lg": {
        "value": "{dimension.md} * {dimension.scale}",
        "type": "dimension"
      },
      "xl": {
        "value": "{dimension.lg} * {dimension.scale}",
        "type": "dimension"
      }
    },
    "spacing": {
      "xs": {
        "value": "{dimension.xs}",
        "type": "spacing"
      },
      "sm": {
        "value": "{dimension.sm}",
        "type": "spacing"
      },
      "md": {
        "value": "{dimension.md}",
        "type": "spacing"
      },
      "lg": {
        "value": "{dimension.lg}",
        "type": "spacing"
      },
      "xl": {
        "value": "{dimension.xl}",
        "type": "spacing"
      },
      "multi-value": {
        "value": "{dimension.sm} {dimension.xl}",
        "type": "spacing",
        "description": "You can have multiple values in a single spacing token. Read more on these: https://docs.tokens.studio/available-tokens/spacing-tokens#multi-value-spacing-tokens"
      }
    },
    "borderRadius": {
      "sm": {
        "value": "4",
        "type": "borderRadius"
      },
      "lg": {
        "value": "8",
        "type": "borderRadius"
      },
      "xl": {
        "value": "16",
        "type": "borderRadius"
      },
      "multi-value": {
        "value": "{borderRadius.sm} {borderRadius.lg}",
        "type": "borderRadius",
        "description": "You can have multiple values in a single radius token. Read more on these: https://docs.tokens.studio/available-tokens/border-radius-tokens#single--multiple-values"
      }
    },
    "colors": {
      "black": {
        "value": "#000000",
        "type": "color"
      },
      "white": {
        "value": "#ffffff",
        "type": "color"
      },
      "gray": {
        "100": {
          "value": "#f7fafc",
          "type": "color"
        },
        "200": {
          "value": "#edf2f7",
          "type": "color"
        },
        "300": {
          "value": "#e2e8f0",
          "type": "color"
        },
        "400": {
          "value": "#cbd5e0",
          "type": "color"
        },
        "500": {
          "value": "#a0aec0",
          "type": "color"
        },
        "600": {
          "value": "#718096",
          "type": "color"
        },
        "700": {
          "value": "#4a5568",
          "type": "color"
        },
        "800": {
          "value": "#2d3748",
          "type": "color"
        },
        "900": {
          "value": "#1a202c",
          "type": "color"
        }
      },
      "red": {
        "100": {
          "value": "#fff5f5",
          "type": "color"
        },
        "200": {
          "value": "#fed7d7",
          "type": "color"
        },
        "300": {
          "value": "#feb2b2",
          "type": "color"
        },
        "400": {
          "value": "#fc8181",
          "type": "color"
        },
        "500": {
          "value": "#f56565",
          "type": "color"
        },
        "600": {
          "value": "#e53e3e",
          "type": "color"
        },
        "700": {
          "value": "#c53030",
          "type": "color"
        },
        "800": {
          "value": "#9b2c2c",
          "type": "color"
        },
        "900": {
          "value": "#742a2a",
          "type": "color"
        }
      },
      "orange": {
        "100": {
          "value": "#fffaf0",
          "type": "color"
        },
        "200": {
          "value": "#feebc8",
          "type": "color"
        },
        "300": {
          "value": "#fbd38d",
          "type": "color"
        },
        "400": {
          "value": "#f6ad55",
          "type": "color"
        },
        "500": {
          "value": "#ed8936",
          "type": "color"
        },
        "600": {
          "value": "#dd6b20",
          "type": "color"
        },
        "700": {
          "value": "#c05621",
          "type": "color"
        },
        "800": {
          "value": "#9c4221",
          "type": "color"
        },
        "900": {
          "value": "#7b341e",
          "type": "color"
        }
      },
      "yellow": {
        "100": {
          "value": "#fffff0",
          "type": "color"
        },
        "200": {
          "value": "#fefcbf",
          "type": "color"
        },
        "300": {
          "value": "#faf089",
          "type": "color"
        },
        "400": {
          "value": "#f6e05e",
          "type": "color"
        },
        "500": {
          "value": "#ecc94b",
          "type": "color"
        },
        "600": {
          "value": "#d69e2e",
          "type": "color"
        },
        "700": {
          "value": "#b7791f",
          "type": "color"
        },
        "800": {
          "value": "#975a16",
          "type": "color"
        },
        "900": {
          "value": "#744210",
          "type": "color"
        }
      },
      "green": {
        "100": {
          "value": "#f0fff4",
          "type": "color"
        },
        "200": {
          "value": "#c6f6d5",
          "type": "color"
        },
        "300": {
          "value": "#9ae6b4",
          "type": "color"
        },
        "400": {
          "value": "#68d391",
          "type": "color"
        },
        "500": {
          "value": "#48bb78",
          "type": "color"
        },
        "600": {
          "value": "#38a169",
          "type": "color"
        },
        "700": {
          "value": "#2f855a",
          "type": "color"
        },
        "800": {
          "value": "#276749",
          "type": "color"
        },
        "900": {
          "value": "#22543d",
          "type": "color"
        }
      },
      "teal": {
        "100": {
          "value": "#e6fffa",
          "type": "color"
        },
        "200": {
          "value": "#b2f5ea",
          "type": "color"
        },
        "300": {
          "value": "#81e6d9",
          "type": "color"
        },
        "400": {
          "value": "#4fd1c5",
          "type": "color"
        },
        "500": {
          "value": "#38b2ac",
          "type": "color"
        },
        "600": {
          "value": "#319795",
          "type": "color"
        },
        "700": {
          "value": "#2c7a7b",
          "type": "color"
        },
        "800": {
          "value": "#285e61",
          "type": "color"
        },
        "900": {
          "value": "#234e52",
          "type": "color"
        }
      },
      "blue": {
        "100": {
          "value": "#ebf8ff",
          "type": "color"
        },
        "200": {
          "value": "#bee3f8",
          "type": "color"
        },
        "300": {
          "value": "#90cdf4",
          "type": "color"
        },
        "400": {
          "value": "#63b3ed",
          "type": "color"
        },
        "500": {
          "value": "#4299e1",
          "type": "color"
        },
        "600": {
          "value": "#3182ce",
          "type": "color"
        },
        "700": {
          "value": "#2b6cb0",
          "type": "color"
        },
        "800": {
          "value": "#2c5282",
          "type": "color"
        },
        "900": {
          "value": "#2a4365",
          "type": "color"
        }
      },
      "indigo": {
        "100": {
          "value": "#ebf4ff",
          "type": "color"
        },
        "200": {
          "value": "#c3dafe",
          "type": "color"
        },
        "300": {
          "value": "#a3bffa",
          "type": "color"
        },
        "400": {
          "value": "#7f9cf5",
          "type": "color"
        },
        "500": {
          "value": "#667eea",
          "type": "color"
        },
        "600": {
          "value": "#5a67d8",
          "type": "color"
        },
        "700": {
          "value": "#4c51bf",
          "type": "color"
        },
        "800": {
          "value": "#434190",
          "type": "color"
        },
        "900": {
          "value": "#3c366b",
          "type": "color"
        }
      },
      "purple": {
        "100": {
          "value": "#faf5ff",
          "type": "color"
        },
        "200": {
          "value": "#e9d8fd",
          "type": "color"
        },
        "300": {
          "value": "#d6bcfa",
          "type": "color"
        },
        "400": {
          "value": "#b794f4",
          "type": "color"
        },
        "500": {
          "value": "#9f7aea",
          "type": "color"
        },
        "600": {
          "value": "#805ad5",
          "type": "color"
        },
        "700": {
          "value": "#6b46c1",
          "type": "color"
        },
        "800": {
          "value": "#553c9a",
          "type": "color"
        },
        "900": {
          "value": "#44337a",
          "type": "color"
        }
      },
      "pink": {
        "100": {
          "value": "#fff5f7",
          "type": "color"
        },
        "200": {
          "value": "#fed7e2",
          "type": "color"
        },
        "300": {
          "value": "#fbb6ce",
          "type": "color"
        },
        "400": {
          "value": "#f687b3",
          "type": "color"
        },
        "500": {
          "value": "#ed64a6",
          "type": "color"
        },
        "600": {
          "value": "#d53f8c",
          "type": "color"
        },
        "700": {
          "value": "#b83280",
          "type": "color"
        },
        "800": {
          "value": "#97266d",
          "type": "color"
        },
        "900": {
          "value": "#702459",
          "type": "color"
        }
      }
    },
    "opacity": {
      "low": {
        "value": "10%",
        "type": "opacity"
      },
      "md": {
        "value": "50%",
        "type": "opacity"
      },
      "high": {
        "value": "90%",
        "type": "opacity"
      }
    },
    "fontFamilies": {
      "heading": {
        "value": "Inter",
        "type": "fontFamilies"
      },
      "body": {
        "value": "Roboto",
        "type": "fontFamilies"
      }
    },
    "lineHeights": {
      "heading": {
        "value": "110%",
        "type": "lineHeights"
      },
      "body": {
        "value": "140%",
        "type": "lineHeights"
      }
    },
    "letterSpacing": {
      "default": {
        "value": "0",
        "type": "letterSpacing"
      },
      "increased": {
        "value": "150%",
        "type": "letterSpacing"
      },
      "decreased": {
        "value": "-5%",
        "type": "letterSpacing"
      }
    },
    "paragraphSpacing": {
      "h1": {
        "value": "32",
        "type": "paragraphSpacing"
      },
      "h2": {
        "value": "26",
        "type": "paragraphSpacing"
      }
    },
    "fontWeights": {
      "headingRegular": {
        "value": "Regular",
        "type": "fontWeights"
      },
      "headingBold": {
        "value": "Bold",
        "type": "fontWeights"
      },
      "bodyRegular": {
        "value": "Regular",
        "type": "fontWeights"
      },
      "bodyBold": {
        "value": "Bold",
        "type": "fontWeights"
      }
    },
    "fontSizes": {
      "h1": {
        "value": "{fontSizes.h2} * 1.25",
        "type": "fontSizes"
      },
      "h2": {
        "value": "{fontSizes.h3} * 1.25",
        "type": "fontSizes"
      },
      "h3": {
        "value": "{fontSizes.h4} * 1.25",
        "type": "fontSizes"
      },
      "h4": {
        "value": "{fontSizes.h5} * 1.25",
        "type": "fontSizes"
      },
      "h5": {
        "value": "{fontSizes.h6} * 1.25",
        "type": "fontSizes"
      },
      "h6": {
        "value": "{fontSizes.body} * 1",
        "type": "fontSizes"
      },
      "body": {
        "value": "16",
        "type": "fontSizes"
      },
      "sm": {
        "value": "{fontSizes.body} * 0.85",
        "type": "fontSizes"
      },
      "xs": {
        "value": "{fontSizes.body} * 0.65",
        "type": "fontSizes"
      }
    }
  },
  "light": {
    "fg": {
      "default": {
        "value": "{colors.black}",
        "type": "color"
      },
      "muted": {
        "value": "{colors.gray.700}",
        "type": "color"
      },
      "subtle": {
        "value": "{colors.gray.500}",
        "type": "color"
      }
    },
    "bg": {
      "default": {
        "value": "{colors.white}",
        "type": "color"
      },
      "muted": {
        "value": "{colors.gray.100}",
        "type": "color"
      },
      "subtle": {
        "value": "{colors.gray.200}",
        "type": "color"
      }
    },
    "accent": {
      "default": {
        "value": "{colors.indigo.400}",
        "type": "color"
      },
      "onAccent": {
        "value": "{colors.white}",
        "type": "color"
      },
      "bg": {
        "value": "{colors.indigo.200}",
        "type": "color"
      }
    },
    "shadows": {
      "default": {
        "value": "{colors.gray.900}",
        "type": "color"
      }
    }
  },
  "dark": {
    "fg": {
      "default": {
        "value": "{colors.white}",
        "type": "color"
      },
      "muted": {
        "value": "{colors.gray.300}",
        "type": "color"
      },
      "subtle": {
        "value": "{colors.gray.500}",
        "type": "color"
      }
    },
    "bg": {
      "default": {
        "value": "{colors.gray.900}",
        "type": "color"
      },
      "muted": {
        "value": "{colors.gray.700}",
        "type": "color"
      },
      "subtle": {
        "value": "{colors.gray.600}",
        "type": "color"
      }
    },
    "accent": {
      "default": {
        "value": "{colors.indigo.600}",
        "type": "color"
      },
      "onAccent": {
        "value": "{colors.white}",
        "type": "color"
      },
      "bg": {
        "value": "{colors.indigo.800}",
        "type": "color"
      }
    },
    "shadows": {
      "default": {
        "value": "rgba({colors.black}, 0.3)",
        "type": "color"
      }
    }
  },
  "theme": {
    "button": {
      "primary": {
        "background": {
          "value": "{accent.default}",
          "type": "color"
        },
        "text": {
          "value": "{accent.onAccent}",
          "type": "color"
        }
      },
      "borderRadius": {
<<<<<<< HEAD
        "value": "{borderRadius.md}",
=======
        "value": "{borderRadius.lg}",
>>>>>>> 85dc3efd
        "type": "borderRadius"
      },
      "borderWidth": {
        "value": "{dimension.sm}",
        "type": "borderWidth"
      }
    },
    "card": {
      "borderRadius": {
        "value": "{borderRadius.lg}",
        "type": "borderRadius"
      },
      "background": {
        "value": "{bg.default}",
        "type": "color"
      },
      "padding": {
        "value": "{dimension.md}",
        "type": "dimension"
      }
    },
    "boxShadow": {
      "default": {
        "value": [
          {
            "x": 5,
            "y": 5,
            "spread": 3,
            "color": "rgba({shadows.default}, 0.15)",
            "blur": 5,
            "type": "dropShadow"
          },
          {
            "x": 4,
            "y": 4,
            "spread": 6,
            "color": "#00000033",
            "blur": 5,
            "type": "innerShadow"
          }
        ],
        "type": "boxShadow"
      }
    },
    "typography": {
      "H1": {
        "Bold": {
          "type": "typography",
          "value": {
            "fontFamily": "{fontFamilies.heading}",
            "fontWeight": "{fontWeights.headingBold}",
            "lineHeight": "{lineHeights.heading}",
            "fontSize": "{fontSizes.h1}",
            "paragraphSpacing": "{paragraphSpacing.h1}",
            "letterSpacing": "{letterSpacing.decreased}"
          }
        },
        "Regular": {
          "type": "typography",
          "value": {
            "fontFamily": "{fontFamilies.heading}",
            "fontWeight": "{fontWeights.headingRegular}",
            "lineHeight": "{lineHeights.heading}",
            "fontSize": "{fontSizes.h1}",
            "paragraphSpacing": "{paragraphSpacing.h1}",
            "letterSpacing": "{letterSpacing.decreased}"
          }
        }
      },
      "H2": {
        "Bold": {
          "type": "typography",
          "value": {
            "fontFamily": "{fontFamilies.heading}",
            "fontWeight": "{fontWeights.headingBold}",
            "lineHeight": "{lineHeights.heading}",
            "fontSize": "{fontSizes.h2}",
            "paragraphSpacing": "{paragraphSpacing.h2}",
            "letterSpacing": "{letterSpacing.decreased}"
          }
        },
        "Regular": {
          "type": "typography",
          "value": {
            "fontFamily": "{fontFamilies.heading}",
            "fontWeight": "{fontWeights.headingRegular}",
            "lineHeight": "{lineHeights.heading}",
            "fontSize": "{fontSizes.h2}",
            "paragraphSpacing": "{paragraphSpacing.h2}",
            "letterSpacing": "{letterSpacing.decreased}"
          }
        }
      },
      "Body": {
        "type": "typography",
        "value": {
          "fontFamily": "{fontFamilies.body}",
          "fontWeight": "{fontWeights.bodyRegular}",
          "lineHeight": "{lineHeights.heading}",
          "fontSize": "{fontSizes.body}",
          "paragraphSpacing": "{paragraphSpacing.h2}"
        }
      }
    }
  }
}<|MERGE_RESOLUTION|>--- conflicted
+++ resolved
@@ -690,11 +690,7 @@
         }
       },
       "borderRadius": {
-<<<<<<< HEAD
-        "value": "{borderRadius.md}",
-=======
         "value": "{borderRadius.lg}",
->>>>>>> 85dc3efd
         "type": "borderRadius"
       },
       "borderWidth": {
