--- conflicted
+++ resolved
@@ -203,18 +203,21 @@
       },
     },
   },
-<<<<<<< HEAD
-  dimension: {
-    label: 'Dimension',
-    property: 'Dimension',
-    type: 'dimension',
-=======
   asset: {
     label: 'Assets',
     property: 'Asset',
     type: 'asset',
     explainer: 'Public URL of your asset',
->>>>>>> 700186ad
+    schema: {
+      options: {
+        description: '',
+      },
+    },
+  },
+  dimension: {
+    label: 'Dimension',
+    property: 'Dimension',
+    type: 'dimension',
     schema: {
       options: {
         description: '',
