export default {
    sizing: {
        label: 'Size',
        property: 'Size',
        type: 'sizing',
        schema: {
            options: {
                description: '',
            },
        },
    },
    spacing: {
        label: 'Space',
        property: 'Value',
        type: 'spacing',
        schema: {
            options: {
                description: '',
            },
        },
    },
    color: {
        label: 'Colors',
        property: 'Color',
        type: 'color',
        schema: {
            value: 'color',
            options: {
                description: '',
            },
        },
        help:
            "If a (local) style is found with the same name it will match to that, if not, will use hex value. Use 'Create Style' to batch-create styles from your tokens (e.g. in your design library). In the future we'll load all 'remote' styles and reference them inside the JSON.",
    },
    borderRadius: {
        label: 'Border Radius',
        property: 'Border Radius',
        type: 'borderRadius',
        schema: {
            options: {
                description: '',
            },
        },
    },
    borderWidth: {
        label: 'Border Width',
        property: 'Border Width',
        type: 'borderWidth',
        explainer: 'Enter as a number, e.g. 4',
        schema: {
            options: {
                description: '',
            },
        },
    },
    opacity: {
        label: 'Opacity',
        property: 'Opacity',
        type: 'opacity',
        explainer: 'Set as 50% or 0.5',
        schema: {
            options: {
                description: '',
            },
        },
    },
    boxShadow: {
        label: 'Box Shadow',
        property: 'Box Shadow',
        type: 'boxShadow',
        schema: {
            value: {
                x: '0',
                y: '0',
                blur: '0',
                spread: '0',
                color: '#000000',
                type: 'dropShadow',
            },
            options: {
                description: '',
            },
        },
    },
    typography: {
        label: 'Typography',
        property: 'Typography',
        type: 'typography',
        schema: {
            value: {
<<<<<<< HEAD
                fontFamily: '',
                fontWeight: '',
                lineHeight: '',
                fontSize: '',
                letterSpacing: '',
                paragraphSpacing: '',
                textDecoration: '',
                textCase: '',
=======
                fontFamily: 'Inter',
                fontWeight: 'Regular',
                lineHeight: 'AUTO',
                fontSize: '18',
                letterSpacing: '0%',
                paragraphSpacing: '0',
                textDecoration: 'none',
                textCase: 'none',
>>>>>>> 3a6d963f
            },
            options: {
                description: '',
            },
        },
        help:
            "If a (local) style is found with the same name it will match to that, if not, will use raw font values. Use 'Create Style' to batch-create styles from your tokens (e.g. in your design library). In the future we'll load all 'remote' styles and reference them inside the JSON.",
    },
    fontFamilies: {
        help: 'Only works in combination with a Font Weight',
        label: 'Font Families',
        property: 'Font Family',
        type: 'fontFamilies',
        schema: {
            options: {
                description: '',
            },
        },
    },
    fontWeights: {
        help: 'Only works in combination with a Font Family',
        label: 'Font Weights',
        property: 'Font Weight',
        type: 'fontWeights',
        schema: {
            options: {
                description: '',
            },
        },
    },
    lineHeights: {
        label: 'Line Heights',
        explainer: 'e.g. 100% or 14',
        property: 'Line Height',
        type: 'lineHeights',
        schema: {
            options: {
                description: '',
            },
        },
    },
    fontSizes: {
        label: 'Font Sizes',
        property: 'Font Size',
        type: 'fontSizes',
        schema: {
            options: {
                description: '',
            },
        },
    },
    letterSpacing: {
        label: 'Letter Spacing',
        property: 'Letter Spacing',
        type: 'letterSpacing',
        schema: {
            options: {
                description: '',
            },
        },
    },
    paragraphSpacing: {
        label: 'Paragraph Spacing',
        property: 'ParagraphSpacing',
        type: 'paragraphSpacing',
        schema: {
            options: {
                description: '',
            },
        },
    },
    textCase: {
        label: 'Text Case',
        property: 'TextCase',
        type: 'textCase',
        schema: {
            options: {
                description: '',
            },
        },
        explainer: 'none | uppercase | lowercase | capitalize',
    },
    textDecoration: {
        label: 'Text Decoration',
        property: 'TextDecoration',
        type: 'textDecoration',
        schema: {
            options: {
                description: '',
            },
        },
        explainer: 'none | underline | line-through',
    },
    other: {
        label: 'Other',
        property: 'other',
        type: 'other',
        schema: {
            options: {
                description: '',
            },
        },
    },
};<|MERGE_RESOLUTION|>--- conflicted
+++ resolved
@@ -88,16 +88,6 @@
         type: 'typography',
         schema: {
             value: {
-<<<<<<< HEAD
-                fontFamily: '',
-                fontWeight: '',
-                lineHeight: '',
-                fontSize: '',
-                letterSpacing: '',
-                paragraphSpacing: '',
-                textDecoration: '',
-                textCase: '',
-=======
                 fontFamily: 'Inter',
                 fontWeight: 'Regular',
                 lineHeight: 'AUTO',
@@ -106,7 +96,6 @@
                 paragraphSpacing: '0',
                 textDecoration: 'none',
                 textCase: 'none',
->>>>>>> 3a6d963f
             },
             options: {
                 description: '',
