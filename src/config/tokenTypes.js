import { object } from 'dot-object';

const tokenTypes = {
  sizing: {
    label: 'Size',
    property: 'Size',
    type: 'sizing',
    schema: {
      options: {
        description: '',
      },
    },
  },
  spacing: {
    label: 'Space',
    property: 'Value',
    type: 'spacing',
    schema: {
      options: {
        description: '',
      },
    },
  },
  color: {
    label: 'Color',
    property: 'Color',
    type: 'color',
    schema: {
      value: 'color',
      options: {
        description: '',
      },
    },
    help:
      "If a (local) style is found with the same name it will match to that, if not, will use hex value. Use 'Create Style' to batch-create styles from your tokens (e.g. in your design library). In the future we'll load all 'remote' styles and reference them inside the JSON.",
  },
  borderRadius: {
    label: 'Border Radius',
    property: 'Border Radius',
    type: 'borderRadius',
    schema: {
      options: {
        description: '',
      },
    },
  },
  borderWidth: {
    label: 'Border Width',
    property: 'Border Width',
    type: 'borderWidth',
    explainer: 'Enter as a number, e.g. 4',
    schema: {
      options: {
        description: '',
      },
    },
  },
  opacity: {
    label: 'Opacity',
    property: 'Opacity',
    type: 'opacity',
    explainer: 'Set as 50% or 0.5',
    schema: {
      options: {
        description: '',
      },
    },
  },
  boxShadow: {
    label: 'Box Shadow',
    property: 'Box Shadow',
    type: 'boxShadow',
    schema: {
      value: {
        x: '0',
        y: '0',
        blur: '0',
        spread: '0',
        color: '#000000',
        type: 'dropShadow',
      },
      options: {
        description: '',
      },
    },
  },
  typography: {
    label: 'Typography',
    property: 'Typography',
    type: 'typography',
    schema: {
      value: {
        fontFamily: 'Inter',
        fontWeight: 'Regular',
        lineHeight: 'AUTO',
        fontSize: '18',
        letterSpacing: '0%',
        paragraphSpacing: '0',
        paragraphIndent: '0',
        textDecoration: 'none',
        textCase: 'none',
      },
      options: {
        description: '',
      },
    },
    help:
      "If a (local) style is found with the same name it will match to that, if not, will use raw font values. Use 'Create Style' to batch-create styles from your tokens (e.g. in your design library). In the future we'll load all 'remote' styles and reference them inside the JSON.",
  },
  fontFamilies: {
    help: 'Only works in combination with a Font Weight',
    label: 'Font Family',
    property: 'Font Family',
    type: 'fontFamilies',
    schema: {
      options: {
        description: '',
      },
    },
  },
  fontWeights: {
    help: 'Only works in combination with a Font Family',
    label: 'Font Weight',
    property: 'Font Weight',
    type: 'fontWeights',
    schema: {
      options: {
        description: '',
      },
    },
  },
  lineHeights: {
    label: 'Line Height',
    explainer: 'e.g. 100% or 14',
    property: 'Line Height',
    type: 'lineHeights',
    schema: {
      options: {
        description: '',
      },
    },
  },
  fontSizes: {
    label: 'Font Size',
    property: 'Font Size',
    type: 'fontSizes',
    schema: {
      options: {
        description: '',
      },
    },
  },
  letterSpacing: {
    label: 'Letter Spacing',
    property: 'Letter Spacing',
    type: 'letterSpacing',
    schema: {
      options: {
        description: '',
      },
    },
  },
  paragraphSpacing: {
    label: 'Paragraph Spacing',
    property: 'ParagraphSpacing',
    type: 'paragraphSpacing',
    schema: {
      options: {
        description: '',
      },
    },
  },
  textCase: {
    label: 'Text Case',
    property: 'TextCase',
    type: 'textCase',
    schema: {
      options: {
        description: '',
      },
    },
    explainer: 'none | uppercase | lowercase | capitalize',
  },
  textDecoration: {
    label: 'Text Decoration',
    property: 'TextDecoration',
    type: 'textDecoration',
    schema: {
      options: {
        description: '',
      },
    },
    explainer: 'none | underline | line-through',
  },
  composition: {
    label: 'Composition',
    property: 'Composition',
    type: 'composition',
    schema: {
      value: {},
      options: {
        description: '',
      },
    },
  },
<<<<<<< HEAD
  border: {
    label: 'Border',
    property: 'Border',
    type: 'border',
=======
  asset: {
    label: 'Assets',
    property: 'Asset',
    type: 'asset',
    explainer: 'Public URL of your asset',
>>>>>>> 700186ad
    schema: {
      options: {
        description: '',
      },
    },
  },
  other: {
    label: 'Other',
    property: 'other',
    type: 'other',
    schema: {
      options: {
        description: '',
      },
    },
  },
};
export default tokenTypes;<|MERGE_RESOLUTION|>--- conflicted
+++ resolved
@@ -203,18 +203,21 @@
       },
     },
   },
-<<<<<<< HEAD
   border: {
     label: 'Border',
     property: 'Border',
     type: 'border',
-=======
+    schema: {
+      options: {
+        description: '',
+      },
+    },
+  },
   asset: {
     label: 'Assets',
     property: 'Asset',
     type: 'asset',
     explainer: 'Public URL of your asset',
->>>>>>> 700186ad
     schema: {
       options: {
         description: '',
