{
  "sizing": {
    "label": "Sizing",
    "property": "Size",
    "type": "sizing",
    "schemas": {
      "value": { "type": "string" }
    }
  },
  "spacing": {
    "label": "Spacing",
    "property": "Value",
    "type": "spacing",
    "schemas": {
      "value": { "type": "string" }
    }
  },
  "color": {
    "label": "Color",
    "property": "Color",
    "type": "color",
    "schemas": {
      "value": { "type": "string" }
    },
    "help": "If a (local) style is found with the same name it will match to that, if not, will use hex value. Use 'Create Style' to batch-create styles from your tokens (e.g. in your design library). In the future we'll load all 'remote' styles and reference them inside the JSON."
  },
  "borderRadius": {
    "label": "Border Radius",
    "property": "Border Radius",
    "type": "borderRadius",
    "schemas": {
      "value": { "type": "string" }
    }
  },
  "borderWidth": {
    "label": "Border Width",
    "property": "Border Width",
    "type": "borderWidth",
    "explainer": "Enter as a number, e.g. 4",
    "schemas": {
      "value": { "type": "string" }
    }
  },
  "opacity": {
    "label": "Opacity",
    "property": "Opacity",
    "type": "opacity",
    "explainer": "Set as 50% or 0.5",
    "schemas": {
      "value": { "type": "string" }
    }
  },
  "boxShadow": {
    "label": "Box Shadow",
    "property": "Box Shadow",
    "type": "boxShadow",
    "schemas": {
      "value": {
        "type": "object",
        "properties": {
          "x": { "type": "string" },
          "y": { "type": "string" },
          "blur": { "type": "string" },
          "spread": { "type": "string" },
          "color": { "type": "string" },
          "type": { "type": "string" }
        }
      }
    }
  },
  "typography": {
    "label": "Typography",
    "property": "Typography",
    "type": "typography",
    "help": "If a (local) style is found with the same name it will match to that, if not, will use raw font values. Use 'Create Style' to batch-create styles from your tokens (e.g. in your design library). In the future we'll load all 'remote' styles and reference them inside the JSON.",
    "schemas": {
      "value": {
        "type": "object",
        "properties": {
          "fontFamily": { "type": "string" },
          "fontWeight": { "type": "string" },
          "lineHeight": { "type": "string" },
          "fontSize": { "type": "string" },
          "letterSpacing": { "type": "string" },
          "paragraphSpacing": { "type": "string" },
          "paragraphIndent": { "type": "string" },
          "textDecoration": { "type": "string" },
          "textCase": { "type": "string" }
        }
      }
    }
  },
  "fontFamilies": {
    "label": "Font Family",
    "property": "Font Family",
    "type": "fontFamilies",
    "help": "Only works in combination with a Font Weight",
    "schemas": {
      "value": { "type": "string" }
    }
  },
  "fontWeights": {
    "label": "Font Weight",
    "property": "Font Weight",
    "type": "fontWeights",
    "schemas": {
      "value": { "type": "string" }
    }
  },
  "lineHeights": {
    "label": "Line Height",
    "property": "Line Height",
    "type": "lineHeights",
    "explainer": "e.g. 100% or 14",
    "schemas": {
      "value": { "type": "string" }
    }
  },
  "fontSizes": {
    "label": "Font Size",
    "property": "Font Size",
    "type": "fontSizes",
    "schemas": {
      "value": { "type": "string" }
    }
  },
  "letterSpacing": {
    "label": "Letter Spacing",
    "property": "Letter Spacing",
    "type": "letterSpacing",
    "schemas": {
      "value": { "type": "string" }
    }
  },
  "paragraphSpacing": {
    "label": "Paragraph Spacing",
    "property": "Paragraph Spacing",
    "type": "paragraphSpacing",
    "schemas": {
      "value": { "type": "string" }
    }
  },
  "textCase": {
    "label": "Text Case",
    "property": "TextCase",
    "type": "textCase",
    "explainer": "none | uppercase | lowercase | capitalize",
    "schemas": {
      "value": { "type": "string" }
    }
  },
  "textDecoration": {
    "label": "Text Decoration",
    "property": "TextDecoration",
    "type": "textDecoration",
    "explainer": "none | underline | line-through",
    "schemas": {
      "value": { "type": "string" }
    }
  },
  "composition": {
    "label": "Composition",
    "property": "Composition",
    "type": "composition",
    "isPro": true,
    "schemas": {
      "value": {
        "type": "object",
        "properties": {}
      }
    }
  },
<<<<<<< HEAD
  "dimension": {
    "label": "Dimension",
    "property": "Dimension",
    "type": "dimension",
=======
  "asset": {
    "label": "Assets",
    "property": "Assets",
    "type": "asset",
    "explainer": "Public URL of your asset",
>>>>>>> 700186ad
    "schemas": {
      "value": { "type": "string" }
    }
  },
  "other": {
    "label": "Other",
    "property": "other",
    "type": "other",
    "schemas": {
      "value": { "type": "string" }
    }
  }
}<|MERGE_RESOLUTION|>--- conflicted
+++ resolved
@@ -170,18 +170,19 @@
       }
     }
   },
-<<<<<<< HEAD
-  "dimension": {
-    "label": "Dimension",
-    "property": "Dimension",
-    "type": "dimension",
-=======
   "asset": {
     "label": "Assets",
     "property": "Assets",
     "type": "asset",
     "explainer": "Public URL of your asset",
->>>>>>> 700186ad
+    "schemas": {
+      "value": { "type": "string" }
+    }
+  },
+  "dimension": {
+    "label": "Dimension",
+    "property": "Dimension",
+    "type": "dimension",
     "schemas": {
       "value": { "type": "string" }
     }
