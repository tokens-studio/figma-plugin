--- conflicted
+++ resolved
@@ -56,13 +56,10 @@
 import IconTextCase from './text-case.svg';
 import IconTextDecoration from './text-decoration.svg';
 import IconLineHeight from './line-height.svg';
-<<<<<<< HEAD
 import IconBack from './back.svg';
 import IconArrowRight from './arrow-right.svg';
 import IconUnlink from './unlink.svg';
-=======
 import IconFile from './file.svg';
->>>>>>> b0e13a02
 
 export {
   IconAdd,
@@ -123,11 +120,8 @@
   IconTextCase,
   IconTextDecoration,
   IconLineHeight,
-<<<<<<< HEAD
   IconBack,
   IconArrowRight,
   IconUnlink,
-=======
   IconFile,
->>>>>>> b0e13a02
 };