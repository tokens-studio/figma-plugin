--- conflicted
+++ resolved
@@ -11,12 +11,9 @@
 import { AnyTokenList, AnyTokenSet, TokenStore } from './tokens';
 import { PullStyleOptions } from './PullStylesOptions';
 import { UsedTokenSetsMap } from './UsedTokenSetsMap';
-<<<<<<< HEAD
 import { TokenTypes } from '@/constants/TokenTypes';
 import { ThemeObjectsList } from './ThemeObjectsList';
-=======
 import { NodeInfo } from './NodeInfo';
->>>>>>> 33ad3bd4
 
 export enum MessageFromPluginTypes {
   SELECTION = 'selection',
