import { SettingsState } from '@/app/store/models/settings';
import { Properties } from '@/constants/Properties';
import type { BackgroundJob } from '@/app/store/models/uiState';
import {
  ApiDataType, ContextObject, StorageProviderType, StorageType,
} from './api';
import { NodeTokenRefMap } from './NodeTokenRefMap';
import { UpdateMode } from './state';
import { SelectionGroup } from './SelectionGroup';
import { SelectionValue } from './SelectionValue';
import { AnyTokenList, AnyTokenSet, TokenStore } from './tokens';
import { PullStyleOptions } from './PullStylesOptions';
<<<<<<< HEAD
import { UsedTokenSetsMap } from './UsedTokenSetsMap';
// import {
//   PullStyleTypes, SelectionGroup, SelectionValue, TokenArrayGroup, TokenGroup,
// } from './tokens';
=======
>>>>>>> ada0a840

export enum MessageFromPluginTypes {
  SELECTION = 'selection',
  NO_SELECTION = 'noselection',
  REMOTE_COMPONENTS = 'remotecomponents',
  TOKEN_VALUES = 'tokenvalues',
  STYLES = 'styles',
  RECEIVED_STORAGE_TYPE = 'receivedStorageType',
  API_CREDENTIALS = 'apiCredentials',
  API_PROVIDERS = 'apiProviders',
  USER_ID = 'userId',
  RECEIVED_LAST_OPENED = 'receivedLastOpened',
  UI_SETTINGS = 'uiSettings',
  SHOW_EMPTY_GROUPS = 'show_empty_groups',
  START_JOB = 'start_job',
  COMPLETE_JOB = 'complete_job',
  CLEAR_JOBS = 'clear_jobs',
  ADD_JOB_TASKS = 'add_job_tasks',
  COMPLETE_JOB_TASKS = 'complete_job_tasks',
}

export enum MessageToPluginTypes {
  INITIATE = 'initiate',
  REMOVE_SINGLE_CREDENTIAL = 'remove-single-credential',
  GO_TO_NODE = 'gotonode',
  CREDENTIALS = 'credentials',
  UPDATE = 'update',
  CREATE_STYLES = 'create-styles',
  SET_NODE_DATA = 'set-node-data',
  PULL_STYLES = 'pull-styles',
  SET_STORAGE_TYPE = 'set-storage-type',
  NOTIFY = 'notify',
  SET_UI = 'set_ui',
  SET_SHOW_EMPTY_GROUPS = 'set_show_empty_groups',
  RESIZE_WINDOW = 'resize_window',
  CANCEL_OPERATION = 'cancel_operation',
  CREATE_ANNOTATION = 'create-annotation',
  REMAP_TOKENS = 'remap-tokens',
  REMOVE_TOKENS_BY_VALUE = 'remove-tokens-by-value',
  CHANGED_TABS = 'changed-tabs',
  SELECT_NODES = 'select-nodes',
}

export type NoSelectionFromPluginMessage = { type: MessageFromPluginTypes.NO_SELECTION };
export type SelectionFromPluginMessage = {
  type: MessageFromPluginTypes.SELECTION;
  selectionValues: SelectionGroup[];
  mainNodeSelectionValues: SelectionValue[];
  selectedNodes: number;
};
export type UiSettingsFromPluginMessage = {
  type: MessageFromPluginTypes.UI_SETTINGS;
  settings: {
    uiWindow: {
      width: number;
      height: number;
    };
    updateMode: UpdateMode;
    updateRemote: boolean;
    updateOnChange: boolean;
    updateStyles: boolean;
    ignoreFirstPartForStyles: boolean;
    inspectDeep: boolean;
  };
};

export type ShowEmptyGroupsFromPluginMessage = {
  type: MessageFromPluginTypes.SHOW_EMPTY_GROUPS;
  showEmptyGroups: boolean;
};
export type RemoteCommentsFromPluginMessage = {
  type: MessageFromPluginTypes.REMOTE_COMPONENTS;
};
export type TokenValuesFromPluginMessage = {
  type: MessageFromPluginTypes.TOKEN_VALUES;
  values: TokenStore;
};
export type ReceivedStorageTypeFromPluginMessage = {
  type: MessageFromPluginTypes.RECEIVED_STORAGE_TYPE;
  storageType: StorageType;
};
export type ApiProvidersFromPluginMessage = {
  type: MessageFromPluginTypes.API_PROVIDERS;
  providers: ApiDataType[];
};
export type StylesFromPluginMessage = {
  type: MessageFromPluginTypes.STYLES;
  values?: any;
};
export type UserIdFromPluginMessage = {
  type: MessageFromPluginTypes.USER_ID;
  user: { userId: string; figmaId: string | null; name: string };
};
export type ReceivedLastOpenedFromPluginMessage = {
  type: MessageFromPluginTypes.RECEIVED_LAST_OPENED;
  lastOpened: number;
};
export type StartJobFromPluginMessage = {
  type: MessageFromPluginTypes.START_JOB;
  job: BackgroundJob;
};
export type CompleteJobFromPluginMessage = {
  type: MessageFromPluginTypes.COMPLETE_JOB;
  name: string;
};
export type ClearJobsFromPluginMessage = {
  type: MessageFromPluginTypes.CLEAR_JOBS;
};
export type AddJobTasksFromPluginMessage = {
  type: MessageFromPluginTypes.ADD_JOB_TASKS;
  name: string;
  count: number;
  expectedTimePerTask?: number;
};
export type CompleteJobTasksFromPluginMessage = {
  type: MessageFromPluginTypes.COMPLETE_JOB_TASKS;
  name: string;
  count: number;
  timePerTask?: number;
};
export type ApiCredentialsFromPluginMessage = {
  type: MessageFromPluginTypes.API_CREDENTIALS;
  status: boolean;
  credentials: ApiDataType & {
    internalId?: string
  }
  featureFlagId: string
  usedTokenSet?: string[] | null
};
export type PostToUIMessage =
  | NoSelectionFromPluginMessage
  | SelectionFromPluginMessage
  | UiSettingsFromPluginMessage
  | ShowEmptyGroupsFromPluginMessage
  | RemoteCommentsFromPluginMessage
  | TokenValuesFromPluginMessage
  | ReceivedStorageTypeFromPluginMessage
  | ApiProvidersFromPluginMessage
  | StylesFromPluginMessage
  | UserIdFromPluginMessage
  | ReceivedLastOpenedFromPluginMessage
  | StartJobFromPluginMessage
  | CompleteJobFromPluginMessage
  | ClearJobsFromPluginMessage
  | AddJobTasksFromPluginMessage
  | CompleteJobTasksFromPluginMessage
  | ApiCredentialsFromPluginMessage;

export type InitiateToPluginMessage = { type: MessageToPluginTypes.INITIATE };
export type RemoveSingleCredentialToPluginMessage = {
  type: MessageToPluginTypes.REMOVE_SINGLE_CREDENTIAL;
  context: ContextObject;
};
export type GoToNodeToPluginMessage = {
  type: MessageToPluginTypes.GO_TO_NODE;
  id: string;
};
export type CredentialsToPluginMessage = {
  type: MessageToPluginTypes.CREDENTIALS;
  id: string;
  name: string;
  secret: string;
  provider: StorageProviderType;
};
export type UpdateToPluginMessage = {
  type: MessageToPluginTypes.UPDATE;
  tokenValues: AnyTokenSet;
  tokens: AnyTokenList | null;
  updatedAt: string;
  settings: SettingsState;
  usedTokenSet: UsedTokenSetsMap;
};
export type CreateStylesToPluginMessage = {
  type: MessageToPluginTypes.CREATE_STYLES;
  tokens: AnyTokenList;
  settings: SettingsState;
};
export type SetNodeDataToPluginMessage = {
  type: MessageToPluginTypes.SET_NODE_DATA;
  values: NodeTokenRefMap;
  tokens: AnyTokenList;
  settings: SettingsState;
};
export type PullStylesToPluginMessage = {
  type: MessageToPluginTypes.PULL_STYLES;
  styleTypes: PullStyleOptions;
};
export type SetStorageTypeToPluginMessage = {
  type: MessageToPluginTypes.SET_STORAGE_TYPE;
  storageType: ContextObject;
};
export type NotifyToPluginMessage = {
  type: MessageToPluginTypes.NOTIFY;
  msg: string;
  opts: NotificationOptions;
};
export type SetUiToPluginMessage = SettingsState & {
  type: MessageToPluginTypes.SET_UI;
};
export type SetShowEmptyGroupsPluginMessage = {
  type: MessageToPluginTypes.SET_SHOW_EMPTY_GROUPS;
  showEmptyGroups: boolean;
};
export type ResizeWindowToPluginMessage = {
  type: MessageToPluginTypes.RESIZE_WINDOW;
  width: number;
  height: number;
};
export type CancelOperationToPluginMessage = {
  type: MessageToPluginTypes.CANCEL_OPERATION;
};
export type CreateAnnotationToPluginMessage = {
  type: MessageToPluginTypes.CREATE_ANNOTATION;
  tokens: object;
  direction: string;
};
export type RemapTokensToPluginMessage = {
  type: MessageToPluginTypes.REMAP_TOKENS;
  oldName: string;
  newName: string;
  updateMode: UpdateMode;
  category?: Properties;
};
export type RemoveTokensByValueToPluginMessage = {
  type: MessageToPluginTypes.REMOVE_TOKENS_BY_VALUE;
  tokensToRemove: { nodes: string[]; property: Properties }[];
};
export type ChangedTabsToPluginMessage = {
  type: MessageToPluginTypes.CHANGED_TABS;
  requiresSelectionValues: boolean;
};

export type SelectNodesPluginMessage = {
  type: MessageToPluginTypes.SELECT_NODES;
  ids: string[];
};

export type PostToFigmaMessage =
  | InitiateToPluginMessage
  | RemoveSingleCredentialToPluginMessage
  | GoToNodeToPluginMessage
  | CredentialsToPluginMessage
  | UpdateToPluginMessage
  | CreateStylesToPluginMessage
  | SetNodeDataToPluginMessage
  | PullStylesToPluginMessage
  | SetStorageTypeToPluginMessage
  | NotifyToPluginMessage
  | SetUiToPluginMessage
  | SetShowEmptyGroupsPluginMessage
  | ResizeWindowToPluginMessage
  | CancelOperationToPluginMessage
  | CreateAnnotationToPluginMessage
  | RemapTokensToPluginMessage
  | RemoveTokensByValueToPluginMessage
  | ChangedTabsToPluginMessage
  | SelectNodesPluginMessage;<|MERGE_RESOLUTION|>--- conflicted
+++ resolved
@@ -10,13 +10,7 @@
 import { SelectionValue } from './SelectionValue';
 import { AnyTokenList, AnyTokenSet, TokenStore } from './tokens';
 import { PullStyleOptions } from './PullStylesOptions';
-<<<<<<< HEAD
 import { UsedTokenSetsMap } from './UsedTokenSetsMap';
-// import {
-//   PullStyleTypes, SelectionGroup, SelectionValue, TokenArrayGroup, TokenGroup,
-// } from './tokens';
-=======
->>>>>>> ada0a840
 
 export enum MessageFromPluginTypes {
   SELECTION = 'selection',
@@ -144,7 +138,7 @@
     internalId?: string
   }
   featureFlagId: string
-  usedTokenSet?: string[] | null
+  usedTokenSet?: UsedTokenSetsMap | null
 };
 export type PostToUIMessage =
   | NoSelectionFromPluginMessage
