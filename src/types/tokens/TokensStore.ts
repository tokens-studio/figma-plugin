--- conflicted
+++ resolved
@@ -6,14 +6,9 @@
   version: string;
   updatedAt: string;
   // @README these could be different themes or sets of tokens
-<<<<<<< HEAD
   values: Record<string, AnyTokenList>
   usedTokenSet?: UsedTokenSetsMap | null;
   checkForChanges?: string;
-=======
-  values: Record<string, AnyTokenList>;
-  usedTokenSet?: UsedTokenSetsMap | null;
   activeTheme: string | null;
   themes: ThemeObjectsList;
->>>>>>> 3d08b61f
 };