import { SingleColorToken } from './SingleColorToken';
import { SingleBorderRadiusToken } from './SingleBorderRadiusToken';
import { SingleTextToken } from './SingleTextToken';
import { SingleSpacingToken } from './SingleSpacingToken';
import { SingleTypographyToken } from './SingleTypographyToken';
import { SingleOpacityToken } from './SingleOpacityToken';
import { SingleBorderWidthToken } from './SingleBorderWidthToken';
import { SingleBoxShadowToken } from './SingleBoxShadowToken';
import { SingleFontFamiliesToken } from './SingleFontFamiliesToken';
import { SingleFontWeightsToken } from './SingleFontWeightsToken';
import { SingleLineHeightsToken } from './SingleLineHeightsToken';
import { SingleLetterSpacingToken } from './SingleLetterSpacingToken';
import { SingleFontSizesToken } from './SingleFontSizesToken';
import { SingleParagraphSpacingToken } from './SingleParagraphSpacingToken';
import { SingleTextDecorationToken } from './SingleTextDecorationToken';
import { SingleTextCaseToken } from './SingleTextCaseToken';
import { SingleOtherToken } from './SingleOtherToken';
import { SingleCompositionToken } from './SingleCompositionToken';
<<<<<<< HEAD
import { SingleBorderToken } from './SingleBorderToken';
=======
import { SingleAssetToken } from './SingleAssetToken';
>>>>>>> 700186ad

export type SingleToken<Named extends boolean = true, P = unknown> =
  SingleColorToken<Named, P>
  | SingleBorderRadiusToken<Named, P>
  | SingleTextToken<Named, P>
  | SingleTypographyToken<Named, P>
  | SingleOpacityToken<Named, P>
  | SingleBorderWidthToken<Named, P>
  | SingleBoxShadowToken<Named, P>
  | SingleFontFamiliesToken<Named, P>
  | SingleFontWeightsToken<Named, P>
  | SingleLineHeightsToken<Named, P>
  | SingleLetterSpacingToken<Named, P>
  | SingleFontSizesToken<Named, P>
  | SingleParagraphSpacingToken<Named, P>
  | SingleTextDecorationToken<Named, P>
  | SingleTextCaseToken<Named, P>
  | SingleSpacingToken<Named, P>
  | SingleOtherToken<Named, P>
<<<<<<< HEAD
  | SingleBorderToken<Named, P>
  | SingleCompositionToken<Named, P>;
=======
  | SingleCompositionToken<Named, P>
  | SingleAssetToken<Named, P>;
>>>>>>> 700186ad
<|MERGE_RESOLUTION|>--- conflicted
+++ resolved
@@ -16,11 +16,8 @@
 import { SingleTextCaseToken } from './SingleTextCaseToken';
 import { SingleOtherToken } from './SingleOtherToken';
 import { SingleCompositionToken } from './SingleCompositionToken';
-<<<<<<< HEAD
 import { SingleBorderToken } from './SingleBorderToken';
-=======
 import { SingleAssetToken } from './SingleAssetToken';
->>>>>>> 700186ad
 
 export type SingleToken<Named extends boolean = true, P = unknown> =
   SingleColorToken<Named, P>
@@ -40,10 +37,7 @@
   | SingleTextCaseToken<Named, P>
   | SingleSpacingToken<Named, P>
   | SingleOtherToken<Named, P>
-<<<<<<< HEAD
   | SingleBorderToken<Named, P>
-  | SingleCompositionToken<Named, P>;
-=======
   | SingleCompositionToken<Named, P>
-  | SingleAssetToken<Named, P>;
->>>>>>> 700186ad
+  | SingleCompositionToken<Named, P>
+  | SingleAssetToken<Named, P>;