import { UpdateMode } from '@/constants/UpdateMode';
import type { SettingsState } from '@/app/store/models/settings';
import type { Properties } from '@/constants/Properties';
import type { TokenTypes } from '@/constants/TokenTypes';
import type { NodeInfo } from './NodeInfo';
import type { NodeTokenRefMap } from './NodeTokenRefMap';
import type { PullStyleOptions } from './PullStylesOptions';
import type { ThemeObjectsList } from './ThemeObjectsList';
import type { AnyTokenList } from './tokens';
import type { UsedTokenSetsMap } from './UsedTokenSetsMap';
import type { StorageType, StorageTypeCredentials } from './StorageType';
import type { Direction } from '@/constants/Direction';
import type { SelectionValue } from './SelectionValue';
import type { startup } from '@/utils/plugin';
import type { ThemeObject } from './ThemeObject';
import { DeleteTokenPayload } from './payloads';
import { SyncOption } from '@/app/store/useTokens';
import { AuthData } from './Auth';

export enum AsyncMessageTypes {
  // the below messages are going from UI to plugin
  CREATE_STYLES = 'async/create-styles',
  RENAME_STYLES = 'async/rename-styles',
  REMOVE_STYLES = 'async/remove-styles',
  SYNC_STYLES = 'async/sync-styles',
  CREDENTIALS = 'async/credentials',
  CHANGED_TABS = 'async/changed-tabs',
  SET_ONBOARDINGEXPLAINERSETS = 'async/set-onboardingExplainerSets',
  SET_ONBOARDINGEXPLAINERSYNCPROVIDERS = 'async/set-onboardingExplainerSyncProviders',
  SET_ONBOARDINGEXPLAINERINSPECT = 'async/set-onboardingExplainerInspect',
  REMOVE_SINGLE_CREDENTIAL = 'async/remove-single-credential',
  SET_STORAGE_TYPE = 'async/set-storage-type',
  SET_NODE_DATA = 'async/set-node-data',
  REMOVE_TOKENS_BY_VALUE = 'async/remove-tokens-by-value',
  REMAP_TOKENS = 'async/remap-tokens',
  BULK_REMAP_TOKENS = 'async/bulk-remap-tokens',
  GOTO_NODE = 'async/goto-node',
  SELECT_NODES = 'async/select-nodes',
  PULL_STYLES = 'async/pull-styles',
  NOTIFY = 'async/notify',
  CANCEL_OPERATION = 'async/cancel-operation',
  RESIZE_WINDOW = 'async/resize-window',
  SET_SHOW_EMPTY_GROUPS = 'async/set-show-empty-groups',
  SET_UI = 'async/set-ui',
  CREATE_ANNOTATION = 'async/create-annotation',
  UPDATE = 'async/update',
  SET_LICENSE_KEY = 'async/set-license-key',
  ATTACH_LOCAL_STYLES_TO_THEME = 'async/attach-local-styles-to-theme',
  RESOLVE_STYLE_INFO = 'async/resolve-style-info',
  SET_NONE_VALUES_ON_NODE = 'async/set-none-values-on-node',
  // the below messages are going from plugin to UI
  STARTUP = 'async/startup',
  GET_THEME_INFO = 'async/get-theme-info',
  SET_AUTH_DATA = 'async/set-auth-data',
}

export type AsyncMessage<T extends AsyncMessageTypes, P = unknown> = P & { type: T };

export type CredentialsAsyncMessage = AsyncMessage<AsyncMessageTypes.CREDENTIALS, {
  credential: StorageTypeCredentials;
}>;
export type CredentialsAsyncMessageResult = AsyncMessage<AsyncMessageTypes.CREDENTIALS>;

export type ChangedTabsAsyncMessage = AsyncMessage<AsyncMessageTypes.CHANGED_TABS, { requiresSelectionValues: boolean; }>;
export type ChangedTabsAsyncMessageResult = AsyncMessage<AsyncMessageTypes.CHANGED_TABS>;

export type SetOnboardingExplainerSetsAsyncMessage = AsyncMessage<AsyncMessageTypes.SET_ONBOARDINGEXPLAINERSETS, { onboardingExplainerSets: boolean; }>;
export type SetOnboardingExplainerSetsAsyncMessageResult = AsyncMessage<AsyncMessageTypes.SET_ONBOARDINGEXPLAINERSETS>;

export type SetOnboardingExplainerSyncProvidersAsyncMessage = AsyncMessage<AsyncMessageTypes.SET_ONBOARDINGEXPLAINERSYNCPROVIDERS, { onboardingExplainerSyncProviders: boolean; }>;
export type SetOnboardingExplainerSyncProvidersAsyncMessageResult = AsyncMessage<AsyncMessageTypes.SET_ONBOARDINGEXPLAINERSYNCPROVIDERS>;

export type SetOnboardingExplainerInspectAsyncMessage = AsyncMessage<AsyncMessageTypes.SET_ONBOARDINGEXPLAINERINSPECT, { onboardingExplainerInspect: boolean; }>;
export type SetOnboardingExplainerInspectAsyncMessageResult = AsyncMessage<AsyncMessageTypes.SET_ONBOARDINGEXPLAINERINSPECT>;

export type RemoveSingleCredentialAsyncMessage = AsyncMessage<AsyncMessageTypes.REMOVE_SINGLE_CREDENTIAL, { context: StorageTypeCredentials; }>;
export type RemoveSingleCredentialAsyncMessageResult = AsyncMessage<AsyncMessageTypes.REMOVE_SINGLE_CREDENTIAL>;

export type SetStorageTypeAsyncMessage = AsyncMessage<AsyncMessageTypes.SET_STORAGE_TYPE, { storageType: StorageType; }>;
export type SetStorageTypeAsyncMessageResult = AsyncMessage<AsyncMessageTypes.SET_STORAGE_TYPE>;

export type SetNodeDataAsyncMessage = AsyncMessage<AsyncMessageTypes.SET_NODE_DATA, { values: NodeTokenRefMap; tokens: AnyTokenList; settings: SettingsState; }>;
export type SetNodeDataAsyncMessageResult = AsyncMessage<AsyncMessageTypes.SET_NODE_DATA>;

export type RemoveTokensByValueAsyncMessage = AsyncMessage<AsyncMessageTypes.REMOVE_TOKENS_BY_VALUE, {
  tokensToRemove: { nodes: NodeInfo[]; property: Properties }[];
}>;
export type RemoveTokensByValueAsyncMessageResult = AsyncMessage<AsyncMessageTypes.REMOVE_TOKENS_BY_VALUE>;

export type SetNoneValuesOnNodeAsyncMessage = AsyncMessage<AsyncMessageTypes.SET_NONE_VALUES_ON_NODE, {
  tokensToSet: { nodes: NodeInfo[]; property: Properties }[];
  tokens: AnyTokenList
}>;
export type SetNoneValuesOnNodeAsyncMessageResult = AsyncMessage<AsyncMessageTypes.SET_NONE_VALUES_ON_NODE>;

export type RemapTokensAsyncMessage = AsyncMessage<AsyncMessageTypes.REMAP_TOKENS, {
  oldName: string;
  newName: string;
  updateMode: UpdateMode;
  category?: Properties | TokenTypes;
  tokens?: AnyTokenList;
  settings?: SettingsState;
}>;
export type RemapTokensMessageAsyncResult = AsyncMessage<AsyncMessageTypes.REMAP_TOKENS>;

export type BulkRemapTokensAsyncMessage = AsyncMessage<AsyncMessageTypes.BULK_REMAP_TOKENS, {
  oldName: string;
  newName: string;
  updateMode: UpdateMode;
}>;
export type BulkRemapTokensMessageAsyncResult = AsyncMessage<AsyncMessageTypes.BULK_REMAP_TOKENS>;

export type GotoNodeAsyncMessage = AsyncMessage<AsyncMessageTypes.GOTO_NODE, {
  id: string;
}>;
export type GotoNodeMessageAsyncResult = AsyncMessage<AsyncMessageTypes.GOTO_NODE>;

export type SelectNodesAsyncMessage = AsyncMessage<AsyncMessageTypes.SELECT_NODES, { ids: string[] }>;
export type SelectNodesMessageAsyncResult = AsyncMessage<AsyncMessageTypes.SELECT_NODES>;

export type PullStylesAsyncMessage = AsyncMessage<AsyncMessageTypes.PULL_STYLES, { styleTypes: PullStyleOptions; }>;
export type PullStylesAsyncMessageResult = AsyncMessage<AsyncMessageTypes.PULL_STYLES>;

export type NotifyAsyncMessage = AsyncMessage<AsyncMessageTypes.NOTIFY, {
  msg: string;
  opts: NotificationOptions;
}>;
export type NotifyAsyncMessageResult = AsyncMessage<AsyncMessageTypes.NOTIFY>;

export type ResizeWindowAsyncMessage = AsyncMessage<AsyncMessageTypes.RESIZE_WINDOW, {
  width: number;
  height: number;
}>;
export type ResizeWindowAsyncMessageResult = AsyncMessage<AsyncMessageTypes.RESIZE_WINDOW>;

export type CancelOperationAsyncMessage = AsyncMessage<AsyncMessageTypes.CANCEL_OPERATION>;
export type CancelOperationAsyncMessageResult = AsyncMessage<AsyncMessageTypes.CANCEL_OPERATION>;

export type SetShowEmptyGroupsAsyncMessage = AsyncMessage<AsyncMessageTypes.SET_SHOW_EMPTY_GROUPS, { showEmptyGroups: boolean; }>;
export type SetShowEmptyGroupsAsyncMessageResult = AsyncMessage<AsyncMessageTypes.SET_SHOW_EMPTY_GROUPS>;

export type SetUiAsyncMessage = AsyncMessage<AsyncMessageTypes.SET_UI, SettingsState>;
export type SetUiAsyncMessageResult = AsyncMessage<AsyncMessageTypes.SET_UI>;

export type CreateAnnotationAsyncMessage = AsyncMessage<AsyncMessageTypes.CREATE_ANNOTATION, {
  tokens: SelectionValue;
  direction: Direction;
}>;
export type CreateAnnotationAsyncMessageResult = AsyncMessage<AsyncMessageTypes.CREATE_ANNOTATION>;

export type CreateStylesAsyncMessage = AsyncMessage<AsyncMessageTypes.CREATE_STYLES, {
  tokens: AnyTokenList;
  settings: SettingsState;
}>;
export type CreateStylesAsyncMessageResult = AsyncMessage<AsyncMessageTypes.CREATE_STYLES, {
  styleIds: Record<string, string>;
}>;

export type RenameStylesAsyncMessage = AsyncMessage<AsyncMessageTypes.RENAME_STYLES, {
  oldName: string;
  newName: string;
  parent: string;
  settings: Partial<SettingsState>;
}>;
export type RenameStylesAsyncMessageResult = AsyncMessage<AsyncMessageTypes.RENAME_STYLES, {
  styleIds: string[];
}>;

export type RemoveStylesAsyncMessage = AsyncMessage<AsyncMessageTypes.REMOVE_STYLES, {
  token: DeleteTokenPayload;
  settings: Partial<SettingsState>;
}>;
export type RemoveStylesAsyncMessageResult = AsyncMessage<AsyncMessageTypes.REMOVE_STYLES, {
  styleIds: string[];
}>;

export type SyncStylesAsyncMessage = AsyncMessage<AsyncMessageTypes.SYNC_STYLES, {
  tokens: Record<string, AnyTokenList>;
  options: Record<SyncOption, boolean>;
  settings: SettingsState;
}>;
export type SyncStylesAsyncMessageResult = AsyncMessage<AsyncMessageTypes.SYNC_STYLES, {
  styleIdsToRemove: string[];
}>;

export type UpdateAsyncMessage = AsyncMessage<AsyncMessageTypes.UPDATE, {
  tokenValues: Record<string, AnyTokenList>;
  tokens: AnyTokenList | null;
  themes: ThemeObjectsList
  updatedAt: string;
  settings: SettingsState;
  usedTokenSet: UsedTokenSetsMap;
  activeTheme: string | null;
  checkForChanges?: boolean
  shouldSwapStyles?: boolean;
}>;
export type UpdateAsyncMessageResult = AsyncMessage<AsyncMessageTypes.UPDATE, {
  styleIds: Record<string, string>;
}>;

export type SetLicenseKeyMessage = AsyncMessage<AsyncMessageTypes.SET_LICENSE_KEY, {
  licenseKey: string | null
}>;
export type SetLicenseKeyMessageResult = AsyncMessage<AsyncMessageTypes.SET_LICENSE_KEY>;

export type AttachLocalStylesToTheme = AsyncMessage<AsyncMessageTypes.ATTACH_LOCAL_STYLES_TO_THEME, {
  theme: ThemeObject
  tokens: Record<string, AnyTokenList>
  category: 'typography' | 'colors' | 'effects' | 'all'
  settings?: Partial<SettingsState>
}>;
export type AttachLocalStylesToThemeResult = AsyncMessage<AsyncMessageTypes.ATTACH_LOCAL_STYLES_TO_THEME, ThemeObject>;

export type ResolveStyleInfo = AsyncMessage<AsyncMessageTypes.RESOLVE_STYLE_INFO, {
  styleIds: string[]
}>;
export type ResolveStyleInfoResult = AsyncMessage<AsyncMessageTypes.RESOLVE_STYLE_INFO, {
  resolvedValues: {
    id: string
    key?: string
    name?: string
  }[];
}>;

export type GetThemeInfoMessage = AsyncMessage<AsyncMessageTypes.GET_THEME_INFO>;
export type GetThemeInfoMessageResult = AsyncMessage<AsyncMessageTypes.GET_THEME_INFO, {
  activeTheme: string | null
  themes: ThemeObjectsList
}>;

export type StartupMessage = AsyncMessage<AsyncMessageTypes.STARTUP, (
  ReturnType<typeof startup> extends Promise<infer V> ? V : unknown
)>;
export type StartupMessageResult = AsyncMessage<AsyncMessageTypes.STARTUP>;

export type SetAuthDataMessage = AsyncMessage<AsyncMessageTypes.SET_AUTH_DATA, {
  auth: AuthData | null
}>;
export type SetAuthDataMessageResult = AsyncMessage<AsyncMessageTypes.SET_AUTH_DATA>;

export type AsyncMessages =
  CreateStylesAsyncMessage
  | RenameStylesAsyncMessage
  | RemoveStylesAsyncMessage
  | SyncStylesAsyncMessage
  | CredentialsAsyncMessage
  | ChangedTabsAsyncMessage
  | RemoveSingleCredentialAsyncMessage
  | SetStorageTypeAsyncMessage
  | SetOnboardingExplainerSetsAsyncMessage
  | SetOnboardingExplainerInspectAsyncMessage
  | SetOnboardingExplainerSyncProvidersAsyncMessage
  | SetNodeDataAsyncMessage
  | RemoveTokensByValueAsyncMessage
  | RemapTokensAsyncMessage
  | BulkRemapTokensAsyncMessage
  | GotoNodeAsyncMessage
  | SelectNodesAsyncMessage
  | PullStylesAsyncMessage
  | NotifyAsyncMessage
  | ResizeWindowAsyncMessage
  | CancelOperationAsyncMessage
  | SetShowEmptyGroupsAsyncMessage
  | SetUiAsyncMessage
  | CreateAnnotationAsyncMessage
  | UpdateAsyncMessage
  | GetThemeInfoMessage
  | SetLicenseKeyMessage
  | StartupMessage
  | AttachLocalStylesToTheme
  | ResolveStyleInfo
<<<<<<< HEAD
  | SetAuthDataMessage;
=======
  | SetNoneValuesOnNodeAsyncMessage;
>>>>>>> eb96bc1a

export type AsyncMessageResults =
  CreateStylesAsyncMessageResult
  | RenameStylesAsyncMessageResult
  | RemoveStylesAsyncMessageResult
  | SyncStylesAsyncMessageResult
  | CredentialsAsyncMessageResult
  | ChangedTabsAsyncMessageResult
  | RemoveSingleCredentialAsyncMessageResult
  | SetStorageTypeAsyncMessageResult
  | SetOnboardingExplainerSetsAsyncMessageResult
  | SetOnboardingExplainerSyncProvidersAsyncMessageResult
  | SetOnboardingExplainerInspectAsyncMessageResult
  | SetNodeDataAsyncMessageResult
  | RemoveTokensByValueAsyncMessageResult
  | RemapTokensMessageAsyncResult
  | BulkRemapTokensMessageAsyncResult
  | GotoNodeMessageAsyncResult
  | SelectNodesMessageAsyncResult
  | PullStylesAsyncMessageResult
  | NotifyAsyncMessageResult
  | ResizeWindowAsyncMessageResult
  | CancelOperationAsyncMessage
  | SetShowEmptyGroupsAsyncMessageResult
  | SetUiAsyncMessageResult
  | CreateAnnotationAsyncMessageResult
  | UpdateAsyncMessageResult
  | GetThemeInfoMessageResult
  | SetLicenseKeyMessageResult
  | StartupMessageResult
  | AttachLocalStylesToThemeResult
  | ResolveStyleInfoResult
<<<<<<< HEAD
  | SetAuthDataMessageResult;
=======
  | SetNoneValuesOnNodeAsyncMessageResult;
>>>>>>> eb96bc1a

export type AsyncMessagesMap = {
  [K in AsyncMessageTypes]: Extract<AsyncMessages, { type: K }>
};
export type AsyncMessageResultsMap = {
  [K in AsyncMessageTypes]: Extract<AsyncMessageResults, { type: K }>
};<|MERGE_RESOLUTION|>--- conflicted
+++ resolved
@@ -269,11 +269,8 @@
   | StartupMessage
   | AttachLocalStylesToTheme
   | ResolveStyleInfo
-<<<<<<< HEAD
+  | SetNoneValuesOnNodeAsyncMessage
   | SetAuthDataMessage;
-=======
-  | SetNoneValuesOnNodeAsyncMessage;
->>>>>>> eb96bc1a
 
 export type AsyncMessageResults =
   CreateStylesAsyncMessageResult
@@ -306,11 +303,8 @@
   | StartupMessageResult
   | AttachLocalStylesToThemeResult
   | ResolveStyleInfoResult
-<<<<<<< HEAD
+  | SetNoneValuesOnNodeAsyncMessageResult
   | SetAuthDataMessageResult;
-=======
-  | SetNoneValuesOnNodeAsyncMessageResult;
->>>>>>> eb96bc1a
 
 export type AsyncMessagesMap = {
   [K in AsyncMessageTypes]: Extract<AsyncMessages, { type: K }>
