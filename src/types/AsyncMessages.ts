--- conflicted
+++ resolved
@@ -51,11 +51,8 @@
   // the below messages are going from plugin to UI
   STARTUP = 'async/startup',
   GET_THEME_INFO = 'async/get-theme-info',
-<<<<<<< HEAD
   GET_FIGMA_FONTS = 'async/get-figma-fonts',
-=======
   SET_AUTH_DATA = 'async/set-auth-data',
->>>>>>> 3094ba33
 }
 
 export type AsyncMessage<T extends AsyncMessageTypes, P = unknown> = P & { type: T };
@@ -237,17 +234,14 @@
 )>;
 export type StartupMessageResult = AsyncMessage<AsyncMessageTypes.STARTUP>;
 
-<<<<<<< HEAD
 export type GetFigmaFontsMessage = AsyncMessage<AsyncMessageTypes.GET_FIGMA_FONTS>;
 export type GetFigmaFontsMessageResult = AsyncMessage<AsyncMessageTypes.GET_FIGMA_FONTS, {
   fonts: Array<Font>
 }>;
-=======
 export type SetAuthDataMessage = AsyncMessage<AsyncMessageTypes.SET_AUTH_DATA, {
   auth: AuthData | null
 }>;
 export type SetAuthDataMessageResult = AsyncMessage<AsyncMessageTypes.SET_AUTH_DATA>;
->>>>>>> 3094ba33
 
 export type AsyncMessages =
   CreateStylesAsyncMessage
@@ -281,11 +275,8 @@
   | AttachLocalStylesToTheme
   | ResolveStyleInfo
   | SetNoneValuesOnNodeAsyncMessage
-<<<<<<< HEAD
-  | GetFigmaFontsMessage;
-=======
+  | GetFigmaFontsMessage
   | SetAuthDataMessage;
->>>>>>> 3094ba33
 
 export type AsyncMessageResults =
   CreateStylesAsyncMessageResult
@@ -319,11 +310,8 @@
   | AttachLocalStylesToThemeResult
   | ResolveStyleInfoResult
   | SetNoneValuesOnNodeAsyncMessageResult
-<<<<<<< HEAD
-  | GetFigmaFontsMessageResult;
-=======
+  | GetFigmaFontsMessageResult
   | SetAuthDataMessageResult;
->>>>>>> 3094ba33
 
 export type AsyncMessagesMap = {
   [K in AsyncMessageTypes]: Extract<AsyncMessages, { type: K }>
