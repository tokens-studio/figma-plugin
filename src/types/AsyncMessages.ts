import { UpdateMode } from '@/constants/UpdateMode';
import type { SettingsState } from '@/app/store/models/settings';
import type { Properties } from '@/constants/Properties';
import type { TokenTypes } from '@/constants/TokenTypes';
import type { NodeInfo } from './NodeInfo';
import type { NodeTokenRefMap } from './NodeTokenRefMap';
import type { PullStyleOptions } from './PullStylesOptions';
import type { ThemeObjectsList } from './ThemeObjectsList';
import type { AnyTokenList } from './tokens';
import type { UsedTokenSetsMap } from './UsedTokenSetsMap';
import type { StorageType, StorageTypeCredentials } from './StorageType';
import type { Direction } from '@/constants/Direction';
import type { SelectionValue } from './SelectionValue';
import type { startup } from '@/utils/plugin';
import type { ThemeObject } from './ThemeObject';
import { DeleteTokenPayload } from './payloads';
import { SyncOption, SyncVariableOption } from '@/app/store/useTokens';
import { AuthData } from './Auth';
import { LocalVariableInfo } from '@/plugin/createLocalVariablesInPlugin';
import { ResolvedVariableInfo } from '@/plugin/asyncMessageHandlers';
<<<<<<< HEAD
=======
import { RenameVariableToken } from '@/app/store/models/reducers/tokenState';
import { UpdateTokenVariablePayload } from './payloads/UpdateTokenVariablePayload';
>>>>>>> cc17e0f4

export enum AsyncMessageTypes {
  // the below messages are going from UI to plugin
  CREATE_STYLES = 'async/create-styles',
  RENAME_STYLES = 'async/rename-styles',
  REMOVE_STYLES = 'async/remove-styles',
  SYNC_STYLES = 'async/sync-styles',
  CREDENTIALS = 'async/credentials',
  CHANGED_TABS = 'async/changed-tabs',
  SET_ONBOARDINGEXPLAINERSETS = 'async/set-onboardingExplainerSets',
  SET_ONBOARDINGEXPLAINERSYNCPROVIDERS = 'async/set-onboardingExplainerSyncProviders',
  SET_ONBOARDINGEXPLAINERINSPECT = 'async/set-onboardingExplainerInspect',
  REMOVE_SINGLE_CREDENTIAL = 'async/remove-single-credential',
  SET_STORAGE_TYPE = 'async/set-storage-type',
  SET_NODE_DATA = 'async/set-node-data',
  REMOVE_TOKENS_BY_VALUE = 'async/remove-tokens-by-value',
  REMAP_TOKENS = 'async/remap-tokens',
  BULK_REMAP_TOKENS = 'async/bulk-remap-tokens',
  GOTO_NODE = 'async/goto-node',
  SELECT_NODES = 'async/select-nodes',
  PULL_STYLES = 'async/pull-styles',
  NOTIFY = 'async/notify',
  CANCEL_OPERATION = 'async/cancel-operation',
  RESIZE_WINDOW = 'async/resize-window',
  SET_SHOW_EMPTY_GROUPS = 'async/set-show-empty-groups',
  SET_UI = 'async/set-ui',
  CREATE_ANNOTATION = 'async/create-annotation',
  UPDATE = 'async/update',
  SET_LICENSE_KEY = 'async/set-license-key',
  ATTACH_LOCAL_STYLES_TO_THEME = 'async/attach-local-styles-to-theme',
  RESOLVE_STYLE_INFO = 'async/resolve-style-info',
  SET_NONE_VALUES_ON_NODE = 'async/set-none-values-on-node',
  // the below messages are going from plugin to UI
  STARTUP = 'async/startup',
  GET_THEME_INFO = 'async/get-theme-info',
  GET_FIGMA_FONTS = 'async/get-figma-fonts',
  SET_AUTH_DATA = 'async/set-auth-data',
  CREATE_LOCAL_VARIABLES = 'async/create-local-variables',
  RESOLVE_VARIABLE_INFO = 'async/resolve-variable-info',
  ATTACH_LOCAL_VARIABLES_TO_THEME = 'async/attach-local-variables-to-theme',
<<<<<<< HEAD
=======
  RENAME_VARIABLES = 'async/rename-variables',
  SYNC_VARIABLES = 'async/sync-variables',
  UPDATE_VARIABLES = 'async/update-variables',
>>>>>>> cc17e0f4
}

export type AsyncMessage<T extends AsyncMessageTypes, P = unknown> = P & { type: T };

export type CredentialsAsyncMessage = AsyncMessage<AsyncMessageTypes.CREDENTIALS, {
  credential: StorageTypeCredentials;
}>;
export type CredentialsAsyncMessageResult = AsyncMessage<AsyncMessageTypes.CREDENTIALS>;

export type ChangedTabsAsyncMessage = AsyncMessage<AsyncMessageTypes.CHANGED_TABS, { requiresSelectionValues: boolean; }>;
export type ChangedTabsAsyncMessageResult = AsyncMessage<AsyncMessageTypes.CHANGED_TABS>;

export type SetOnboardingExplainerSetsAsyncMessage = AsyncMessage<AsyncMessageTypes.SET_ONBOARDINGEXPLAINERSETS, { onboardingExplainerSets: boolean; }>;
export type SetOnboardingExplainerSetsAsyncMessageResult = AsyncMessage<AsyncMessageTypes.SET_ONBOARDINGEXPLAINERSETS>;

export type SetOnboardingExplainerSyncProvidersAsyncMessage = AsyncMessage<AsyncMessageTypes.SET_ONBOARDINGEXPLAINERSYNCPROVIDERS, { onboardingExplainerSyncProviders: boolean; }>;
export type SetOnboardingExplainerSyncProvidersAsyncMessageResult = AsyncMessage<AsyncMessageTypes.SET_ONBOARDINGEXPLAINERSYNCPROVIDERS>;

export type SetOnboardingExplainerInspectAsyncMessage = AsyncMessage<AsyncMessageTypes.SET_ONBOARDINGEXPLAINERINSPECT, { onboardingExplainerInspect: boolean; }>;
export type SetOnboardingExplainerInspectAsyncMessageResult = AsyncMessage<AsyncMessageTypes.SET_ONBOARDINGEXPLAINERINSPECT>;

export type RemoveSingleCredentialAsyncMessage = AsyncMessage<AsyncMessageTypes.REMOVE_SINGLE_CREDENTIAL, { context: StorageTypeCredentials; }>;
export type RemoveSingleCredentialAsyncMessageResult = AsyncMessage<AsyncMessageTypes.REMOVE_SINGLE_CREDENTIAL>;

export type SetStorageTypeAsyncMessage = AsyncMessage<AsyncMessageTypes.SET_STORAGE_TYPE, { storageType: StorageType; }>;
export type SetStorageTypeAsyncMessageResult = AsyncMessage<AsyncMessageTypes.SET_STORAGE_TYPE>;

export type SetNodeDataAsyncMessage = AsyncMessage<AsyncMessageTypes.SET_NODE_DATA, { values: NodeTokenRefMap; tokens: AnyTokenList; settings: SettingsState; }>;
export type SetNodeDataAsyncMessageResult = AsyncMessage<AsyncMessageTypes.SET_NODE_DATA>;

export type RemoveTokensByValueAsyncMessage = AsyncMessage<AsyncMessageTypes.REMOVE_TOKENS_BY_VALUE, {
  tokensToRemove: { nodes: NodeInfo[]; property: Properties }[];
}>;
export type RemoveTokensByValueAsyncMessageResult = AsyncMessage<AsyncMessageTypes.REMOVE_TOKENS_BY_VALUE>;

export type SetNoneValuesOnNodeAsyncMessage = AsyncMessage<AsyncMessageTypes.SET_NONE_VALUES_ON_NODE, {
  tokensToSet: { nodes: NodeInfo[]; property: Properties }[];
  tokens: AnyTokenList
}>;
export type SetNoneValuesOnNodeAsyncMessageResult = AsyncMessage<AsyncMessageTypes.SET_NONE_VALUES_ON_NODE>;

export type RemapTokensAsyncMessage = AsyncMessage<AsyncMessageTypes.REMAP_TOKENS, {
  oldName: string;
  newName: string;
  updateMode: UpdateMode;
  category?: Properties | TokenTypes;
  tokens?: AnyTokenList;
  settings?: SettingsState;
}>;
export type RemapTokensMessageAsyncResult = AsyncMessage<AsyncMessageTypes.REMAP_TOKENS>;

export type BulkRemapTokensAsyncMessage = AsyncMessage<AsyncMessageTypes.BULK_REMAP_TOKENS, {
  oldName: string;
  newName: string;
  updateMode: UpdateMode;
}>;
export type BulkRemapTokensMessageAsyncResult = AsyncMessage<AsyncMessageTypes.BULK_REMAP_TOKENS>;

export type GotoNodeAsyncMessage = AsyncMessage<AsyncMessageTypes.GOTO_NODE, {
  id: string;
}>;
export type GotoNodeMessageAsyncResult = AsyncMessage<AsyncMessageTypes.GOTO_NODE>;

export type SelectNodesAsyncMessage = AsyncMessage<AsyncMessageTypes.SELECT_NODES, { ids: string[] }>;
export type SelectNodesMessageAsyncResult = AsyncMessage<AsyncMessageTypes.SELECT_NODES>;

export type PullStylesAsyncMessage = AsyncMessage<AsyncMessageTypes.PULL_STYLES, { styleTypes: PullStyleOptions; }>;
export type PullStylesAsyncMessageResult = AsyncMessage<AsyncMessageTypes.PULL_STYLES>;

export type NotifyAsyncMessage = AsyncMessage<AsyncMessageTypes.NOTIFY, {
  msg: string;
  opts: {
    error?: boolean
  };
}>;
export type NotifyAsyncMessageResult = AsyncMessage<AsyncMessageTypes.NOTIFY>;

export type ResizeWindowAsyncMessage = AsyncMessage<AsyncMessageTypes.RESIZE_WINDOW, {
  width: number;
  height: number;
}>;
export type ResizeWindowAsyncMessageResult = AsyncMessage<AsyncMessageTypes.RESIZE_WINDOW>;

export type CancelOperationAsyncMessage = AsyncMessage<AsyncMessageTypes.CANCEL_OPERATION>;
export type CancelOperationAsyncMessageResult = AsyncMessage<AsyncMessageTypes.CANCEL_OPERATION>;

export type SetShowEmptyGroupsAsyncMessage = AsyncMessage<AsyncMessageTypes.SET_SHOW_EMPTY_GROUPS, { showEmptyGroups: boolean; }>;
export type SetShowEmptyGroupsAsyncMessageResult = AsyncMessage<AsyncMessageTypes.SET_SHOW_EMPTY_GROUPS>;

export type SetUiAsyncMessage = AsyncMessage<AsyncMessageTypes.SET_UI, SettingsState>;
export type SetUiAsyncMessageResult = AsyncMessage<AsyncMessageTypes.SET_UI>;

export type CreateAnnotationAsyncMessage = AsyncMessage<AsyncMessageTypes.CREATE_ANNOTATION, {
  tokens: SelectionValue;
  direction: Direction;
}>;
export type CreateAnnotationAsyncMessageResult = AsyncMessage<AsyncMessageTypes.CREATE_ANNOTATION>;

export type CreateStylesAsyncMessage = AsyncMessage<AsyncMessageTypes.CREATE_STYLES, {
  tokens: AnyTokenList;
  settings: SettingsState;
}>;
export type CreateStylesAsyncMessageResult = AsyncMessage<AsyncMessageTypes.CREATE_STYLES, {
  styleIds: Record<string, string>;
}>;

export type RenameStylesAsyncMessage = AsyncMessage<AsyncMessageTypes.RENAME_STYLES, {
  oldName: string;
  newName: string;
  parent: string;
  settings: Partial<SettingsState>;
}>;
export type RenameStylesAsyncMessageResult = AsyncMessage<AsyncMessageTypes.RENAME_STYLES, {
  styleIds: string[];
}>;

export type RemoveStylesAsyncMessage = AsyncMessage<AsyncMessageTypes.REMOVE_STYLES, {
  token: DeleteTokenPayload;
  settings: Partial<SettingsState>;
}>;
export type RemoveStylesAsyncMessageResult = AsyncMessage<AsyncMessageTypes.REMOVE_STYLES, {
  styleIds: string[];
}>;

export type SyncStylesAsyncMessage = AsyncMessage<AsyncMessageTypes.SYNC_STYLES, {
  tokens: Record<string, AnyTokenList>;
  options: Record<SyncOption, boolean>;
  settings: SettingsState;
}>;
export type SyncStylesAsyncMessageResult = AsyncMessage<AsyncMessageTypes.SYNC_STYLES, {
  styleIdsToRemove: string[];
}>;

export type UpdateAsyncMessage = AsyncMessage<AsyncMessageTypes.UPDATE, {
  tokenValues: Record<string, AnyTokenList>;
  tokens: AnyTokenList | null;
  themes: ThemeObjectsList
  updatedAt: string;
  settings: SettingsState;
  usedTokenSet: UsedTokenSetsMap;
  activeTheme: Record<string, string>;
  checkForChanges?: boolean
  shouldSwapStyles?: boolean;
  collapsedTokenSets: string[];
}>;
export type UpdateAsyncMessageResult = AsyncMessage<AsyncMessageTypes.UPDATE, {
  styleIds: Record<string, string>;
}>;

export type SetLicenseKeyMessage = AsyncMessage<AsyncMessageTypes.SET_LICENSE_KEY, {
  licenseKey: string | null
}>;
export type SetLicenseKeyMessageResult = AsyncMessage<AsyncMessageTypes.SET_LICENSE_KEY>;

export type AttachLocalStylesToTheme = AsyncMessage<AsyncMessageTypes.ATTACH_LOCAL_STYLES_TO_THEME, {
  theme: ThemeObject
  tokens: Record<string, AnyTokenList>
  category: 'typography' | 'colors' | 'effects' | 'all'
  settings?: Partial<SettingsState>
}>;
export type AttachLocalStylesToThemeResult = AsyncMessage<AsyncMessageTypes.ATTACH_LOCAL_STYLES_TO_THEME, ThemeObject>;

export type ResolveStyleInfo = AsyncMessage<AsyncMessageTypes.RESOLVE_STYLE_INFO, {
  styleIds: string[]
}>;
export type ResolveStyleInfoResult = AsyncMessage<AsyncMessageTypes.RESOLVE_STYLE_INFO, {
  resolvedValues: {
    id: string
    key?: string
    name?: string
  }[];
}>;

export type GetThemeInfoMessage = AsyncMessage<AsyncMessageTypes.GET_THEME_INFO>;
export type GetThemeInfoMessageResult = AsyncMessage<AsyncMessageTypes.GET_THEME_INFO, {
  activeTheme: Record<string, string>
  themes: ThemeObjectsList
}>;

export type StartupMessage = AsyncMessage<AsyncMessageTypes.STARTUP, (
  ReturnType<typeof startup> extends Promise<infer V> ? V : unknown
)>;
export type StartupMessageResult = AsyncMessage<AsyncMessageTypes.STARTUP>;

export type GetFigmaFontsMessage = AsyncMessage<AsyncMessageTypes.GET_FIGMA_FONTS>;
export type GetFigmaFontsMessageResult = AsyncMessage<AsyncMessageTypes.GET_FIGMA_FONTS, {
  fonts: Array<Font>
}>;
export type SetAuthDataMessage = AsyncMessage<AsyncMessageTypes.SET_AUTH_DATA, {
  auth: AuthData | null
}>;
export type SetAuthDataMessageResult = AsyncMessage<AsyncMessageTypes.SET_AUTH_DATA>;

export type CreateLocalVariablesAsyncMessage = AsyncMessage<AsyncMessageTypes.CREATE_LOCAL_VARIABLES, {
  tokens: Record<string, AnyTokenList>;
  settings: SettingsState
}>;
export type CreateLocalVariablesAsyncMessageResult = AsyncMessage<AsyncMessageTypes.CREATE_LOCAL_VARIABLES, {
  variableIds: Record<string, LocalVariableInfo>
}>;

export type ResolveVariableInfo = AsyncMessage<AsyncMessageTypes.RESOLVE_VARIABLE_INFO, {
  variableIds: string[]
}>;
export type ResolveVariableInfoResult = AsyncMessage<AsyncMessageTypes.RESOLVE_VARIABLE_INFO, {
  resolvedValues: Record<string, ResolvedVariableInfo>;
}>;

export type AttachLocalVariablesToTheme = AsyncMessage<AsyncMessageTypes.ATTACH_LOCAL_VARIABLES_TO_THEME, {
  theme: ThemeObject
  tokens: Record<string, AnyTokenList>
}>;
export type AttachLocalVariablesToThemeResult = AsyncMessage<AsyncMessageTypes.ATTACH_LOCAL_VARIABLES_TO_THEME, {
  variableInfo: LocalVariableInfo | null
}>;

<<<<<<< HEAD
=======
export type RenameVariablesAsyncMessage = AsyncMessage<AsyncMessageTypes.RENAME_VARIABLES, {
  tokens: {
    oldName: string;
    newName: string;
  }[]
}>;
export type RenameVariablesAsyncMessageResult = AsyncMessage<AsyncMessageTypes.RENAME_VARIABLES, {
  renameVariableToken: RenameVariableToken[];
}>;

export type UpdateVariablesAsyncMessage = AsyncMessage<AsyncMessageTypes.UPDATE_VARIABLES, {
  payload: UpdateTokenVariablePayload
}>;
export type UpdateVariablesAsyncMessageResult = AsyncMessage<AsyncMessageTypes.UPDATE_VARIABLES>;

export type SyncVariableAsyncMessage = AsyncMessage<AsyncMessageTypes.SYNC_VARIABLES, {
  tokens: Record<string, AnyTokenList>;
  options: Record<SyncVariableOption, boolean>;
  settings: SettingsState;
}>;
export type SyncVariableAsyncMessageResult = AsyncMessage<AsyncMessageTypes.SYNC_VARIABLES>;

>>>>>>> cc17e0f4
export type AsyncMessages =
  CreateStylesAsyncMessage
  | RenameStylesAsyncMessage
  | RemoveStylesAsyncMessage
  | SyncStylesAsyncMessage
  | CredentialsAsyncMessage
  | ChangedTabsAsyncMessage
  | RemoveSingleCredentialAsyncMessage
  | SetStorageTypeAsyncMessage
  | SetOnboardingExplainerSetsAsyncMessage
  | SetOnboardingExplainerInspectAsyncMessage
  | SetOnboardingExplainerSyncProvidersAsyncMessage
  | SetNodeDataAsyncMessage
  | RemoveTokensByValueAsyncMessage
  | RemapTokensAsyncMessage
  | BulkRemapTokensAsyncMessage
  | GotoNodeAsyncMessage
  | SelectNodesAsyncMessage
  | PullStylesAsyncMessage
  | NotifyAsyncMessage
  | ResizeWindowAsyncMessage
  | CancelOperationAsyncMessage
  | SetShowEmptyGroupsAsyncMessage
  | SetUiAsyncMessage
  | CreateAnnotationAsyncMessage
  | UpdateAsyncMessage
  | GetThemeInfoMessage
  | SetLicenseKeyMessage
  | StartupMessage
  | AttachLocalStylesToTheme
  | ResolveStyleInfo
  | SetNoneValuesOnNodeAsyncMessage
  | GetFigmaFontsMessage
  | SetAuthDataMessage
  | CreateLocalVariablesAsyncMessage
  | ResolveVariableInfo
<<<<<<< HEAD
  | AttachLocalVariablesToTheme;
=======
  | AttachLocalVariablesToTheme
  | RenameVariablesAsyncMessage
  | SyncVariableAsyncMessage
  | UpdateVariablesAsyncMessage;
>>>>>>> cc17e0f4

export type AsyncMessageResults =
  CreateStylesAsyncMessageResult
  | RenameStylesAsyncMessageResult
  | RemoveStylesAsyncMessageResult
  | SyncStylesAsyncMessageResult
  | CredentialsAsyncMessageResult
  | ChangedTabsAsyncMessageResult
  | RemoveSingleCredentialAsyncMessageResult
  | SetStorageTypeAsyncMessageResult
  | SetOnboardingExplainerSetsAsyncMessageResult
  | SetOnboardingExplainerSyncProvidersAsyncMessageResult
  | SetOnboardingExplainerInspectAsyncMessageResult
  | SetNodeDataAsyncMessageResult
  | RemoveTokensByValueAsyncMessageResult
  | RemapTokensMessageAsyncResult
  | BulkRemapTokensMessageAsyncResult
  | GotoNodeMessageAsyncResult
  | SelectNodesMessageAsyncResult
  | PullStylesAsyncMessageResult
  | NotifyAsyncMessageResult
  | ResizeWindowAsyncMessageResult
  | CancelOperationAsyncMessage
  | SetShowEmptyGroupsAsyncMessageResult
  | SetUiAsyncMessageResult
  | CreateAnnotationAsyncMessageResult
  | UpdateAsyncMessageResult
  | GetThemeInfoMessageResult
  | SetLicenseKeyMessageResult
  | StartupMessageResult
  | AttachLocalStylesToThemeResult
  | ResolveStyleInfoResult
  | SetNoneValuesOnNodeAsyncMessageResult
  | GetFigmaFontsMessageResult
  | SetAuthDataMessageResult
  | CreateLocalVariablesAsyncMessageResult
  | ResolveVariableInfoResult
<<<<<<< HEAD
  | AttachLocalVariablesToThemeResult;
=======
  | AttachLocalVariablesToThemeResult
  | RenameVariablesAsyncMessageResult
  | SyncVariableAsyncMessageResult
  | UpdateVariablesAsyncMessageResult;
>>>>>>> cc17e0f4

export type AsyncMessagesMap = {
  [K in AsyncMessageTypes]: Extract<AsyncMessages, { type: K }>
};
export type AsyncMessageResultsMap = {
  [K in AsyncMessageTypes]: Extract<AsyncMessageResults, { type: K }>
};<|MERGE_RESOLUTION|>--- conflicted
+++ resolved
@@ -18,11 +18,8 @@
 import { AuthData } from './Auth';
 import { LocalVariableInfo } from '@/plugin/createLocalVariablesInPlugin';
 import { ResolvedVariableInfo } from '@/plugin/asyncMessageHandlers';
-<<<<<<< HEAD
-=======
 import { RenameVariableToken } from '@/app/store/models/reducers/tokenState';
 import { UpdateTokenVariablePayload } from './payloads/UpdateTokenVariablePayload';
->>>>>>> cc17e0f4
 
 export enum AsyncMessageTypes {
   // the below messages are going from UI to plugin
@@ -63,12 +60,9 @@
   CREATE_LOCAL_VARIABLES = 'async/create-local-variables',
   RESOLVE_VARIABLE_INFO = 'async/resolve-variable-info',
   ATTACH_LOCAL_VARIABLES_TO_THEME = 'async/attach-local-variables-to-theme',
-<<<<<<< HEAD
-=======
   RENAME_VARIABLES = 'async/rename-variables',
   SYNC_VARIABLES = 'async/sync-variables',
   UPDATE_VARIABLES = 'async/update-variables',
->>>>>>> cc17e0f4
 }
 
 export type AsyncMessage<T extends AsyncMessageTypes, P = unknown> = P & { type: T };
@@ -285,8 +279,6 @@
   variableInfo: LocalVariableInfo | null
 }>;
 
-<<<<<<< HEAD
-=======
 export type RenameVariablesAsyncMessage = AsyncMessage<AsyncMessageTypes.RENAME_VARIABLES, {
   tokens: {
     oldName: string;
@@ -309,7 +301,6 @@
 }>;
 export type SyncVariableAsyncMessageResult = AsyncMessage<AsyncMessageTypes.SYNC_VARIABLES>;
 
->>>>>>> cc17e0f4
 export type AsyncMessages =
   CreateStylesAsyncMessage
   | RenameStylesAsyncMessage
@@ -346,14 +337,10 @@
   | SetAuthDataMessage
   | CreateLocalVariablesAsyncMessage
   | ResolveVariableInfo
-<<<<<<< HEAD
-  | AttachLocalVariablesToTheme;
-=======
   | AttachLocalVariablesToTheme
   | RenameVariablesAsyncMessage
   | SyncVariableAsyncMessage
   | UpdateVariablesAsyncMessage;
->>>>>>> cc17e0f4
 
 export type AsyncMessageResults =
   CreateStylesAsyncMessageResult
@@ -391,14 +378,10 @@
   | SetAuthDataMessageResult
   | CreateLocalVariablesAsyncMessageResult
   | ResolveVariableInfoResult
-<<<<<<< HEAD
-  | AttachLocalVariablesToThemeResult;
-=======
   | AttachLocalVariablesToThemeResult
   | RenameVariablesAsyncMessageResult
   | SyncVariableAsyncMessageResult
   | UpdateVariablesAsyncMessageResult;
->>>>>>> cc17e0f4
 
 export type AsyncMessagesMap = {
   [K in AsyncMessageTypes]: Extract<AsyncMessages, { type: K }>
