import { UpdateMode } from '@/constants/UpdateMode';
import type { SettingsState } from '@/app/store/models/settings';
import type { Properties } from '@/constants/Properties';
import type { TokenTypes } from '@/constants/TokenTypes';
import type { NodeInfo } from './NodeInfo';
import type { NodeTokenRefMap } from './NodeTokenRefMap';
import type { PullStyleOptions } from './PullStylesOptions';
import type { ThemeObjectsList } from './ThemeObjectsList';
import type { AnyTokenList } from './tokens';
import type { UsedTokenSetsMap } from './UsedTokenSetsMap';
import type { StorageType, StorageTypeCredentials } from './StorageType';
import type { Direction } from '@/constants/Direction';
import type { SelectionValue } from './SelectionValue';
import type { startup } from '@/utils/plugin';
import type { ThemeObject } from './ThemeObject';
import { DeleteTokenPayload } from './payloads';
import { SyncOption, SyncVariableOption } from '@/app/store/useTokens';
import { AuthData } from './Auth';
import { LocalVariableInfo } from '@/plugin/createLocalVariablesInPlugin';
import { ResolvedVariableInfo } from '@/plugin/asyncMessageHandlers';
import { RenameVariableToken } from '@/app/store/models/reducers/tokenState';
import { UpdateTokenVariablePayload } from './payloads/UpdateTokenVariablePayload';

export enum AsyncMessageTypes {
  // the below messages are going from UI to plugin
  CREATE_STYLES = 'async/create-styles',
  RENAME_STYLES = 'async/rename-styles',
  REMOVE_STYLES = 'async/remove-styles',
  SYNC_STYLES = 'async/sync-styles',
  CREDENTIALS = 'async/credentials',
  CHANGED_TABS = 'async/changed-tabs',
  SET_ONBOARDINGEXPLAINERSETS = 'async/set-onboardingExplainerSets',
  SET_ONBOARDINGEXPLAINERSYNCPROVIDERS = 'async/set-onboardingExplainerSyncProviders',
  SET_ONBOARDINGEXPLAINERINSPECT = 'async/set-onboardingExplainerInspect',
  REMOVE_SINGLE_CREDENTIAL = 'async/remove-single-credential',
  SET_STORAGE_TYPE = 'async/set-storage-type',
  SET_NODE_DATA = 'async/set-node-data',
  REMOVE_TOKENS_BY_VALUE = 'async/remove-tokens-by-value',
  REMAP_TOKENS = 'async/remap-tokens',
  BULK_REMAP_TOKENS = 'async/bulk-remap-tokens',
  GOTO_NODE = 'async/goto-node',
  SELECT_NODES = 'async/select-nodes',
  PULL_STYLES = 'async/pull-styles',
  NOTIFY = 'async/notify',
  CANCEL_OPERATION = 'async/cancel-operation',
  RESIZE_WINDOW = 'async/resize-window',
  SET_SHOW_EMPTY_GROUPS = 'async/set-show-empty-groups',
  SET_UI = 'async/set-ui',
  CREATE_ANNOTATION = 'async/create-annotation',
  UPDATE = 'async/update',
  SET_LICENSE_KEY = 'async/set-license-key',
  ATTACH_LOCAL_STYLES_TO_THEME = 'async/attach-local-styles-to-theme',
  RESOLVE_STYLE_INFO = 'async/resolve-style-info',
  SET_NONE_VALUES_ON_NODE = 'async/set-none-values-on-node',
  SET_AUTH_DATA = 'async/set-auth-data',
  SET_USED_EMAIL = 'async/set-used-email',
  REMOVE_RELAUNCH_DATA = 'async/remove-relaunch-data',
  // the below messages are going from plugin to UI
  STARTUP = 'async/startup',
  GET_THEME_INFO = 'async/get-theme-info',
  GET_FIGMA_FONTS = 'async/get-figma-fonts',
  CREATE_LOCAL_VARIABLES = 'async/create-local-variables',
  RESOLVE_VARIABLE_INFO = 'async/resolve-variable-info',
  ATTACH_LOCAL_VARIABLES_TO_THEME = 'async/attach-local-variables-to-theme',
  RENAME_VARIABLES = 'async/rename-variables',
  SYNC_VARIABLES = 'async/sync-variables',
  UPDATE_VARIABLES = 'async/update-variables',
}

export type AsyncMessage<T extends AsyncMessageTypes, P = unknown> = P & { type: T };

export type CredentialsAsyncMessage = AsyncMessage<AsyncMessageTypes.CREDENTIALS, {
  credential: StorageTypeCredentials;
}>;
export type CredentialsAsyncMessageResult = AsyncMessage<AsyncMessageTypes.CREDENTIALS>;

export type ChangedTabsAsyncMessage = AsyncMessage<AsyncMessageTypes.CHANGED_TABS, { requiresSelectionValues: boolean; }>;
export type ChangedTabsAsyncMessageResult = AsyncMessage<AsyncMessageTypes.CHANGED_TABS>;

export type SetOnboardingExplainerSetsAsyncMessage = AsyncMessage<AsyncMessageTypes.SET_ONBOARDINGEXPLAINERSETS, { onboardingExplainerSets: boolean; }>;
export type SetOnboardingExplainerSetsAsyncMessageResult = AsyncMessage<AsyncMessageTypes.SET_ONBOARDINGEXPLAINERSETS>;

export type SetOnboardingExplainerSyncProvidersAsyncMessage = AsyncMessage<AsyncMessageTypes.SET_ONBOARDINGEXPLAINERSYNCPROVIDERS, { onboardingExplainerSyncProviders: boolean; }>;
export type SetOnboardingExplainerSyncProvidersAsyncMessageResult = AsyncMessage<AsyncMessageTypes.SET_ONBOARDINGEXPLAINERSYNCPROVIDERS>;

export type SetOnboardingExplainerInspectAsyncMessage = AsyncMessage<AsyncMessageTypes.SET_ONBOARDINGEXPLAINERINSPECT, { onboardingExplainerInspect: boolean; }>;
export type SetOnboardingExplainerInspectAsyncMessageResult = AsyncMessage<AsyncMessageTypes.SET_ONBOARDINGEXPLAINERINSPECT>;

export type RemoveSingleCredentialAsyncMessage = AsyncMessage<AsyncMessageTypes.REMOVE_SINGLE_CREDENTIAL, { context: StorageTypeCredentials; }>;
export type RemoveSingleCredentialAsyncMessageResult = AsyncMessage<AsyncMessageTypes.REMOVE_SINGLE_CREDENTIAL>;

export type SetStorageTypeAsyncMessage = AsyncMessage<AsyncMessageTypes.SET_STORAGE_TYPE, { storageType: StorageType; }>;
export type SetStorageTypeAsyncMessageResult = AsyncMessage<AsyncMessageTypes.SET_STORAGE_TYPE>;

export type SetNodeDataAsyncMessage = AsyncMessage<AsyncMessageTypes.SET_NODE_DATA, { values: NodeTokenRefMap; tokens: AnyTokenList; settings: SettingsState; }>;
export type SetNodeDataAsyncMessageResult = AsyncMessage<AsyncMessageTypes.SET_NODE_DATA>;

export type RemoveTokensByValueAsyncMessage = AsyncMessage<AsyncMessageTypes.REMOVE_TOKENS_BY_VALUE, {
  tokensToRemove: { nodes: NodeInfo[]; property: Properties }[];
}>;
export type RemoveTokensByValueAsyncMessageResult = AsyncMessage<AsyncMessageTypes.REMOVE_TOKENS_BY_VALUE>;

export type SetNoneValuesOnNodeAsyncMessage = AsyncMessage<AsyncMessageTypes.SET_NONE_VALUES_ON_NODE, {
  tokensToSet: { nodes: NodeInfo[]; property: Properties }[];
  tokens: AnyTokenList
}>;
export type SetNoneValuesOnNodeAsyncMessageResult = AsyncMessage<AsyncMessageTypes.SET_NONE_VALUES_ON_NODE>;

export type RemapTokensAsyncMessage = AsyncMessage<AsyncMessageTypes.REMAP_TOKENS, {
  oldName: string;
  newName: string;
  updateMode: UpdateMode;
  category?: Properties | TokenTypes;
  tokens?: AnyTokenList;
  settings?: SettingsState;
}>;
export type RemapTokensMessageAsyncResult = AsyncMessage<AsyncMessageTypes.REMAP_TOKENS>;

export type BulkRemapTokensAsyncMessage = AsyncMessage<AsyncMessageTypes.BULK_REMAP_TOKENS, {
  oldName: string;
  newName: string;
  updateMode: UpdateMode;
}>;
export type BulkRemapTokensMessageAsyncResult = AsyncMessage<AsyncMessageTypes.BULK_REMAP_TOKENS>;

export type GotoNodeAsyncMessage = AsyncMessage<AsyncMessageTypes.GOTO_NODE, {
  id: string;
}>;
export type GotoNodeMessageAsyncResult = AsyncMessage<AsyncMessageTypes.GOTO_NODE>;

export type SelectNodesAsyncMessage = AsyncMessage<AsyncMessageTypes.SELECT_NODES, { ids: string[] }>;
export type SelectNodesMessageAsyncResult = AsyncMessage<AsyncMessageTypes.SELECT_NODES>;

export type PullStylesAsyncMessage = AsyncMessage<AsyncMessageTypes.PULL_STYLES, { styleTypes: PullStyleOptions; }>;
export type PullStylesAsyncMessageResult = AsyncMessage<AsyncMessageTypes.PULL_STYLES>;

export type NotifyAsyncMessage = AsyncMessage<AsyncMessageTypes.NOTIFY, {
  msg: string;
  opts: {
    error?: boolean
  };
}>;
export type NotifyAsyncMessageResult = AsyncMessage<AsyncMessageTypes.NOTIFY>;

export type ResizeWindowAsyncMessage = AsyncMessage<AsyncMessageTypes.RESIZE_WINDOW, {
  width: number;
  height: number;
}>;
export type ResizeWindowAsyncMessageResult = AsyncMessage<AsyncMessageTypes.RESIZE_WINDOW>;

export type CancelOperationAsyncMessage = AsyncMessage<AsyncMessageTypes.CANCEL_OPERATION>;
export type CancelOperationAsyncMessageResult = AsyncMessage<AsyncMessageTypes.CANCEL_OPERATION>;

export type SetShowEmptyGroupsAsyncMessage = AsyncMessage<AsyncMessageTypes.SET_SHOW_EMPTY_GROUPS, { showEmptyGroups: boolean; }>;
export type SetShowEmptyGroupsAsyncMessageResult = AsyncMessage<AsyncMessageTypes.SET_SHOW_EMPTY_GROUPS>;

export type SetUiAsyncMessage = AsyncMessage<AsyncMessageTypes.SET_UI, SettingsState>;
export type SetUiAsyncMessageResult = AsyncMessage<AsyncMessageTypes.SET_UI>;

export type CreateAnnotationAsyncMessage = AsyncMessage<AsyncMessageTypes.CREATE_ANNOTATION, {
  tokens: SelectionValue;
  direction: Direction;
}>;
export type CreateAnnotationAsyncMessageResult = AsyncMessage<AsyncMessageTypes.CREATE_ANNOTATION>;

export type CreateStylesAsyncMessage = AsyncMessage<AsyncMessageTypes.CREATE_STYLES, {
  tokens: AnyTokenList;
  settings: SettingsState;
}>;
export type CreateStylesAsyncMessageResult = AsyncMessage<AsyncMessageTypes.CREATE_STYLES, {
  styleIds: Record<string, string>;
}>;

export type RenameStylesAsyncMessage = AsyncMessage<AsyncMessageTypes.RENAME_STYLES, {
  oldName: string;
  newName: string;
  parent: string;
  settings: Partial<SettingsState>;
}>;
export type RenameStylesAsyncMessageResult = AsyncMessage<AsyncMessageTypes.RENAME_STYLES, {
  styleIds: string[];
}>;

export type RemoveStylesAsyncMessage = AsyncMessage<AsyncMessageTypes.REMOVE_STYLES, {
  token: DeleteTokenPayload;
  settings: Partial<SettingsState>;
}>;
export type RemoveStylesAsyncMessageResult = AsyncMessage<AsyncMessageTypes.REMOVE_STYLES, {
  styleIds: string[];
}>;

export type SyncStylesAsyncMessage = AsyncMessage<AsyncMessageTypes.SYNC_STYLES, {
  tokens: Record<string, AnyTokenList>;
  options: Record<SyncOption, boolean>;
  settings: SettingsState;
}>;
export type SyncStylesAsyncMessageResult = AsyncMessage<AsyncMessageTypes.SYNC_STYLES, {
  styleIdsToRemove: string[];
}>;

export type UpdateAsyncMessage = AsyncMessage<AsyncMessageTypes.UPDATE, {
  tokenValues: Record<string, AnyTokenList>;
  tokens: AnyTokenList | null;
  themes: ThemeObjectsList
  updatedAt: string;
  settings: SettingsState;
  usedTokenSet: UsedTokenSetsMap;
  activeTheme: Record<string, string>;
  checkForChanges?: boolean
  shouldSwapStyles?: boolean;
  collapsedTokenSets: string[];
}>;
export type UpdateAsyncMessageResult = AsyncMessage<AsyncMessageTypes.UPDATE, {
  styleIds: Record<string, string>;
  nodes: number
}>;

export type SetLicenseKeyMessage = AsyncMessage<AsyncMessageTypes.SET_LICENSE_KEY, {
  licenseKey: string | null
}>;
export type SetLicenseKeyMessageResult = AsyncMessage<AsyncMessageTypes.SET_LICENSE_KEY>;

export type AttachLocalStylesToTheme = AsyncMessage<AsyncMessageTypes.ATTACH_LOCAL_STYLES_TO_THEME, {
  theme: ThemeObject
  tokens: Record<string, AnyTokenList>
  category: 'typography' | 'colors' | 'effects' | 'all'
  settings?: Partial<SettingsState>
}>;
export type AttachLocalStylesToThemeResult = AsyncMessage<AsyncMessageTypes.ATTACH_LOCAL_STYLES_TO_THEME, ThemeObject>;

export type ResolveStyleInfo = AsyncMessage<AsyncMessageTypes.RESOLVE_STYLE_INFO, {
  styleIds: string[]
}>;
export type ResolveStyleInfoResult = AsyncMessage<AsyncMessageTypes.RESOLVE_STYLE_INFO, {
  resolvedValues: {
    id: string
    key?: string
    name?: string
  }[];
}>;

export type GetThemeInfoMessage = AsyncMessage<AsyncMessageTypes.GET_THEME_INFO>;
export type GetThemeInfoMessageResult = AsyncMessage<AsyncMessageTypes.GET_THEME_INFO, {
  activeTheme: Record<string, string>
  themes: ThemeObjectsList
}>;

export type StartupMessage = AsyncMessage<AsyncMessageTypes.STARTUP, (
  ReturnType<typeof startup> extends Promise<infer V> ? V : unknown
)>;
export type StartupMessageResult = AsyncMessage<AsyncMessageTypes.STARTUP>;

export type GetFigmaFontsMessage = AsyncMessage<AsyncMessageTypes.GET_FIGMA_FONTS>;
export type GetFigmaFontsMessageResult = AsyncMessage<AsyncMessageTypes.GET_FIGMA_FONTS, {
  fonts: Array<Font>
}>;
export type SetAuthDataMessage = AsyncMessage<AsyncMessageTypes.SET_AUTH_DATA, {
  auth: AuthData | null
}>;
export type SetAuthDataMessageResult = AsyncMessage<AsyncMessageTypes.SET_AUTH_DATA>;

export type SetUsedEmailMessage = AsyncMessage<AsyncMessageTypes.SET_USED_EMAIL, {
  email: string | undefined
}>;

export type SetUsedEmailMessageResult = AsyncMessage<AsyncMessageTypes.SET_USED_EMAIL>;

export type CreateLocalVariablesAsyncMessage = AsyncMessage<AsyncMessageTypes.CREATE_LOCAL_VARIABLES, {
  tokens: Record<string, AnyTokenList>;
  settings: SettingsState
}>;
export type CreateLocalVariablesAsyncMessageResult = AsyncMessage<AsyncMessageTypes.CREATE_LOCAL_VARIABLES, {
  variableIds: Record<string, LocalVariableInfo>
  totalVariables: number
}>;

export type ResolveVariableInfo = AsyncMessage<AsyncMessageTypes.RESOLVE_VARIABLE_INFO, {
  variableIds: string[]
}>;
export type ResolveVariableInfoResult = AsyncMessage<AsyncMessageTypes.RESOLVE_VARIABLE_INFO, {
  resolvedValues: Record<string, ResolvedVariableInfo>;
}>;

export type AttachLocalVariablesToTheme = AsyncMessage<AsyncMessageTypes.ATTACH_LOCAL_VARIABLES_TO_THEME, {
  theme: ThemeObject
  tokens: Record<string, AnyTokenList>
}>;
export type AttachLocalVariablesToThemeResult = AsyncMessage<AsyncMessageTypes.ATTACH_LOCAL_VARIABLES_TO_THEME, {
  variableInfo: LocalVariableInfo | null
}>;

export type RenameVariablesAsyncMessage = AsyncMessage<AsyncMessageTypes.RENAME_VARIABLES, {
  tokens: {
    oldName: string;
    newName: string;
  }[]
}>;
export type RenameVariablesAsyncMessageResult = AsyncMessage<AsyncMessageTypes.RENAME_VARIABLES, {
  renameVariableToken: RenameVariableToken[];
}>;

export type UpdateVariablesAsyncMessage = AsyncMessage<AsyncMessageTypes.UPDATE_VARIABLES, {
  payload: UpdateTokenVariablePayload
}>;
export type UpdateVariablesAsyncMessageResult = AsyncMessage<AsyncMessageTypes.UPDATE_VARIABLES>;

export type SyncVariableAsyncMessage = AsyncMessage<AsyncMessageTypes.SYNC_VARIABLES, {
  tokens: Record<string, AnyTokenList>;
  options: Record<SyncVariableOption, boolean>;
  settings: SettingsState;
}>;
export type SyncVariableAsyncMessageResult = AsyncMessage<AsyncMessageTypes.SYNC_VARIABLES>;

<<<<<<< HEAD
export type RemoveRelaunchDataMessage = AsyncMessage<
AsyncMessageTypes.REMOVE_RELAUNCH_DATA,
{
  area: UpdateMode;
}
>;

export type RemoveRelaunchDataMessageResult = AsyncMessage<
AsyncMessageTypes.REMOVE_RELAUNCH_DATA,
{
  totalNodes: number;
}
>;

export type ProxySentryAsyncMessage = AsyncMessage<AsyncMessageTypes.PROXY_SENTRY, {
  request: Envelope;
}>;
export type ProxySentryAsyncMessageResult = AsyncMessage<AsyncMessageTypes.PROXY_SENTRY, {
  result: TransportMakeRequestResponse | void
}>;

=======
>>>>>>> 9093d3ef
export type AsyncMessages =
  CreateStylesAsyncMessage
  | RenameStylesAsyncMessage
  | RemoveStylesAsyncMessage
  | SyncStylesAsyncMessage
  | CredentialsAsyncMessage
  | ChangedTabsAsyncMessage
  | RemoveSingleCredentialAsyncMessage
  | SetStorageTypeAsyncMessage
  | SetOnboardingExplainerSetsAsyncMessage
  | SetOnboardingExplainerInspectAsyncMessage
  | SetOnboardingExplainerSyncProvidersAsyncMessage
  | SetNodeDataAsyncMessage
  | RemoveTokensByValueAsyncMessage
  | RemapTokensAsyncMessage
  | BulkRemapTokensAsyncMessage
  | GotoNodeAsyncMessage
  | SelectNodesAsyncMessage
  | PullStylesAsyncMessage
  | NotifyAsyncMessage
  | ResizeWindowAsyncMessage
  | CancelOperationAsyncMessage
  | SetShowEmptyGroupsAsyncMessage
  | SetUiAsyncMessage
  | CreateAnnotationAsyncMessage
  | UpdateAsyncMessage
  | GetThemeInfoMessage
  | SetLicenseKeyMessage
  | StartupMessage
  | AttachLocalStylesToTheme
  | ResolveStyleInfo
  | SetNoneValuesOnNodeAsyncMessage
  | GetFigmaFontsMessage
  | SetAuthDataMessage
  | SetUsedEmailMessage
  | CreateLocalVariablesAsyncMessage
  | ResolveVariableInfo
  | AttachLocalVariablesToTheme
  | RenameVariablesAsyncMessage
  | SyncVariableAsyncMessage
<<<<<<< HEAD
  | UpdateVariablesAsyncMessage
  | RemoveRelaunchDataMessage
  | ProxySentryAsyncMessage;
=======
  | UpdateVariablesAsyncMessage;
>>>>>>> 9093d3ef

export type AsyncMessageResults =
  CreateStylesAsyncMessageResult
  | RenameStylesAsyncMessageResult
  | RemoveStylesAsyncMessageResult
  | SyncStylesAsyncMessageResult
  | CredentialsAsyncMessageResult
  | ChangedTabsAsyncMessageResult
  | RemoveSingleCredentialAsyncMessageResult
  | SetStorageTypeAsyncMessageResult
  | SetOnboardingExplainerSetsAsyncMessageResult
  | SetOnboardingExplainerSyncProvidersAsyncMessageResult
  | SetOnboardingExplainerInspectAsyncMessageResult
  | SetNodeDataAsyncMessageResult
  | RemoveTokensByValueAsyncMessageResult
  | RemapTokensMessageAsyncResult
  | BulkRemapTokensMessageAsyncResult
  | GotoNodeMessageAsyncResult
  | SelectNodesMessageAsyncResult
  | PullStylesAsyncMessageResult
  | NotifyAsyncMessageResult
  | ResizeWindowAsyncMessageResult
  | CancelOperationAsyncMessage
  | SetShowEmptyGroupsAsyncMessageResult
  | SetUiAsyncMessageResult
  | CreateAnnotationAsyncMessageResult
  | UpdateAsyncMessageResult
  | GetThemeInfoMessageResult
  | SetLicenseKeyMessageResult
  | StartupMessageResult
  | AttachLocalStylesToThemeResult
  | ResolveStyleInfoResult
  | SetNoneValuesOnNodeAsyncMessageResult
  | GetFigmaFontsMessageResult
  | SetAuthDataMessageResult
  | SetUsedEmailMessageResult
  | CreateLocalVariablesAsyncMessageResult
  | ResolveVariableInfoResult
  | AttachLocalVariablesToThemeResult
  | RenameVariablesAsyncMessageResult
  | SyncVariableAsyncMessageResult
<<<<<<< HEAD
  | UpdateVariablesAsyncMessageResult
  | RemoveRelaunchDataMessageResult
  | ProxySentryAsyncMessageResult;
=======
  | UpdateVariablesAsyncMessageResult;
>>>>>>> 9093d3ef

export type AsyncMessagesMap = {
  [K in AsyncMessageTypes]: Extract<AsyncMessages, { type: K }>
};
export type AsyncMessageResultsMap = {
  [K in AsyncMessageTypes]: Extract<AsyncMessageResults, { type: K }>
};<|MERGE_RESOLUTION|>--- conflicted
+++ resolved
@@ -311,7 +311,6 @@
 }>;
 export type SyncVariableAsyncMessageResult = AsyncMessage<AsyncMessageTypes.SYNC_VARIABLES>;
 
-<<<<<<< HEAD
 export type RemoveRelaunchDataMessage = AsyncMessage<
 AsyncMessageTypes.REMOVE_RELAUNCH_DATA,
 {
@@ -326,15 +325,6 @@
 }
 >;
 
-export type ProxySentryAsyncMessage = AsyncMessage<AsyncMessageTypes.PROXY_SENTRY, {
-  request: Envelope;
-}>;
-export type ProxySentryAsyncMessageResult = AsyncMessage<AsyncMessageTypes.PROXY_SENTRY, {
-  result: TransportMakeRequestResponse | void
-}>;
-
-=======
->>>>>>> 9093d3ef
 export type AsyncMessages =
   CreateStylesAsyncMessage
   | RenameStylesAsyncMessage
@@ -375,13 +365,8 @@
   | AttachLocalVariablesToTheme
   | RenameVariablesAsyncMessage
   | SyncVariableAsyncMessage
-<<<<<<< HEAD
   | UpdateVariablesAsyncMessage
-  | RemoveRelaunchDataMessage
-  | ProxySentryAsyncMessage;
-=======
-  | UpdateVariablesAsyncMessage;
->>>>>>> 9093d3ef
+  | RemoveRelaunchDataMessage;
 
 export type AsyncMessageResults =
   CreateStylesAsyncMessageResult
@@ -423,13 +408,8 @@
   | AttachLocalVariablesToThemeResult
   | RenameVariablesAsyncMessageResult
   | SyncVariableAsyncMessageResult
-<<<<<<< HEAD
   | UpdateVariablesAsyncMessageResult
-  | RemoveRelaunchDataMessageResult
-  | ProxySentryAsyncMessageResult;
-=======
-  | UpdateVariablesAsyncMessageResult;
->>>>>>> 9093d3ef
+  | RemoveRelaunchDataMessageResult;
 
 export type AsyncMessagesMap = {
   [K in AsyncMessageTypes]: Extract<AsyncMessages, { type: K }>
