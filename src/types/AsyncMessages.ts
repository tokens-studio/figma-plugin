import { UpdateMode } from '@/constants/UpdateMode';
import type { SettingsState } from '@/app/store/models/settings';
import type { Properties } from '@/constants/Properties';
import type { TokenTypes } from '@/constants/TokenTypes';
import type { NodeInfo } from './NodeInfo';
import type { NodeTokenRefMap } from './NodeTokenRefMap';
import type { PullStyleOptions } from './PullStylesOptions';
import type { ThemeObjectsList } from './ThemeObjectsList';
import type { AnyTokenList } from './tokens';
import type { UsedTokenSetsMap } from './UsedTokenSetsMap';
import type { StorageType, StorageTypeCredentials } from './StorageType';
import type { Direction } from '@/constants/Direction';
import type { SelectionValue } from './SelectionValue';
import type { startup } from '@/utils/plugin';
import type { ThemeObject } from './ThemeObject';
import { DeleteTokenPayload } from './payloads';
import { SyncOption, SyncVariableOption } from '@/app/store/useTokens';
import { AuthData } from './Auth';
import { LocalVariableInfo } from '@/plugin/createLocalVariablesInPlugin';
import { ResolvedVariableInfo } from '@/plugin/asyncMessageHandlers';
import { RenameVariableToken } from '@/app/store/models/reducers/tokenState';
import { UpdateTokenVariablePayload } from './payloads/UpdateTokenVariablePayload';

export enum AsyncMessageTypes {
  // the below messages are going from UI to plugin
  CREATE_STYLES = 'async/create-styles',
  RENAME_STYLES = 'async/rename-styles',
  REMOVE_STYLES = 'async/remove-styles',
  SYNC_STYLES = 'async/sync-styles',
  CREDENTIALS = 'async/credentials',
  CHANGED_TABS = 'async/changed-tabs',
  SET_ONBOARDINGEXPLAINERSETS = 'async/set-onboardingExplainerSets',
  SET_ONBOARDINGEXPLAINERSYNCPROVIDERS = 'async/set-onboardingExplainerSyncProviders',
  SET_ONBOARDINGEXPLAINERINSPECT = 'async/set-onboardingExplainerInspect',
  REMOVE_SINGLE_CREDENTIAL = 'async/remove-single-credential',
  SET_STORAGE_TYPE = 'async/set-storage-type',
  SET_NODE_DATA = 'async/set-node-data',
  REMOVE_TOKENS_BY_VALUE = 'async/remove-tokens-by-value',
  REMAP_TOKENS = 'async/remap-tokens',
  BULK_REMAP_TOKENS = 'async/bulk-remap-tokens',
  GOTO_NODE = 'async/goto-node',
  SELECT_NODES = 'async/select-nodes',
  PULL_STYLES = 'async/pull-styles',
  NOTIFY = 'async/notify',
  CANCEL_OPERATION = 'async/cancel-operation',
  RESIZE_WINDOW = 'async/resize-window',
  SET_SHOW_EMPTY_GROUPS = 'async/set-show-empty-groups',
  SET_UI = 'async/set-ui',
  CREATE_ANNOTATION = 'async/create-annotation',
  UPDATE = 'async/update',
  SET_LICENSE_KEY = 'async/set-license-key',
  ATTACH_LOCAL_STYLES_TO_THEME = 'async/attach-local-styles-to-theme',
  RESOLVE_STYLE_INFO = 'async/resolve-style-info',
  SET_NONE_VALUES_ON_NODE = 'async/set-none-values-on-node',
  SET_AUTH_DATA = 'async/set-auth-data',
  SET_USED_EMAIL = 'async/set-used-email',
  // the below messages are going from plugin to UI
  STARTUP = 'async/startup',
  GET_THEME_INFO = 'async/get-theme-info',
  GET_FIGMA_FONTS = 'async/get-figma-fonts',
<<<<<<< HEAD
=======
  SET_AUTH_DATA = 'async/set-auth-data',
  CREATE_LOCAL_VARIABLES = 'async/create-local-variables',
  RESOLVE_VARIABLE_INFO = 'async/resolve-variable-info',
  ATTACH_LOCAL_VARIABLES_TO_THEME = 'async/attach-local-variables-to-theme',
  RENAME_VARIABLES = 'async/rename-variables',
  SYNC_VARIABLES = 'async/sync-variables',
  UPDATE_VARIABLES = 'async/update-variables',
>>>>>>> d4ae9f4d
}

export type AsyncMessage<T extends AsyncMessageTypes, P = unknown> = P & { type: T };

export type CredentialsAsyncMessage = AsyncMessage<AsyncMessageTypes.CREDENTIALS, {
  credential: StorageTypeCredentials;
}>;
export type CredentialsAsyncMessageResult = AsyncMessage<AsyncMessageTypes.CREDENTIALS>;

export type ChangedTabsAsyncMessage = AsyncMessage<AsyncMessageTypes.CHANGED_TABS, { requiresSelectionValues: boolean; }>;
export type ChangedTabsAsyncMessageResult = AsyncMessage<AsyncMessageTypes.CHANGED_TABS>;

export type SetOnboardingExplainerSetsAsyncMessage = AsyncMessage<AsyncMessageTypes.SET_ONBOARDINGEXPLAINERSETS, { onboardingExplainerSets: boolean; }>;
export type SetOnboardingExplainerSetsAsyncMessageResult = AsyncMessage<AsyncMessageTypes.SET_ONBOARDINGEXPLAINERSETS>;

export type SetOnboardingExplainerSyncProvidersAsyncMessage = AsyncMessage<AsyncMessageTypes.SET_ONBOARDINGEXPLAINERSYNCPROVIDERS, { onboardingExplainerSyncProviders: boolean; }>;
export type SetOnboardingExplainerSyncProvidersAsyncMessageResult = AsyncMessage<AsyncMessageTypes.SET_ONBOARDINGEXPLAINERSYNCPROVIDERS>;

export type SetOnboardingExplainerInspectAsyncMessage = AsyncMessage<AsyncMessageTypes.SET_ONBOARDINGEXPLAINERINSPECT, { onboardingExplainerInspect: boolean; }>;
export type SetOnboardingExplainerInspectAsyncMessageResult = AsyncMessage<AsyncMessageTypes.SET_ONBOARDINGEXPLAINERINSPECT>;

export type RemoveSingleCredentialAsyncMessage = AsyncMessage<AsyncMessageTypes.REMOVE_SINGLE_CREDENTIAL, { context: StorageTypeCredentials; }>;
export type RemoveSingleCredentialAsyncMessageResult = AsyncMessage<AsyncMessageTypes.REMOVE_SINGLE_CREDENTIAL>;

export type SetStorageTypeAsyncMessage = AsyncMessage<AsyncMessageTypes.SET_STORAGE_TYPE, { storageType: StorageType; }>;
export type SetStorageTypeAsyncMessageResult = AsyncMessage<AsyncMessageTypes.SET_STORAGE_TYPE>;

export type SetNodeDataAsyncMessage = AsyncMessage<AsyncMessageTypes.SET_NODE_DATA, { values: NodeTokenRefMap; tokens: AnyTokenList; settings: SettingsState; }>;
export type SetNodeDataAsyncMessageResult = AsyncMessage<AsyncMessageTypes.SET_NODE_DATA>;

export type RemoveTokensByValueAsyncMessage = AsyncMessage<AsyncMessageTypes.REMOVE_TOKENS_BY_VALUE, {
  tokensToRemove: { nodes: NodeInfo[]; property: Properties }[];
}>;
export type RemoveTokensByValueAsyncMessageResult = AsyncMessage<AsyncMessageTypes.REMOVE_TOKENS_BY_VALUE>;

export type SetNoneValuesOnNodeAsyncMessage = AsyncMessage<AsyncMessageTypes.SET_NONE_VALUES_ON_NODE, {
  tokensToSet: { nodes: NodeInfo[]; property: Properties }[];
  tokens: AnyTokenList
}>;
export type SetNoneValuesOnNodeAsyncMessageResult = AsyncMessage<AsyncMessageTypes.SET_NONE_VALUES_ON_NODE>;

export type RemapTokensAsyncMessage = AsyncMessage<AsyncMessageTypes.REMAP_TOKENS, {
  oldName: string;
  newName: string;
  updateMode: UpdateMode;
  category?: Properties | TokenTypes;
  tokens?: AnyTokenList;
  settings?: SettingsState;
}>;
export type RemapTokensMessageAsyncResult = AsyncMessage<AsyncMessageTypes.REMAP_TOKENS>;

export type BulkRemapTokensAsyncMessage = AsyncMessage<AsyncMessageTypes.BULK_REMAP_TOKENS, {
  oldName: string;
  newName: string;
  updateMode: UpdateMode;
}>;
export type BulkRemapTokensMessageAsyncResult = AsyncMessage<AsyncMessageTypes.BULK_REMAP_TOKENS>;

export type GotoNodeAsyncMessage = AsyncMessage<AsyncMessageTypes.GOTO_NODE, {
  id: string;
}>;
export type GotoNodeMessageAsyncResult = AsyncMessage<AsyncMessageTypes.GOTO_NODE>;

export type SelectNodesAsyncMessage = AsyncMessage<AsyncMessageTypes.SELECT_NODES, { ids: string[] }>;
export type SelectNodesMessageAsyncResult = AsyncMessage<AsyncMessageTypes.SELECT_NODES>;

export type PullStylesAsyncMessage = AsyncMessage<AsyncMessageTypes.PULL_STYLES, { styleTypes: PullStyleOptions; }>;
export type PullStylesAsyncMessageResult = AsyncMessage<AsyncMessageTypes.PULL_STYLES>;

export type NotifyAsyncMessage = AsyncMessage<AsyncMessageTypes.NOTIFY, {
  msg: string;
  opts: {
    error?: boolean
  };
}>;
export type NotifyAsyncMessageResult = AsyncMessage<AsyncMessageTypes.NOTIFY>;

export type ResizeWindowAsyncMessage = AsyncMessage<AsyncMessageTypes.RESIZE_WINDOW, {
  width: number;
  height: number;
}>;
export type ResizeWindowAsyncMessageResult = AsyncMessage<AsyncMessageTypes.RESIZE_WINDOW>;

export type CancelOperationAsyncMessage = AsyncMessage<AsyncMessageTypes.CANCEL_OPERATION>;
export type CancelOperationAsyncMessageResult = AsyncMessage<AsyncMessageTypes.CANCEL_OPERATION>;

export type SetShowEmptyGroupsAsyncMessage = AsyncMessage<AsyncMessageTypes.SET_SHOW_EMPTY_GROUPS, { showEmptyGroups: boolean; }>;
export type SetShowEmptyGroupsAsyncMessageResult = AsyncMessage<AsyncMessageTypes.SET_SHOW_EMPTY_GROUPS>;

export type SetUiAsyncMessage = AsyncMessage<AsyncMessageTypes.SET_UI, SettingsState>;
export type SetUiAsyncMessageResult = AsyncMessage<AsyncMessageTypes.SET_UI>;

export type CreateAnnotationAsyncMessage = AsyncMessage<AsyncMessageTypes.CREATE_ANNOTATION, {
  tokens: SelectionValue;
  direction: Direction;
}>;
export type CreateAnnotationAsyncMessageResult = AsyncMessage<AsyncMessageTypes.CREATE_ANNOTATION>;

export type CreateStylesAsyncMessage = AsyncMessage<AsyncMessageTypes.CREATE_STYLES, {
  tokens: AnyTokenList;
  settings: SettingsState;
}>;
export type CreateStylesAsyncMessageResult = AsyncMessage<AsyncMessageTypes.CREATE_STYLES, {
  styleIds: Record<string, string>;
}>;

export type RenameStylesAsyncMessage = AsyncMessage<AsyncMessageTypes.RENAME_STYLES, {
  oldName: string;
  newName: string;
  parent: string;
  settings: Partial<SettingsState>;
}>;
export type RenameStylesAsyncMessageResult = AsyncMessage<AsyncMessageTypes.RENAME_STYLES, {
  styleIds: string[];
}>;

export type RemoveStylesAsyncMessage = AsyncMessage<AsyncMessageTypes.REMOVE_STYLES, {
  token: DeleteTokenPayload;
  settings: Partial<SettingsState>;
}>;
export type RemoveStylesAsyncMessageResult = AsyncMessage<AsyncMessageTypes.REMOVE_STYLES, {
  styleIds: string[];
}>;

export type SyncStylesAsyncMessage = AsyncMessage<AsyncMessageTypes.SYNC_STYLES, {
  tokens: Record<string, AnyTokenList>;
  options: Record<SyncOption, boolean>;
  settings: SettingsState;
}>;
export type SyncStylesAsyncMessageResult = AsyncMessage<AsyncMessageTypes.SYNC_STYLES, {
  styleIdsToRemove: string[];
}>;

export type UpdateAsyncMessage = AsyncMessage<AsyncMessageTypes.UPDATE, {
  tokenValues: Record<string, AnyTokenList>;
  tokens: AnyTokenList | null;
  themes: ThemeObjectsList
  updatedAt: string;
  settings: SettingsState;
  usedTokenSet: UsedTokenSetsMap;
  activeTheme: Record<string, string>;
  checkForChanges?: boolean
  shouldSwapStyles?: boolean;
  collapsedTokenSets: string[];
}>;
export type UpdateAsyncMessageResult = AsyncMessage<AsyncMessageTypes.UPDATE, {
  styleIds: Record<string, string>;
}>;

export type SetLicenseKeyMessage = AsyncMessage<AsyncMessageTypes.SET_LICENSE_KEY, {
  licenseKey: string | null
}>;
export type SetLicenseKeyMessageResult = AsyncMessage<AsyncMessageTypes.SET_LICENSE_KEY>;

export type AttachLocalStylesToTheme = AsyncMessage<AsyncMessageTypes.ATTACH_LOCAL_STYLES_TO_THEME, {
  theme: ThemeObject
  tokens: Record<string, AnyTokenList>
  category: 'typography' | 'colors' | 'effects' | 'all'
  settings?: Partial<SettingsState>
}>;
export type AttachLocalStylesToThemeResult = AsyncMessage<AsyncMessageTypes.ATTACH_LOCAL_STYLES_TO_THEME, ThemeObject>;

export type ResolveStyleInfo = AsyncMessage<AsyncMessageTypes.RESOLVE_STYLE_INFO, {
  styleIds: string[]
}>;
export type ResolveStyleInfoResult = AsyncMessage<AsyncMessageTypes.RESOLVE_STYLE_INFO, {
  resolvedValues: {
    id: string
    key?: string
    name?: string
  }[];
}>;

export type GetThemeInfoMessage = AsyncMessage<AsyncMessageTypes.GET_THEME_INFO>;
export type GetThemeInfoMessageResult = AsyncMessage<AsyncMessageTypes.GET_THEME_INFO, {
  activeTheme: Record<string, string>
  themes: ThemeObjectsList
}>;

export type StartupMessage = AsyncMessage<AsyncMessageTypes.STARTUP, (
  ReturnType<typeof startup> extends Promise<infer V> ? V : unknown
)>;
export type StartupMessageResult = AsyncMessage<AsyncMessageTypes.STARTUP>;

export type GetFigmaFontsMessage = AsyncMessage<AsyncMessageTypes.GET_FIGMA_FONTS>;
export type GetFigmaFontsMessageResult = AsyncMessage<AsyncMessageTypes.GET_FIGMA_FONTS, {
  fonts: Array<Font>
}>;
export type SetAuthDataMessage = AsyncMessage<AsyncMessageTypes.SET_AUTH_DATA, {
  auth: AuthData | null
}>;

export type SetAuthDataMessageResult = AsyncMessage<AsyncMessageTypes.SET_AUTH_DATA>;

<<<<<<< HEAD
export type SetUsedEmailMessage = AsyncMessage<AsyncMessageTypes.SET_USED_EMAIL, {
  email: string | undefined
}>;

export type SetUsedEmailMessageResult = AsyncMessage<AsyncMessageTypes.SET_USED_EMAIL>;
=======
export type CreateLocalVariablesAsyncMessage = AsyncMessage<AsyncMessageTypes.CREATE_LOCAL_VARIABLES, {
  tokens: Record<string, AnyTokenList>;
  settings: SettingsState
}>;
export type CreateLocalVariablesAsyncMessageResult = AsyncMessage<AsyncMessageTypes.CREATE_LOCAL_VARIABLES, {
  variableIds: Record<string, LocalVariableInfo>
}>;

export type ResolveVariableInfo = AsyncMessage<AsyncMessageTypes.RESOLVE_VARIABLE_INFO, {
  variableIds: string[]
}>;
export type ResolveVariableInfoResult = AsyncMessage<AsyncMessageTypes.RESOLVE_VARIABLE_INFO, {
  resolvedValues: Record<string, ResolvedVariableInfo>;
}>;

export type AttachLocalVariablesToTheme = AsyncMessage<AsyncMessageTypes.ATTACH_LOCAL_VARIABLES_TO_THEME, {
  theme: ThemeObject
  tokens: Record<string, AnyTokenList>
}>;
export type AttachLocalVariablesToThemeResult = AsyncMessage<AsyncMessageTypes.ATTACH_LOCAL_VARIABLES_TO_THEME, {
  variableInfo: LocalVariableInfo | null
}>;

export type RenameVariablesAsyncMessage = AsyncMessage<AsyncMessageTypes.RENAME_VARIABLES, {
  tokens: {
    oldName: string;
    newName: string;
  }[]
}>;
export type RenameVariablesAsyncMessageResult = AsyncMessage<AsyncMessageTypes.RENAME_VARIABLES, {
  renameVariableToken: RenameVariableToken[];
}>;

export type UpdateVariablesAsyncMessage = AsyncMessage<AsyncMessageTypes.UPDATE_VARIABLES, {
  payload: UpdateTokenVariablePayload
}>;
export type UpdateVariablesAsyncMessageResult = AsyncMessage<AsyncMessageTypes.UPDATE_VARIABLES>;

export type SyncVariableAsyncMessage = AsyncMessage<AsyncMessageTypes.SYNC_VARIABLES, {
  tokens: Record<string, AnyTokenList>;
  options: Record<SyncVariableOption, boolean>;
  settings: SettingsState;
}>;
export type SyncVariableAsyncMessageResult = AsyncMessage<AsyncMessageTypes.SYNC_VARIABLES>;
>>>>>>> d4ae9f4d

export type AsyncMessages =
  CreateStylesAsyncMessage
  | RenameStylesAsyncMessage
  | RemoveStylesAsyncMessage
  | SyncStylesAsyncMessage
  | CredentialsAsyncMessage
  | ChangedTabsAsyncMessage
  | RemoveSingleCredentialAsyncMessage
  | SetStorageTypeAsyncMessage
  | SetOnboardingExplainerSetsAsyncMessage
  | SetOnboardingExplainerInspectAsyncMessage
  | SetOnboardingExplainerSyncProvidersAsyncMessage
  | SetNodeDataAsyncMessage
  | RemoveTokensByValueAsyncMessage
  | RemapTokensAsyncMessage
  | BulkRemapTokensAsyncMessage
  | GotoNodeAsyncMessage
  | SelectNodesAsyncMessage
  | PullStylesAsyncMessage
  | NotifyAsyncMessage
  | ResizeWindowAsyncMessage
  | CancelOperationAsyncMessage
  | SetShowEmptyGroupsAsyncMessage
  | SetUiAsyncMessage
  | CreateAnnotationAsyncMessage
  | UpdateAsyncMessage
  | GetThemeInfoMessage
  | SetLicenseKeyMessage
  | StartupMessage
  | AttachLocalStylesToTheme
  | ResolveStyleInfo
  | SetNoneValuesOnNodeAsyncMessage
  | GetFigmaFontsMessage
  | SetAuthDataMessage
<<<<<<< HEAD
  | SetUsedEmailMessage;
=======
  | CreateLocalVariablesAsyncMessage
  | ResolveVariableInfo
  | AttachLocalVariablesToTheme
  | RenameVariablesAsyncMessage
  | SyncVariableAsyncMessage
  | UpdateVariablesAsyncMessage;
>>>>>>> d4ae9f4d

export type AsyncMessageResults =
  CreateStylesAsyncMessageResult
  | RenameStylesAsyncMessageResult
  | RemoveStylesAsyncMessageResult
  | SyncStylesAsyncMessageResult
  | CredentialsAsyncMessageResult
  | ChangedTabsAsyncMessageResult
  | RemoveSingleCredentialAsyncMessageResult
  | SetStorageTypeAsyncMessageResult
  | SetOnboardingExplainerSetsAsyncMessageResult
  | SetOnboardingExplainerSyncProvidersAsyncMessageResult
  | SetOnboardingExplainerInspectAsyncMessageResult
  | SetNodeDataAsyncMessageResult
  | RemoveTokensByValueAsyncMessageResult
  | RemapTokensMessageAsyncResult
  | BulkRemapTokensMessageAsyncResult
  | GotoNodeMessageAsyncResult
  | SelectNodesMessageAsyncResult
  | PullStylesAsyncMessageResult
  | NotifyAsyncMessageResult
  | ResizeWindowAsyncMessageResult
  | CancelOperationAsyncMessage
  | SetShowEmptyGroupsAsyncMessageResult
  | SetUiAsyncMessageResult
  | CreateAnnotationAsyncMessageResult
  | UpdateAsyncMessageResult
  | GetThemeInfoMessageResult
  | SetLicenseKeyMessageResult
  | StartupMessageResult
  | AttachLocalStylesToThemeResult
  | ResolveStyleInfoResult
  | SetNoneValuesOnNodeAsyncMessageResult
  | GetFigmaFontsMessageResult
  | SetAuthDataMessageResult
<<<<<<< HEAD
  | SetUsedEmailMessageResult;
=======
  | CreateLocalVariablesAsyncMessageResult
  | ResolveVariableInfoResult
  | AttachLocalVariablesToThemeResult
  | RenameVariablesAsyncMessageResult
  | SyncVariableAsyncMessageResult
  | UpdateVariablesAsyncMessageResult;
>>>>>>> d4ae9f4d

export type AsyncMessagesMap = {
  [K in AsyncMessageTypes]: Extract<AsyncMessages, { type: K }>
};
export type AsyncMessageResultsMap = {
  [K in AsyncMessageTypes]: Extract<AsyncMessageResults, { type: K }>
};<|MERGE_RESOLUTION|>--- conflicted
+++ resolved
@@ -58,16 +58,12 @@
   STARTUP = 'async/startup',
   GET_THEME_INFO = 'async/get-theme-info',
   GET_FIGMA_FONTS = 'async/get-figma-fonts',
-<<<<<<< HEAD
-=======
-  SET_AUTH_DATA = 'async/set-auth-data',
   CREATE_LOCAL_VARIABLES = 'async/create-local-variables',
   RESOLVE_VARIABLE_INFO = 'async/resolve-variable-info',
   ATTACH_LOCAL_VARIABLES_TO_THEME = 'async/attach-local-variables-to-theme',
   RENAME_VARIABLES = 'async/rename-variables',
   SYNC_VARIABLES = 'async/sync-variables',
   UPDATE_VARIABLES = 'async/update-variables',
->>>>>>> d4ae9f4d
 }
 
 export type AsyncMessage<T extends AsyncMessageTypes, P = unknown> = P & { type: T };
@@ -259,16 +255,14 @@
 export type SetAuthDataMessage = AsyncMessage<AsyncMessageTypes.SET_AUTH_DATA, {
   auth: AuthData | null
 }>;
-
 export type SetAuthDataMessageResult = AsyncMessage<AsyncMessageTypes.SET_AUTH_DATA>;
 
-<<<<<<< HEAD
 export type SetUsedEmailMessage = AsyncMessage<AsyncMessageTypes.SET_USED_EMAIL, {
   email: string | undefined
 }>;
 
 export type SetUsedEmailMessageResult = AsyncMessage<AsyncMessageTypes.SET_USED_EMAIL>;
-=======
+
 export type CreateLocalVariablesAsyncMessage = AsyncMessage<AsyncMessageTypes.CREATE_LOCAL_VARIABLES, {
   tokens: Record<string, AnyTokenList>;
   settings: SettingsState
@@ -313,7 +307,6 @@
   settings: SettingsState;
 }>;
 export type SyncVariableAsyncMessageResult = AsyncMessage<AsyncMessageTypes.SYNC_VARIABLES>;
->>>>>>> d4ae9f4d
 
 export type AsyncMessages =
   CreateStylesAsyncMessage
@@ -349,16 +342,13 @@
   | SetNoneValuesOnNodeAsyncMessage
   | GetFigmaFontsMessage
   | SetAuthDataMessage
-<<<<<<< HEAD
-  | SetUsedEmailMessage;
-=======
+  | SetUsedEmailMessage
   | CreateLocalVariablesAsyncMessage
   | ResolveVariableInfo
   | AttachLocalVariablesToTheme
   | RenameVariablesAsyncMessage
   | SyncVariableAsyncMessage
   | UpdateVariablesAsyncMessage;
->>>>>>> d4ae9f4d
 
 export type AsyncMessageResults =
   CreateStylesAsyncMessageResult
@@ -394,16 +384,13 @@
   | SetNoneValuesOnNodeAsyncMessageResult
   | GetFigmaFontsMessageResult
   | SetAuthDataMessageResult
-<<<<<<< HEAD
-  | SetUsedEmailMessageResult;
-=======
+  | SetUsedEmailMessageResult
   | CreateLocalVariablesAsyncMessageResult
   | ResolveVariableInfoResult
   | AttachLocalVariablesToThemeResult
   | RenameVariablesAsyncMessageResult
   | SyncVariableAsyncMessageResult
   | UpdateVariablesAsyncMessageResult;
->>>>>>> d4ae9f4d
 
 export type AsyncMessagesMap = {
   [K in AsyncMessageTypes]: Extract<AsyncMessages, { type: K }>
