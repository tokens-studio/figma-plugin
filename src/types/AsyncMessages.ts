import { UpdateMode } from '@/constants/UpdateMode';
import type { SettingsState } from '@/app/store/models/settings';
import type { Properties } from '@/constants/Properties';
import type { TokenTypes } from '@/constants/TokenTypes';
import type { NodeInfo } from './NodeInfo';
import type { NodeTokenRefMap } from './NodeTokenRefMap';
import type { PullStyleOptions } from './PullStylesOptions';
import type { ThemeObjectsList } from './ThemeObjectsList';
import type { AnyTokenList } from './tokens';
import type { UsedTokenSetsMap } from './UsedTokenSetsMap';
import type { StorageType, StorageTypeCredentials } from './StorageType';
import type { Direction } from '@/constants/Direction';
import type { SelectionValue } from './SelectionValue';
import type { startup } from '@/utils/plugin';
import type { ThemeObject } from './ThemeObject';
import { DeleteTokenPayload } from './payloads';

export enum AsyncMessageTypes {
  // the below messages are going from UI to plugin
  CREATE_STYLES = 'async/create-styles',
<<<<<<< HEAD
  RENAME_STYLES = 'async/rename-styles',
=======
  REMOVE_STYLES = 'async/remove-styles',
>>>>>>> 4f409ffe
  CREDENTIALS = 'async/credentials',
  CHANGED_TABS = 'async/changed-tabs',
  REMOVE_SINGLE_CREDENTIAL = 'async/remove-single-credential',
  SET_STORAGE_TYPE = 'async/set-storage-type',
  SET_NODE_DATA = 'async/set-node-data',
  REMOVE_TOKENS_BY_VALUE = 'async/remove-tokens-by-value',
  REMAP_TOKENS = 'async/remap-tokens',
  BULK_REMAP_TOKENS = 'async/bulk-remap-tokens',
  GOTO_NODE = 'async/goto-node',
  SELECT_NODES = 'async/select-nodes',
  PULL_STYLES = 'async/pull-styles',
  NOTIFY = 'async/notify',
  CANCEL_OPERATION = 'async/cancel-operation',
  RESIZE_WINDOW = 'async/resize-window',
  SET_SHOW_EMPTY_GROUPS = 'async/set-show-empty-groups',
  SET_UI = 'async/set-ui',
  CREATE_ANNOTATION = 'async/create-annotation',
  UPDATE = 'async/update',
  SET_LICENSE_KEY = 'async/set-license-key',
  ATTACH_LOCAL_STYLES_TO_THEME = 'async/attach-local-styles-to-theme',
  RESOLVE_STYLE_INFO = 'async/resolve-style-info',
  // the below messages are going from plugin to UI
  STARTUP = 'async/startup',
  GET_THEME_INFO = 'async/get-theme-info',
}

export type AsyncMessage<T extends AsyncMessageTypes, P = unknown> = P & { type: T };

export type CredentialsAsyncMessage = AsyncMessage<AsyncMessageTypes.CREDENTIALS, {
  credential: StorageTypeCredentials;
}>;
export type CredentialsAsyncMessageResult = AsyncMessage<AsyncMessageTypes.CREDENTIALS>;

export type ChangedTabsAsyncMessage = AsyncMessage<AsyncMessageTypes.CHANGED_TABS, { requiresSelectionValues: boolean; }>;
export type ChangedTabsAsyncMessageResult = AsyncMessage<AsyncMessageTypes.CHANGED_TABS>;

export type RemoveSingleCredentialAsyncMessage = AsyncMessage<AsyncMessageTypes.REMOVE_SINGLE_CREDENTIAL, { context: StorageTypeCredentials; }>;
export type RemoveSingleCredentialAsyncMessageResult = AsyncMessage<AsyncMessageTypes.REMOVE_SINGLE_CREDENTIAL>;

export type SetStorageTypeAsyncMessage = AsyncMessage<AsyncMessageTypes.SET_STORAGE_TYPE, { storageType: StorageType; }>;
export type SetStorageTypeAsyncMessageResult = AsyncMessage<AsyncMessageTypes.SET_STORAGE_TYPE>;

export type SetNodeDataAsyncMessage = AsyncMessage<AsyncMessageTypes.SET_NODE_DATA, { values: NodeTokenRefMap; tokens: AnyTokenList; settings: SettingsState; }>;
export type SetNodeDataAsyncMessageResult = AsyncMessage<AsyncMessageTypes.SET_NODE_DATA>;

export type RemoveTokensByValueAsyncMessage = AsyncMessage<AsyncMessageTypes.REMOVE_TOKENS_BY_VALUE, {
  tokensToRemove: { nodes: NodeInfo[]; property: Properties }[];
}>;
export type RemoveTokensByValueAsyncMessageResult = AsyncMessage<AsyncMessageTypes.REMOVE_TOKENS_BY_VALUE>;

export type RemapTokensAsyncMessage = AsyncMessage<AsyncMessageTypes.REMAP_TOKENS, {
  oldName: string;
  newName: string;
  updateMode: UpdateMode;
  category?: Properties | TokenTypes;
  tokens?: AnyTokenList;
  settings?: SettingsState;
}>;
export type RemapTokensMessageAsyncResult = AsyncMessage<AsyncMessageTypes.REMAP_TOKENS>;

export type BulkRemapTokensAsyncMessage = AsyncMessage<AsyncMessageTypes.BULK_REMAP_TOKENS, {
  oldName: string;
  newName: string;
}>;
export type BulkRemapTokensMessageAsyncResult = AsyncMessage<AsyncMessageTypes.BULK_REMAP_TOKENS>;

export type GotoNodeAsyncMessage = AsyncMessage<AsyncMessageTypes.GOTO_NODE, {
  id: string;
}>;
export type GotoNodeMessageAsyncResult = AsyncMessage<AsyncMessageTypes.GOTO_NODE>;

export type SelectNodesAsyncMessage = AsyncMessage<AsyncMessageTypes.SELECT_NODES, { ids: string[] }>;
export type SelectNodesMessageAsyncResult = AsyncMessage<AsyncMessageTypes.SELECT_NODES>;

export type PullStylesAsyncMessage = AsyncMessage<AsyncMessageTypes.PULL_STYLES, { styleTypes: PullStyleOptions; }>;
export type PullStylesAsyncMessageResult = AsyncMessage<AsyncMessageTypes.PULL_STYLES>;

export type NotifyAsyncMessage = AsyncMessage<AsyncMessageTypes.NOTIFY, {
  msg: string;
  opts: NotificationOptions;
}>;
export type NotifyAsyncMessageResult = AsyncMessage<AsyncMessageTypes.NOTIFY>;

export type ResizeWindowAsyncMessage = AsyncMessage<AsyncMessageTypes.RESIZE_WINDOW, {
  width: number;
  height: number;
}>;
export type ResizeWindowAsyncMessageResult = AsyncMessage<AsyncMessageTypes.RESIZE_WINDOW>;

export type CancelOperationAsyncMessage = AsyncMessage<AsyncMessageTypes.CANCEL_OPERATION>;
export type CancelOperationAsyncMessageResult = AsyncMessage<AsyncMessageTypes.CANCEL_OPERATION>;

export type SetShowEmptyGroupsAsyncMessage = AsyncMessage<AsyncMessageTypes.SET_SHOW_EMPTY_GROUPS, { showEmptyGroups: boolean; }>;
export type SetShowEmptyGroupsAsyncMessageResult = AsyncMessage<AsyncMessageTypes.SET_SHOW_EMPTY_GROUPS>;

export type SetUiAsyncMessage = AsyncMessage<AsyncMessageTypes.SET_UI, SettingsState>;
export type SetUiAsyncMessageResult = AsyncMessage<AsyncMessageTypes.SET_UI>;

export type CreateAnnotationAsyncMessage = AsyncMessage<AsyncMessageTypes.CREATE_ANNOTATION, {
  tokens: SelectionValue;
  direction: Direction;
}>;
export type CreateAnnotationAsyncMessageResult = AsyncMessage<AsyncMessageTypes.CREATE_ANNOTATION>;

export type CreateStylesAsyncMessage = AsyncMessage<AsyncMessageTypes.CREATE_STYLES, {
  tokens: AnyTokenList;
  settings: Partial<SettingsState>;
}>;
export type CreateStylesAsyncMessageResult = AsyncMessage<AsyncMessageTypes.CREATE_STYLES, {
  styleIds: Record<string, string>;
}>;

<<<<<<< HEAD
export type RenameStylesAsyncMessage = AsyncMessage<AsyncMessageTypes.RENAME_STYLES, {
  oldName: string;
  newName: string;
  parent: string;
  settings: Partial<SettingsState>;
}>;
export type RenameStylesAsyncMessageResult = AsyncMessage<AsyncMessageTypes.RENAME_STYLES, {
=======
export type RemoveStylesAsyncMessage = AsyncMessage<AsyncMessageTypes.REMOVE_STYLES, {
  token: DeleteTokenPayload;
  settings: Partial<SettingsState>;
}>;
export type RemoveStylesAsyncMessageResult = AsyncMessage<AsyncMessageTypes.REMOVE_STYLES, {
>>>>>>> 4f409ffe
  styleIds: string[];
}>;

export type UpdateAsyncMessage = AsyncMessage<AsyncMessageTypes.UPDATE, {
  tokenValues: Record<string, AnyTokenList>;
  tokens: AnyTokenList | null;
  themes: ThemeObjectsList
  updatedAt: string;
  settings: SettingsState;
  usedTokenSet: UsedTokenSetsMap;
  activeTheme: string | null;
  checkForChanges?: boolean
}>;
export type UpdateAsyncMessageResult = AsyncMessage<AsyncMessageTypes.UPDATE, {
  styleIds: Record<string, string>;
}>;

export type SetLicenseKeyMessage = AsyncMessage<AsyncMessageTypes.SET_LICENSE_KEY, {
  licenseKey: string | null
}>;
export type SetLicenseKeyMessageResult = AsyncMessage<AsyncMessageTypes.SET_LICENSE_KEY>;

export type AttachLocalStylesToTheme = AsyncMessage<AsyncMessageTypes.ATTACH_LOCAL_STYLES_TO_THEME, {
  theme: ThemeObject
  tokens: Record<string, AnyTokenList>
  category: 'typography' | 'colors' | 'effects' | 'all'
  settings?: Partial<SettingsState>
}>;
export type AttachLocalStylesToThemeResult = AsyncMessage<AsyncMessageTypes.ATTACH_LOCAL_STYLES_TO_THEME, ThemeObject>;

export type ResolveStyleInfo = AsyncMessage<AsyncMessageTypes.RESOLVE_STYLE_INFO, {
  styleIds: string[]
}>;
export type ResolveStyleInfoResult = AsyncMessage<AsyncMessageTypes.RESOLVE_STYLE_INFO, {
  resolvedValues: {
    id: string
    key?: string
    name?: string
  }[];
}>;

export type GetThemeInfoMessage = AsyncMessage<AsyncMessageTypes.GET_THEME_INFO>;
export type GetThemeInfoMessageResult = AsyncMessage<AsyncMessageTypes.GET_THEME_INFO, {
  activeTheme: string | null
  themes: ThemeObjectsList
}>;

export type StartupMessage = AsyncMessage<AsyncMessageTypes.STARTUP, (
  ReturnType<typeof startup> extends Promise<infer V> ? V : unknown
)>;
export type StartupMessageResult = AsyncMessage<AsyncMessageTypes.STARTUP>;

export type AsyncMessages =
  CreateStylesAsyncMessage
<<<<<<< HEAD
  | RenameStylesAsyncMessage
=======
  | RemoveStylesAsyncMessage
>>>>>>> 4f409ffe
  | CredentialsAsyncMessage
  | ChangedTabsAsyncMessage
  | RemoveSingleCredentialAsyncMessage
  | SetStorageTypeAsyncMessage
  | SetNodeDataAsyncMessage
  | RemoveTokensByValueAsyncMessage
  | RemapTokensAsyncMessage
  | BulkRemapTokensAsyncMessage
  | GotoNodeAsyncMessage
  | SelectNodesAsyncMessage
  | PullStylesAsyncMessage
  | NotifyAsyncMessage
  | ResizeWindowAsyncMessage
  | CancelOperationAsyncMessage
  | SetShowEmptyGroupsAsyncMessage
  | SetUiAsyncMessage
  | CreateAnnotationAsyncMessage
  | UpdateAsyncMessage
  | GetThemeInfoMessage
  | SetLicenseKeyMessage
  | StartupMessage
  | AttachLocalStylesToTheme
  | ResolveStyleInfo;

export type AsyncMessageResults =
  CreateStylesAsyncMessageResult
<<<<<<< HEAD
  | RenameStylesAsyncMessageResult
=======
  | RemoveStylesAsyncMessageResult
>>>>>>> 4f409ffe
  | CredentialsAsyncMessageResult
  | ChangedTabsAsyncMessageResult
  | RemoveSingleCredentialAsyncMessageResult
  | SetStorageTypeAsyncMessageResult
  | SetNodeDataAsyncMessageResult
  | RemoveTokensByValueAsyncMessageResult
  | RemapTokensMessageAsyncResult
  | BulkRemapTokensMessageAsyncResult
  | GotoNodeMessageAsyncResult
  | SelectNodesMessageAsyncResult
  | PullStylesAsyncMessageResult
  | NotifyAsyncMessageResult
  | ResizeWindowAsyncMessageResult
  | CancelOperationAsyncMessage
  | SetShowEmptyGroupsAsyncMessageResult
  | SetUiAsyncMessageResult
  | CreateAnnotationAsyncMessageResult
  | UpdateAsyncMessageResult
  | GetThemeInfoMessageResult
  | SetLicenseKeyMessageResult
  | StartupMessageResult
  | AttachLocalStylesToThemeResult
  | ResolveStyleInfoResult;

export type AsyncMessagesMap = {
  [K in AsyncMessageTypes]: Extract<AsyncMessages, { type: K }>
};
export type AsyncMessageResultsMap = {
  [K in AsyncMessageTypes]: Extract<AsyncMessageResults, { type: K }>
};<|MERGE_RESOLUTION|>--- conflicted
+++ resolved
@@ -18,11 +18,8 @@
 export enum AsyncMessageTypes {
   // the below messages are going from UI to plugin
   CREATE_STYLES = 'async/create-styles',
-<<<<<<< HEAD
   RENAME_STYLES = 'async/rename-styles',
-=======
   REMOVE_STYLES = 'async/remove-styles',
->>>>>>> 4f409ffe
   CREDENTIALS = 'async/credentials',
   CHANGED_TABS = 'async/changed-tabs',
   REMOVE_SINGLE_CREDENTIAL = 'async/remove-single-credential',
@@ -135,7 +132,6 @@
   styleIds: Record<string, string>;
 }>;
 
-<<<<<<< HEAD
 export type RenameStylesAsyncMessage = AsyncMessage<AsyncMessageTypes.RENAME_STYLES, {
   oldName: string;
   newName: string;
@@ -143,13 +139,14 @@
   settings: Partial<SettingsState>;
 }>;
 export type RenameStylesAsyncMessageResult = AsyncMessage<AsyncMessageTypes.RENAME_STYLES, {
-=======
+  styleIds: string[];
+}>;
+
 export type RemoveStylesAsyncMessage = AsyncMessage<AsyncMessageTypes.REMOVE_STYLES, {
   token: DeleteTokenPayload;
   settings: Partial<SettingsState>;
 }>;
 export type RemoveStylesAsyncMessageResult = AsyncMessage<AsyncMessageTypes.REMOVE_STYLES, {
->>>>>>> 4f409ffe
   styleIds: string[];
 }>;
 
@@ -204,11 +201,8 @@
 
 export type AsyncMessages =
   CreateStylesAsyncMessage
-<<<<<<< HEAD
   | RenameStylesAsyncMessage
-=======
   | RemoveStylesAsyncMessage
->>>>>>> 4f409ffe
   | CredentialsAsyncMessage
   | ChangedTabsAsyncMessage
   | RemoveSingleCredentialAsyncMessage
@@ -235,11 +229,8 @@
 
 export type AsyncMessageResults =
   CreateStylesAsyncMessageResult
-<<<<<<< HEAD
   | RenameStylesAsyncMessageResult
-=======
   | RemoveStylesAsyncMessageResult
->>>>>>> 4f409ffe
   | CredentialsAsyncMessageResult
   | ChangedTabsAsyncMessageResult
   | RemoveSingleCredentialAsyncMessageResult
