import type { Envelope, TransportMakeRequestResponse } from '@sentry/types';
import { UpdateMode } from '@/constants/UpdateMode';
import type { SettingsState } from '@/app/store/models/settings';
import type { Properties } from '@/constants/Properties';
import type { TokenTypes } from '@/constants/TokenTypes';
import type { NodeInfo } from './NodeInfo';
import type { NodeTokenRefMap } from './NodeTokenRefMap';
import type { PullStyleOptions } from './PullStylesOptions';
import type { ThemeObjectsList } from './ThemeObjectsList';
import type { AnyTokenList } from './tokens';
import type { UsedTokenSetsMap } from './UsedTokenSetsMap';
import type { StorageType, StorageTypeCredentials } from './StorageType';
import type { Direction } from '@/constants/Direction';
import type { SelectionValue } from './SelectionValue';
import type { startup } from '@/utils/plugin';
import type { ThemeObject } from './ThemeObject';
import { DeleteTokenPayload } from './payloads';
import { SyncOption, SyncVariableOption } from '@/app/store/useTokens';
import { AuthData } from './Auth';
import { LocalVariableInfo } from '@/plugin/createLocalVariablesInPlugin';
import { ResolvedVariableInfo } from '@/plugin/asyncMessageHandlers';
import { RenameVariableToken } from '@/app/store/models/reducers/tokenState';
import { UpdateTokenVariablePayload } from './payloads/UpdateTokenVariablePayload';

export enum AsyncMessageTypes {
  // the below messages are going from UI to plugin
  CREATE_STYLES = 'async/create-styles',
  RENAME_STYLES = 'async/rename-styles',
  REMOVE_STYLES = 'async/remove-styles',
  SYNC_STYLES = 'async/sync-styles',
  CREDENTIALS = 'async/credentials',
  CHANGED_TABS = 'async/changed-tabs',
  SET_ONBOARDINGEXPLAINERSETS = 'async/set-onboardingExplainerSets',
  SET_ONBOARDINGEXPLAINERSYNCPROVIDERS = 'async/set-onboardingExplainerSyncProviders',
  SET_ONBOARDINGEXPLAINERINSPECT = 'async/set-onboardingExplainerInspect',
  REMOVE_SINGLE_CREDENTIAL = 'async/remove-single-credential',
  SET_STORAGE_TYPE = 'async/set-storage-type',
  SET_NODE_DATA = 'async/set-node-data',
  REMOVE_TOKENS_BY_VALUE = 'async/remove-tokens-by-value',
  REMAP_TOKENS = 'async/remap-tokens',
  BULK_REMAP_TOKENS = 'async/bulk-remap-tokens',
  GOTO_NODE = 'async/goto-node',
  SELECT_NODES = 'async/select-nodes',
  PULL_STYLES = 'async/pull-styles',
  NOTIFY = 'async/notify',
  CANCEL_OPERATION = 'async/cancel-operation',
  RESIZE_WINDOW = 'async/resize-window',
  SET_SHOW_EMPTY_GROUPS = 'async/set-show-empty-groups',
  SET_UI = 'async/set-ui',
  CREATE_ANNOTATION = 'async/create-annotation',
  UPDATE = 'async/update',
  SET_LICENSE_KEY = 'async/set-license-key',
  ATTACH_LOCAL_STYLES_TO_THEME = 'async/attach-local-styles-to-theme',
  RESOLVE_STYLE_INFO = 'async/resolve-style-info',
  SET_NONE_VALUES_ON_NODE = 'async/set-none-values-on-node',
  SET_AUTH_DATA = 'async/set-auth-data',
  SET_USED_EMAIL = 'async/set-used-email',
  REMOVE_RELAUNCH_DATA = 'async/remove-relaunch-data',
  // the below messages are going from plugin to UI
  STARTUP = 'async/startup',
  GET_THEME_INFO = 'async/get-theme-info',
  GET_FIGMA_FONTS = 'async/get-figma-fonts',
  CREATE_LOCAL_VARIABLES = 'async/create-local-variables',
  RESOLVE_VARIABLE_INFO = 'async/resolve-variable-info',
  ATTACH_LOCAL_VARIABLES_TO_THEME = 'async/attach-local-variables-to-theme',
  RENAME_VARIABLES = 'async/rename-variables',
  SYNC_VARIABLES = 'async/sync-variables',
  UPDATE_VARIABLES = 'async/update-variables',
  PROXY_SENTRY = 'async/proxy-sentry',
}

export type AsyncMessage<T extends AsyncMessageTypes, P = unknown> = P & { type: T };

export type CredentialsAsyncMessage = AsyncMessage<AsyncMessageTypes.CREDENTIALS, {
  credential: StorageTypeCredentials;
}>;
export type CredentialsAsyncMessageResult = AsyncMessage<AsyncMessageTypes.CREDENTIALS>;

export type ChangedTabsAsyncMessage = AsyncMessage<AsyncMessageTypes.CHANGED_TABS, { requiresSelectionValues: boolean; }>;
export type ChangedTabsAsyncMessageResult = AsyncMessage<AsyncMessageTypes.CHANGED_TABS>;

export type SetOnboardingExplainerSetsAsyncMessage = AsyncMessage<AsyncMessageTypes.SET_ONBOARDINGEXPLAINERSETS, { onboardingExplainerSets: boolean; }>;
export type SetOnboardingExplainerSetsAsyncMessageResult = AsyncMessage<AsyncMessageTypes.SET_ONBOARDINGEXPLAINERSETS>;

export type SetOnboardingExplainerSyncProvidersAsyncMessage = AsyncMessage<AsyncMessageTypes.SET_ONBOARDINGEXPLAINERSYNCPROVIDERS, { onboardingExplainerSyncProviders: boolean; }>;
export type SetOnboardingExplainerSyncProvidersAsyncMessageResult = AsyncMessage<AsyncMessageTypes.SET_ONBOARDINGEXPLAINERSYNCPROVIDERS>;

export type SetOnboardingExplainerInspectAsyncMessage = AsyncMessage<AsyncMessageTypes.SET_ONBOARDINGEXPLAINERINSPECT, { onboardingExplainerInspect: boolean; }>;
export type SetOnboardingExplainerInspectAsyncMessageResult = AsyncMessage<AsyncMessageTypes.SET_ONBOARDINGEXPLAINERINSPECT>;

export type RemoveSingleCredentialAsyncMessage = AsyncMessage<AsyncMessageTypes.REMOVE_SINGLE_CREDENTIAL, { context: StorageTypeCredentials; }>;
export type RemoveSingleCredentialAsyncMessageResult = AsyncMessage<AsyncMessageTypes.REMOVE_SINGLE_CREDENTIAL>;

export type SetStorageTypeAsyncMessage = AsyncMessage<AsyncMessageTypes.SET_STORAGE_TYPE, { storageType: StorageType; }>;
export type SetStorageTypeAsyncMessageResult = AsyncMessage<AsyncMessageTypes.SET_STORAGE_TYPE>;

export type SetNodeDataAsyncMessage = AsyncMessage<AsyncMessageTypes.SET_NODE_DATA, { values: NodeTokenRefMap; tokens: AnyTokenList; settings: SettingsState; }>;
export type SetNodeDataAsyncMessageResult = AsyncMessage<AsyncMessageTypes.SET_NODE_DATA>;

export type RemoveTokensByValueAsyncMessage = AsyncMessage<AsyncMessageTypes.REMOVE_TOKENS_BY_VALUE, {
  tokensToRemove: { nodes: NodeInfo[]; property: Properties }[];
}>;
export type RemoveTokensByValueAsyncMessageResult = AsyncMessage<AsyncMessageTypes.REMOVE_TOKENS_BY_VALUE>;

export type SetNoneValuesOnNodeAsyncMessage = AsyncMessage<AsyncMessageTypes.SET_NONE_VALUES_ON_NODE, {
  tokensToSet: { nodes: NodeInfo[]; property: Properties }[];
  tokens: AnyTokenList
}>;
export type SetNoneValuesOnNodeAsyncMessageResult = AsyncMessage<AsyncMessageTypes.SET_NONE_VALUES_ON_NODE>;

export type RemapTokensAsyncMessage = AsyncMessage<AsyncMessageTypes.REMAP_TOKENS, {
  oldName: string;
  newName: string;
  updateMode: UpdateMode;
  category?: Properties | TokenTypes;
  tokens?: AnyTokenList;
  settings?: SettingsState;
}>;
export type RemapTokensMessageAsyncResult = AsyncMessage<AsyncMessageTypes.REMAP_TOKENS>;

export type BulkRemapTokensAsyncMessage = AsyncMessage<AsyncMessageTypes.BULK_REMAP_TOKENS, {
  oldName: string;
  newName: string;
  updateMode: UpdateMode;
}>;
export type BulkRemapTokensMessageAsyncResult = AsyncMessage<AsyncMessageTypes.BULK_REMAP_TOKENS>;

export type GotoNodeAsyncMessage = AsyncMessage<AsyncMessageTypes.GOTO_NODE, {
  id: string;
}>;
export type GotoNodeMessageAsyncResult = AsyncMessage<AsyncMessageTypes.GOTO_NODE>;

export type SelectNodesAsyncMessage = AsyncMessage<AsyncMessageTypes.SELECT_NODES, { ids: string[] }>;
export type SelectNodesMessageAsyncResult = AsyncMessage<AsyncMessageTypes.SELECT_NODES>;

export type PullStylesAsyncMessage = AsyncMessage<AsyncMessageTypes.PULL_STYLES, { styleTypes: PullStyleOptions; }>;
export type PullStylesAsyncMessageResult = AsyncMessage<AsyncMessageTypes.PULL_STYLES>;

export type NotifyAsyncMessage = AsyncMessage<AsyncMessageTypes.NOTIFY, {
  msg: string;
  opts: {
    error?: boolean
  };
}>;
export type NotifyAsyncMessageResult = AsyncMessage<AsyncMessageTypes.NOTIFY>;

export type ResizeWindowAsyncMessage = AsyncMessage<AsyncMessageTypes.RESIZE_WINDOW, {
  width: number;
  height: number;
}>;
export type ResizeWindowAsyncMessageResult = AsyncMessage<AsyncMessageTypes.RESIZE_WINDOW>;

export type CancelOperationAsyncMessage = AsyncMessage<AsyncMessageTypes.CANCEL_OPERATION>;
export type CancelOperationAsyncMessageResult = AsyncMessage<AsyncMessageTypes.CANCEL_OPERATION>;

export type SetShowEmptyGroupsAsyncMessage = AsyncMessage<AsyncMessageTypes.SET_SHOW_EMPTY_GROUPS, { showEmptyGroups: boolean; }>;
export type SetShowEmptyGroupsAsyncMessageResult = AsyncMessage<AsyncMessageTypes.SET_SHOW_EMPTY_GROUPS>;

export type SetUiAsyncMessage = AsyncMessage<AsyncMessageTypes.SET_UI, SettingsState>;
export type SetUiAsyncMessageResult = AsyncMessage<AsyncMessageTypes.SET_UI>;

export type CreateAnnotationAsyncMessage = AsyncMessage<AsyncMessageTypes.CREATE_ANNOTATION, {
  tokens: SelectionValue;
  direction: Direction;
}>;
export type CreateAnnotationAsyncMessageResult = AsyncMessage<AsyncMessageTypes.CREATE_ANNOTATION>;

export type CreateStylesAsyncMessage = AsyncMessage<AsyncMessageTypes.CREATE_STYLES, {
  tokens: AnyTokenList;
  settings: SettingsState;
}>;
export type CreateStylesAsyncMessageResult = AsyncMessage<AsyncMessageTypes.CREATE_STYLES, {
  styleIds: Record<string, string>;
}>;

export type RenameStylesAsyncMessage = AsyncMessage<AsyncMessageTypes.RENAME_STYLES, {
  oldName: string;
  newName: string;
  parent: string;
  settings: Partial<SettingsState>;
}>;
export type RenameStylesAsyncMessageResult = AsyncMessage<AsyncMessageTypes.RENAME_STYLES, {
  styleIds: string[];
}>;

export type RemoveStylesAsyncMessage = AsyncMessage<AsyncMessageTypes.REMOVE_STYLES, {
  token: DeleteTokenPayload;
  settings: Partial<SettingsState>;
}>;
export type RemoveStylesAsyncMessageResult = AsyncMessage<AsyncMessageTypes.REMOVE_STYLES, {
  styleIds: string[];
}>;

export type SyncStylesAsyncMessage = AsyncMessage<AsyncMessageTypes.SYNC_STYLES, {
  tokens: Record<string, AnyTokenList>;
  options: Record<SyncOption, boolean>;
  settings: SettingsState;
}>;
export type SyncStylesAsyncMessageResult = AsyncMessage<AsyncMessageTypes.SYNC_STYLES, {
  styleIdsToRemove: string[];
}>;

export type UpdateAsyncMessage = AsyncMessage<AsyncMessageTypes.UPDATE, {
  tokenValues: Record<string, AnyTokenList>;
  tokens: AnyTokenList | null;
  themes: ThemeObjectsList
  updatedAt: string;
  settings: SettingsState;
  usedTokenSet: UsedTokenSetsMap;
  activeTheme: Record<string, string>;
  checkForChanges?: boolean
  shouldSwapStyles?: boolean;
  collapsedTokenSets: string[];
}>;
export type UpdateAsyncMessageResult = AsyncMessage<AsyncMessageTypes.UPDATE, {
  styleIds: Record<string, string>;
  nodes: number
}>;

export type SetLicenseKeyMessage = AsyncMessage<AsyncMessageTypes.SET_LICENSE_KEY, {
  licenseKey: string | null
}>;
export type SetLicenseKeyMessageResult = AsyncMessage<AsyncMessageTypes.SET_LICENSE_KEY>;

export type AttachLocalStylesToTheme = AsyncMessage<AsyncMessageTypes.ATTACH_LOCAL_STYLES_TO_THEME, {
  theme: ThemeObject
  tokens: Record<string, AnyTokenList>
  category: 'typography' | 'colors' | 'effects' | 'all'
  settings?: Partial<SettingsState>
}>;
export type AttachLocalStylesToThemeResult = AsyncMessage<AsyncMessageTypes.ATTACH_LOCAL_STYLES_TO_THEME, ThemeObject>;

export type ResolveStyleInfo = AsyncMessage<AsyncMessageTypes.RESOLVE_STYLE_INFO, {
  styleIds: string[]
}>;
export type ResolveStyleInfoResult = AsyncMessage<AsyncMessageTypes.RESOLVE_STYLE_INFO, {
  resolvedValues: {
    id: string
    key?: string
    name?: string
  }[];
}>;

export type GetThemeInfoMessage = AsyncMessage<AsyncMessageTypes.GET_THEME_INFO>;
export type GetThemeInfoMessageResult = AsyncMessage<AsyncMessageTypes.GET_THEME_INFO, {
  activeTheme: Record<string, string>
  themes: ThemeObjectsList
}>;

export type StartupMessage = AsyncMessage<AsyncMessageTypes.STARTUP, (
  ReturnType<typeof startup> extends Promise<infer V> ? V : unknown
)>;
export type StartupMessageResult = AsyncMessage<AsyncMessageTypes.STARTUP>;

export type GetFigmaFontsMessage = AsyncMessage<AsyncMessageTypes.GET_FIGMA_FONTS>;
export type GetFigmaFontsMessageResult = AsyncMessage<AsyncMessageTypes.GET_FIGMA_FONTS, {
  fonts: Array<Font>
}>;
export type SetAuthDataMessage = AsyncMessage<AsyncMessageTypes.SET_AUTH_DATA, {
  auth: AuthData | null
}>;
export type SetAuthDataMessageResult = AsyncMessage<AsyncMessageTypes.SET_AUTH_DATA>;

export type SetUsedEmailMessage = AsyncMessage<AsyncMessageTypes.SET_USED_EMAIL, {
  email: string | undefined
}>;

export type SetUsedEmailMessageResult = AsyncMessage<AsyncMessageTypes.SET_USED_EMAIL>;

export type CreateLocalVariablesAsyncMessage = AsyncMessage<AsyncMessageTypes.CREATE_LOCAL_VARIABLES, {
  tokens: Record<string, AnyTokenList>;
  settings: SettingsState
}>;
export type CreateLocalVariablesAsyncMessageResult = AsyncMessage<AsyncMessageTypes.CREATE_LOCAL_VARIABLES, {
  variableIds: Record<string, LocalVariableInfo>
  totalVariables: number
}>;

export type ResolveVariableInfo = AsyncMessage<AsyncMessageTypes.RESOLVE_VARIABLE_INFO, {
  variableIds: string[]
}>;
export type ResolveVariableInfoResult = AsyncMessage<AsyncMessageTypes.RESOLVE_VARIABLE_INFO, {
  resolvedValues: Record<string, ResolvedVariableInfo>;
}>;

export type AttachLocalVariablesToTheme = AsyncMessage<AsyncMessageTypes.ATTACH_LOCAL_VARIABLES_TO_THEME, {
  theme: ThemeObject
  tokens: Record<string, AnyTokenList>
}>;
export type AttachLocalVariablesToThemeResult = AsyncMessage<AsyncMessageTypes.ATTACH_LOCAL_VARIABLES_TO_THEME, {
  variableInfo: LocalVariableInfo | null
}>;

export type RenameVariablesAsyncMessage = AsyncMessage<AsyncMessageTypes.RENAME_VARIABLES, {
  tokens: {
    oldName: string;
    newName: string;
  }[]
}>;
export type RenameVariablesAsyncMessageResult = AsyncMessage<AsyncMessageTypes.RENAME_VARIABLES, {
  renameVariableToken: RenameVariableToken[];
}>;

export type UpdateVariablesAsyncMessage = AsyncMessage<AsyncMessageTypes.UPDATE_VARIABLES, {
  payload: UpdateTokenVariablePayload
}>;
export type UpdateVariablesAsyncMessageResult = AsyncMessage<AsyncMessageTypes.UPDATE_VARIABLES>;

export type SyncVariableAsyncMessage = AsyncMessage<AsyncMessageTypes.SYNC_VARIABLES, {
  tokens: Record<string, AnyTokenList>;
  options: Record<SyncVariableOption, boolean>;
  settings: SettingsState;
}>;
export type SyncVariableAsyncMessageResult = AsyncMessage<AsyncMessageTypes.SYNC_VARIABLES>;

<<<<<<< HEAD
export type RemoveRelaunchDataMessage = AsyncMessage<
AsyncMessageTypes.REMOVE_RELAUNCH_DATA,
{
  area: UpdateMode;
}
>;

export type RemoveRelaunchDataMessageResult = AsyncMessage<
AsyncMessageTypes.REMOVE_RELAUNCH_DATA,
{
  totalNodes: number;
}
>;
=======
export type ProxySentryAsyncMessage = AsyncMessage<AsyncMessageTypes.PROXY_SENTRY, {
  request: Envelope;
}>;
export type ProxySentryAsyncMessageResult = AsyncMessage<AsyncMessageTypes.PROXY_SENTRY, {
  result: TransportMakeRequestResponse | void
}>;
>>>>>>> 250e044e

export type AsyncMessages =
  CreateStylesAsyncMessage
  | RenameStylesAsyncMessage
  | RemoveStylesAsyncMessage
  | SyncStylesAsyncMessage
  | CredentialsAsyncMessage
  | ChangedTabsAsyncMessage
  | RemoveSingleCredentialAsyncMessage
  | SetStorageTypeAsyncMessage
  | SetOnboardingExplainerSetsAsyncMessage
  | SetOnboardingExplainerInspectAsyncMessage
  | SetOnboardingExplainerSyncProvidersAsyncMessage
  | SetNodeDataAsyncMessage
  | RemoveTokensByValueAsyncMessage
  | RemapTokensAsyncMessage
  | BulkRemapTokensAsyncMessage
  | GotoNodeAsyncMessage
  | SelectNodesAsyncMessage
  | PullStylesAsyncMessage
  | NotifyAsyncMessage
  | ResizeWindowAsyncMessage
  | CancelOperationAsyncMessage
  | SetShowEmptyGroupsAsyncMessage
  | SetUiAsyncMessage
  | CreateAnnotationAsyncMessage
  | UpdateAsyncMessage
  | GetThemeInfoMessage
  | SetLicenseKeyMessage
  | StartupMessage
  | AttachLocalStylesToTheme
  | ResolveStyleInfo
  | SetNoneValuesOnNodeAsyncMessage
  | GetFigmaFontsMessage
  | SetAuthDataMessage
  | SetUsedEmailMessage
  | CreateLocalVariablesAsyncMessage
  | ResolveVariableInfo
  | AttachLocalVariablesToTheme
  | RenameVariablesAsyncMessage
  | SyncVariableAsyncMessage
  | UpdateVariablesAsyncMessage
<<<<<<< HEAD
  | RemoveRelaunchDataMessage;
=======
  | ProxySentryAsyncMessage;
>>>>>>> 250e044e

export type AsyncMessageResults =
  CreateStylesAsyncMessageResult
  | RenameStylesAsyncMessageResult
  | RemoveStylesAsyncMessageResult
  | SyncStylesAsyncMessageResult
  | CredentialsAsyncMessageResult
  | ChangedTabsAsyncMessageResult
  | RemoveSingleCredentialAsyncMessageResult
  | SetStorageTypeAsyncMessageResult
  | SetOnboardingExplainerSetsAsyncMessageResult
  | SetOnboardingExplainerSyncProvidersAsyncMessageResult
  | SetOnboardingExplainerInspectAsyncMessageResult
  | SetNodeDataAsyncMessageResult
  | RemoveTokensByValueAsyncMessageResult
  | RemapTokensMessageAsyncResult
  | BulkRemapTokensMessageAsyncResult
  | GotoNodeMessageAsyncResult
  | SelectNodesMessageAsyncResult
  | PullStylesAsyncMessageResult
  | NotifyAsyncMessageResult
  | ResizeWindowAsyncMessageResult
  | CancelOperationAsyncMessage
  | SetShowEmptyGroupsAsyncMessageResult
  | SetUiAsyncMessageResult
  | CreateAnnotationAsyncMessageResult
  | UpdateAsyncMessageResult
  | GetThemeInfoMessageResult
  | SetLicenseKeyMessageResult
  | StartupMessageResult
  | AttachLocalStylesToThemeResult
  | ResolveStyleInfoResult
  | SetNoneValuesOnNodeAsyncMessageResult
  | GetFigmaFontsMessageResult
  | SetAuthDataMessageResult
  | SetUsedEmailMessageResult
  | CreateLocalVariablesAsyncMessageResult
  | ResolveVariableInfoResult
  | AttachLocalVariablesToThemeResult
  | RenameVariablesAsyncMessageResult
  | SyncVariableAsyncMessageResult
  | UpdateVariablesAsyncMessageResult
<<<<<<< HEAD
  | RemoveRelaunchDataMessageResult;
=======
  | ProxySentryAsyncMessageResult;
>>>>>>> 250e044e

export type AsyncMessagesMap = {
  [K in AsyncMessageTypes]: Extract<AsyncMessages, { type: K }>
};
export type AsyncMessageResultsMap = {
  [K in AsyncMessageTypes]: Extract<AsyncMessageResults, { type: K }>
};<|MERGE_RESOLUTION|>--- conflicted
+++ resolved
@@ -313,7 +313,6 @@
 }>;
 export type SyncVariableAsyncMessageResult = AsyncMessage<AsyncMessageTypes.SYNC_VARIABLES>;
 
-<<<<<<< HEAD
 export type RemoveRelaunchDataMessage = AsyncMessage<
 AsyncMessageTypes.REMOVE_RELAUNCH_DATA,
 {
@@ -327,14 +326,13 @@
   totalNodes: number;
 }
 >;
-=======
+
 export type ProxySentryAsyncMessage = AsyncMessage<AsyncMessageTypes.PROXY_SENTRY, {
   request: Envelope;
 }>;
 export type ProxySentryAsyncMessageResult = AsyncMessage<AsyncMessageTypes.PROXY_SENTRY, {
   result: TransportMakeRequestResponse | void
 }>;
->>>>>>> 250e044e
 
 export type AsyncMessages =
   CreateStylesAsyncMessage
@@ -377,11 +375,8 @@
   | RenameVariablesAsyncMessage
   | SyncVariableAsyncMessage
   | UpdateVariablesAsyncMessage
-<<<<<<< HEAD
-  | RemoveRelaunchDataMessage;
-=======
+  | RemoveRelaunchDataMessage
   | ProxySentryAsyncMessage;
->>>>>>> 250e044e
 
 export type AsyncMessageResults =
   CreateStylesAsyncMessageResult
@@ -424,11 +419,8 @@
   | RenameVariablesAsyncMessageResult
   | SyncVariableAsyncMessageResult
   | UpdateVariablesAsyncMessageResult
-<<<<<<< HEAD
-  | RemoveRelaunchDataMessageResult;
-=======
+  | RemoveRelaunchDataMessageResult
   | ProxySentryAsyncMessageResult;
->>>>>>> 250e044e
 
 export type AsyncMessagesMap = {
   [K in AsyncMessageTypes]: Extract<AsyncMessages, { type: K }>
