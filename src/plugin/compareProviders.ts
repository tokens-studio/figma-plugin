--- conflicted
+++ resolved
@@ -6,11 +6,6 @@
 type Options = {
   providers?: string | null,
   storageType: StorageType,
-<<<<<<< HEAD
-  activeTheme?: string | null
-  featureFlagId?: string | null,
-=======
->>>>>>> 936bd31f
   usedTokenSet?: UsedTokenSetsMap | null
 };
 
