import { LDProps } from 'launchdarkly-react-client-sdk/lib/withLDConsumer';
import { UsedTokenSetsMap } from '@/types';
import { StorageType, StorageTypeCredentials } from '@/types/StorageType';
import isSameCredentials from '@/utils/isSameCredentials';
import { MessageFromPluginTypes } from '../types/messages';

type Options = {
  providers: StorageTypeCredentials[],
  storageType: StorageType,
  usedTokenSet?: UsedTokenSetsMap | null
  activeTheme?: string | null
  shouldPull?: boolean,
  featureFlags?: LDProps['flags'] | null
};

export default function compareProvidersWithStored({
<<<<<<< HEAD
  providers, storageType, usedTokenSet, activeTheme, shouldPull,
=======
  providers, storageType, usedTokenSet, shouldPull, featureFlags,
>>>>>>> 365bdec1
}: Options) {
  if (providers) {
    const matchingSet = providers.find((i) => isSameCredentials(i, storageType));
    if (matchingSet) {
      // send a message to the UI with the credentials stored in the client
      figma.ui.postMessage({
        type: MessageFromPluginTypes.API_CREDENTIALS,
        status: true,
        credentials: matchingSet,
        usedTokenSet,
        activeTheme,
        shouldPull,
        featureFlags,
      });
      return;
    }
  }
  // send a message to the UI that says there are no credentials stored in the client
  figma.ui.postMessage({
    type: MessageFromPluginTypes.API_CREDENTIALS,
    status: false,
  });
}<|MERGE_RESOLUTION|>--- conflicted
+++ resolved
@@ -14,11 +14,7 @@
 };
 
 export default function compareProvidersWithStored({
-<<<<<<< HEAD
-  providers, storageType, usedTokenSet, activeTheme, shouldPull,
-=======
-  providers, storageType, usedTokenSet, shouldPull, featureFlags,
->>>>>>> 365bdec1
+  providers, storageType, usedTokenSet, shouldPull, activeTheme, featureFlags,
 }: Options) {
   if (providers) {
     const matchingSet = providers.find((i) => isSameCredentials(i, storageType));
