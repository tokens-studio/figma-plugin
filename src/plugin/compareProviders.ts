import { UsedTokenSetsMap } from '@/types';
import { StorageType, StorageTypeCredentials } from '@/types/StorageType';
import isSameCredentials from '@/utils/isSameCredentials';
import { MessageFromPluginTypes } from '../types/messages';

type Options = {
  providers: StorageTypeCredentials[],
  storageType: StorageType,
<<<<<<< HEAD
  usedTokenSet?: UsedTokenSetsMap | null
};

export default function compareProvidersWithStored({
  providers, storageType, usedTokenSet,
=======
  usedTokenSet?: UsedTokenSetsMap | null,
  shouldPull?: boolean,
};

export default function compareProvidersWithStored({
  providers, storageType, usedTokenSet, shouldPull,
>>>>>>> 42e48012
}: Options) {
  if (providers) {
    const matchingSet = providers.find((i) => isSameCredentials(i, storageType));
    if (matchingSet) {
      // send a message to the UI with the credentials stored in the client
      figma.ui.postMessage({
        type: MessageFromPluginTypes.API_CREDENTIALS,
        status: true,
        credentials: matchingSet,
        usedTokenSet,
        shouldPull,
      });
      return;
    }
  }
  // send a message to the UI that says there are no credentials stored in the client
  figma.ui.postMessage({
    type: MessageFromPluginTypes.API_CREDENTIALS,
    status: false,
  });
}<|MERGE_RESOLUTION|>--- conflicted
+++ resolved
@@ -6,20 +6,12 @@
 type Options = {
   providers: StorageTypeCredentials[],
   storageType: StorageType,
-<<<<<<< HEAD
   usedTokenSet?: UsedTokenSetsMap | null
-};
-
-export default function compareProvidersWithStored({
-  providers, storageType, usedTokenSet,
-=======
-  usedTokenSet?: UsedTokenSetsMap | null,
   shouldPull?: boolean,
 };
 
 export default function compareProvidersWithStored({
   providers, storageType, usedTokenSet, shouldPull,
->>>>>>> 42e48012
 }: Options) {
   if (providers) {
     const matchingSet = providers.find((i) => isSameCredentials(i, storageType));
