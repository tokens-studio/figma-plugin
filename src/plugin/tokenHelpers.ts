import omit from 'just-omit';
import { appendTypeToToken } from '@/app/components/createTokenObj';
import { SingleToken } from '@/types/tokens';
import { checkIfAlias, checkIfContainsAlias, getAliasValue } from '@/utils/alias';
import { isSingleToken } from '@/utils/is';
import { TokenTypes } from '@/constants/TokenTypes';
import { UsedTokenSetsMap } from '@/types';
import { TokenSetStatus } from '@/constants/TokenSetStatus';

export type ResolveTokenValuesResult = SingleToken<true, {
  failedToResolve?: boolean
}>;

export function findAllAliases(tokens: (SingleToken | string)[]) {
  return tokens.filter((token) => (
    checkIfAlias(token, tokens.filter(isSingleToken))
  ));
}

export function resolveTokenValues(tokens: SingleToken[], previousCount: number = 0): ResolveTokenValuesResult[] {
  const aliases = findAllAliases(tokens);
  let returnedTokens: ResolveTokenValuesResult[] = tokens;
  returnedTokens = tokens.map((t, _, tokensInProgress) => {
    let returnValue:
      Record<string, ReturnType<typeof getAliasValue>>[] |
      Record<string, ReturnType<typeof getAliasValue>> |
      ReturnType<typeof getAliasValue>;

    let failedToResolve = false;
    // Iterate over Typography and boxShadow Object to get resolved values
    if (t.type === TokenTypes.TYPOGRAPHY || t.type === TokenTypes.BOX_SHADOW) {
      // If value is alias
      if (typeof t.value === 'string') {
        returnValue = getAliasValue(t.value, tokensInProgress);
        failedToResolve = returnValue === null || checkIfContainsAlias(returnValue);
      } else if (Array.isArray(t.value)) {
        // If we're dealing with an array, iterate over each item and then key
        returnValue = t.value.map((item) => (
          Object.entries(item).reduce<Record<string, ReturnType<typeof getAliasValue>>>((acc, [key, value]) => {
            acc[key] = getAliasValue(value, tokensInProgress);
<<<<<<< HEAD
            let itemFailedToResolve = acc[key] === null || checkIfContainsAlias(acc[key]);
=======
            const itemFailedToResolve = acc[key] === null || checkIfContainsAlias(acc[key]);
>>>>>>> 3535adde
            if (itemFailedToResolve) {
              failedToResolve = true;
            }
            return acc;
          }, {})
        ));
        // If not, iterate over each key
      } else {
        returnValue = Object.entries(t.value).reduce<Record<string, ReturnType<typeof getAliasValue>>>((acc, [key, value]) => {
          acc[key] = getAliasValue(value, tokensInProgress);
<<<<<<< HEAD
          let itemFailedToResolve = acc[key] === null || checkIfContainsAlias(acc[key]);
=======
          const itemFailedToResolve = acc[key] === null || checkIfContainsAlias(acc[key]);
>>>>>>> 3535adde
          if (itemFailedToResolve) {
            failedToResolve = true;
          }
          return acc;
        }, {});
      }
    } else {
      // If we're not dealing with special tokens, just return resolved value
      returnValue = getAliasValue(t, tokensInProgress);
      failedToResolve = returnValue === null || checkIfContainsAlias(returnValue);
    }
    const returnObject = {
      ...omit(t, 'failedToResolve'),
      value: returnValue,
      rawValue: t.rawValue || t.value,
      ...(failedToResolve ? { failedToResolve } : {}),
    } as ResolveTokenValuesResult;
    return returnObject;
  });

  if (aliases.length > 0 && (previousCount > aliases.length || !previousCount)) {
    return resolveTokenValues(returnedTokens, aliases.length);
  }

  return returnedTokens;
}

export function mergeTokenGroups(tokens: Record<string, SingleToken[]>, usedSets: UsedTokenSetsMap = {}): SingleToken[] {
  const mergedTokens: SingleToken[] = [];
  // @README we will use both ENABLED and SOURCE sets
  // we only need to ignore the SOURCE sets when creating styles
  const tokenSetsToMerge = Object.entries(usedSets)
    .filter(([, status]) => status === TokenSetStatus.ENABLED || status === TokenSetStatus.SOURCE)
    .map(([tokenSet]) => tokenSet);

  // Reverse token set order (right-most win) and check for duplicates
  Object.entries(tokens)
    .reverse()
    .forEach((tokenGroup: [string, SingleToken[]]) => {
      if (tokenSetsToMerge.length === 0 || tokenSetsToMerge.includes(tokenGroup[0])) {
        tokenGroup[1].forEach((token) => {
          if (!mergedTokens.some((t) => t.name === token.name)) {
            mergedTokens.push({
              ...appendTypeToToken(token),
              internal__Parent: tokenGroup[0],
            } as SingleToken);
          }
        });
      }
    });
  return mergedTokens;
}<|MERGE_RESOLUTION|>--- conflicted
+++ resolved
@@ -38,11 +38,7 @@
         returnValue = t.value.map((item) => (
           Object.entries(item).reduce<Record<string, ReturnType<typeof getAliasValue>>>((acc, [key, value]) => {
             acc[key] = getAliasValue(value, tokensInProgress);
-<<<<<<< HEAD
-            let itemFailedToResolve = acc[key] === null || checkIfContainsAlias(acc[key]);
-=======
             const itemFailedToResolve = acc[key] === null || checkIfContainsAlias(acc[key]);
->>>>>>> 3535adde
             if (itemFailedToResolve) {
               failedToResolve = true;
             }
@@ -53,11 +49,7 @@
       } else {
         returnValue = Object.entries(t.value).reduce<Record<string, ReturnType<typeof getAliasValue>>>((acc, [key, value]) => {
           acc[key] = getAliasValue(value, tokensInProgress);
-<<<<<<< HEAD
-          let itemFailedToResolve = acc[key] === null || checkIfContainsAlias(acc[key]);
-=======
           const itemFailedToResolve = acc[key] === null || checkIfContainsAlias(acc[key]);
->>>>>>> 3535adde
           if (itemFailedToResolve) {
             failedToResolve = true;
           }
