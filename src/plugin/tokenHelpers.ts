import {appendTypeToToken} from '@/app/components/createTokenObj';
import getAliasValue from '@/utils/aliases';
import checkIfAlias from '@/utils/checkIfAlias';
import checkIfContainsAlias from '@/utils/checkIfContainsAlias';
import {SingleTokenObject} from 'Types/tokens';
import {mergeDeep} from './helpers';

export function findAllAliases(tokens) {
    return tokens.filter((token) => checkIfAlias(token, tokens));
}

export function reduceToValues(tokens) {
    const reducedTokens = Object.entries(tokens).reduce((prev, group) => {
        prev.push({[group[0]]: group[1]});
        return prev;
    }, []);

    const assigned = mergeDeep({}, ...reducedTokens);

    return assigned;
}

export function resolveTokenValues(tokens, previousCount = undefined) {
    const aliases = findAllAliases(tokens);
    let returnedTokens = tokens;
    returnedTokens = tokens.map((t, _, tokensInProgress) => {
        let returnValue;
        let failedToResolve;
        // Iterate over Typography and boxShadow Object to get resolved values
        if (['typography', 'boxShadow'].includes(t.type)) {
<<<<<<< HEAD
            if (Array.isArray(t.value)) {
                // If we're dealing with an array, iterate over each item and then key
                returnValue = t.value.map((item) => {
                    return Object.entries(item).reduce((acc, [key, value]: [string, SingleTokenObject]) => {
                        acc[key] = getAliasValue(value, tokens);
                        return acc;
                    }, {});
                });
                // If not, iterate over each key
            } else {
                returnValue = Object.entries(t.value).reduce((acc, [key, value]: [string, SingleTokenObject]) => {
                    acc[key] = getAliasValue(value, tokens);
                    return acc;
                }, {});
            }
=======
            returnValue = Object.entries(t.value).reduce((acc, [key, value]: [string, SingleTokenObject]) => {
                acc[key] = getAliasValue(value, tokensInProgress);
                return acc;
            }, {});
>>>>>>> d6683f5e
        } else {
            // If we're not dealing with special tokens, just return resolved value
            returnValue = getAliasValue(t, tokensInProgress);

            failedToResolve = returnValue === null || checkIfContainsAlias(returnValue);
        }

        const returnObject = {
            ...t,
            value: returnValue,
            rawValue: t.rawValue || t.value,
            failedToResolve,
        };
        if (!failedToResolve) {
            delete returnObject.failedToResolve;
        }
        return returnObject;
    });

    if (aliases.length > 0 && (previousCount > aliases.length || !previousCount)) {
        return resolveTokenValues(returnedTokens, aliases.length);
    }

    return returnedTokens;
}

export function mergeTokenGroups(tokens, usedSets = []): SingleTokenObject[] {
    const mergedTokens = [];
    // Reverse token set order (right-most win) and check for duplicates
    Object.entries(tokens)
        .reverse()
        .forEach((tokenGroup: [string, SingleTokenObject[]]) => {
            if (!usedSets || usedSets.length === 0 || usedSets.includes(tokenGroup[0])) {
                tokenGroup[1].forEach((token) => {
                    if (!mergedTokens.some((t) => t.name === token.name))
                        mergedTokens.push({...appendTypeToToken(token), internal__Parent: tokenGroup[0]});
                });
            }
        });
    return mergedTokens;
}<|MERGE_RESOLUTION|>--- conflicted
+++ resolved
@@ -28,28 +28,21 @@
         let failedToResolve;
         // Iterate over Typography and boxShadow Object to get resolved values
         if (['typography', 'boxShadow'].includes(t.type)) {
-<<<<<<< HEAD
             if (Array.isArray(t.value)) {
                 // If we're dealing with an array, iterate over each item and then key
                 returnValue = t.value.map((item) => {
                     return Object.entries(item).reduce((acc, [key, value]: [string, SingleTokenObject]) => {
-                        acc[key] = getAliasValue(value, tokens);
+                        acc[key] = getAliasValue(value, tokensInProgress);
                         return acc;
                     }, {});
                 });
                 // If not, iterate over each key
             } else {
                 returnValue = Object.entries(t.value).reduce((acc, [key, value]: [string, SingleTokenObject]) => {
-                    acc[key] = getAliasValue(value, tokens);
+                    acc[key] = getAliasValue(value, tokensInProgress);
                     return acc;
                 }, {});
             }
-=======
-            returnValue = Object.entries(t.value).reduce((acc, [key, value]: [string, SingleTokenObject]) => {
-                acc[key] = getAliasValue(value, tokensInProgress);
-                return acc;
-            }, {});
->>>>>>> d6683f5e
         } else {
             // If we're not dealing with special tokens, just return resolved value
             returnValue = getAliasValue(t, tokensInProgress);
