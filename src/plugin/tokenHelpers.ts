--- conflicted
+++ resolved
@@ -59,7 +59,6 @@
         }, {});
       }
     } else if (t.type === TokenTypes.COMPOSITION) {
-<<<<<<< HEAD
       let itemFailedToResolve = false;
       const compositionReturnValue: CompositionTokenValue = {};
       Object.entries(t.value).forEach(([property, value]) => {
@@ -97,19 +96,6 @@
         }
       });
       returnValue = compositionReturnValue;
-=======
-      if (Array.isArray(t.value)) {
-        returnValue = t.value.map((item) => ({
-          property: item.property,
-          value: getAliasValue(item.value, tokensInProgress),
-        }));
-      } else {
-        returnValue = {
-          property: t.value.property,
-          value: getAliasValue(t.value.value, tokensInProgress),
-        };
-      }
->>>>>>> 883e8c32
     } else {
       // If we're not dealing with special tokens, just return resolved value
       returnValue = getAliasValue(t, tokensInProgress);
