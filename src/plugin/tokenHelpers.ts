import {appendTypeToToken} from '@/app/components/createTokenObj';
import getAliasValue from '@/utils/aliases';
import checkIfAlias from '@/utils/checkIfAlias';
import checkIfContainsAlias from '@/utils/checkIfContainsAlias';
import {SingleTokenObject} from 'Types/tokens';
import {mergeDeep} from './helpers';

export function findAllAliases(tokens) {
    return tokens.filter((token) => checkIfAlias(token, tokens));
}

export function reduceToValues(tokens) {
    const reducedTokens = Object.entries(tokens).reduce((prev, group) => {
        prev.push({[group[0]]: group[1]});
        return prev;
    }, []);

    const assigned = mergeDeep({}, ...reducedTokens);

    return assigned;
}

export function resolveTokenValues(tokens, previousCount = undefined) {
    const aliases = findAllAliases(tokens);
    let returnedTokens = tokens;
    returnedTokens = tokens.map((t, _, tokensInProgress) => {
        let returnValue;
        let failedToResolve;
        // Iterate over Typography and boxShadow Object to get resolved values
        if (['typography', 'boxShadow'].includes(t.type)) {
<<<<<<< HEAD
            returnValue = Object.entries(t.value).reduce((acc, [key, value]: [string, SingleTokenObject]) => {
                acc[key] = getAliasValue(value, tokensInProgress);
                return acc;
            }, {});
=======
            if (Array.isArray(t.value)) {
                // If we're dealing with an array, iterate over each item and then key
                returnValue = t.value.map((item) => {
                    return Object.entries(item).reduce((acc, [key, value]: [string, SingleTokenObject]) => {
                        acc[key] = getAliasValue(value, tokensInProgress);
                        return acc;
                    }, {});
                });
                // If not, iterate over each key
            } else {
                returnValue = Object.entries(t.value).reduce((acc, [key, value]: [string, SingleTokenObject]) => {
                    acc[key] = getAliasValue(value, tokensInProgress);
                    return acc;
                }, {});
            }
>>>>>>> 3a6d963f
        } else {
            // If we're not dealing with special tokens, just return resolved value
            returnValue = getAliasValue(t, tokensInProgress);

            failedToResolve = returnValue === null || checkIfContainsAlias(returnValue);
        }

        const returnObject = {
            ...t,
            value: returnValue,
            rawValue: t.rawValue || t.value,
            failedToResolve,
        };
        if (!failedToResolve) {
            delete returnObject.failedToResolve;
        }
        return returnObject;
    });

    if (aliases.length > 0 && (previousCount > aliases.length || !previousCount)) {
        return resolveTokenValues(returnedTokens, aliases.length);
    }

    return returnedTokens;
}

export function mergeTokenGroups(tokens, usedSets = []): SingleTokenObject[] {
    const mergedTokens = [];
    // Reverse token set order (right-most win) and check for duplicates
    Object.entries(tokens)
        .reverse()
        .forEach((tokenGroup: [string, SingleTokenObject[]]) => {
            if (!usedSets || usedSets.length === 0 || usedSets.includes(tokenGroup[0])) {
                tokenGroup[1].forEach((token) => {
                    if (!mergedTokens.some((t) => t.name === token.name))
                        mergedTokens.push({...appendTypeToToken(token), internal__Parent: tokenGroup[0]});
                });
            }
        });
    return mergedTokens;
}<|MERGE_RESOLUTION|>--- conflicted
+++ resolved
@@ -28,12 +28,6 @@
         let failedToResolve;
         // Iterate over Typography and boxShadow Object to get resolved values
         if (['typography', 'boxShadow'].includes(t.type)) {
-<<<<<<< HEAD
-            returnValue = Object.entries(t.value).reduce((acc, [key, value]: [string, SingleTokenObject]) => {
-                acc[key] = getAliasValue(value, tokensInProgress);
-                return acc;
-            }, {});
-=======
             if (Array.isArray(t.value)) {
                 // If we're dealing with an array, iterate over each item and then key
                 returnValue = t.value.map((item) => {
@@ -49,7 +43,6 @@
                     return acc;
                 }, {});
             }
->>>>>>> 3a6d963f
         } else {
             // If we're not dealing with special tokens, just return resolved value
             returnValue = getAliasValue(t, tokensInProgress);
