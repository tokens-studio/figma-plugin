import omit from 'just-omit';
import store from './store';
import setValuesOnNode from './setValuesOnNode';
import { ContextObject, StorageProviderType, StorageType } from '../types/api';
import { Properties } from '@/constants/Properties';
import { NodeTokenRefMap } from '@/types/NodeTokenRefMap';
import { NodeManagerNode } from './NodeManager';
import { UpdateNodesSettings } from '@/types/UpdateNodesSettings';
import { SharedPluginDataKeys } from '@/constants/SharedPluginDataKeys';
import { tokensSharedDataHandler } from './SharedDataHandler';
import { postToUI } from './notifiers';
import * as pjs from '../../package.json';
import { MessageFromPluginTypes } from '@/types/messages';
import { BackgroundJobs } from '@/constants/BackgroundJobs';
import { defaultWorker } from './Worker';
import { getAllFigmaStyleMaps } from '@/utils/getAllFigmaStyleMaps';
import { ProgressTracker } from './ProgressTracker';
import { AnyTokenList, AnyTokenSet, TokenStore } from '@/types/tokens';
import { isSingleToken } from '@/utils/is';
<<<<<<< HEAD
import { ThemeObjectsList, UsedTokenSetsMap } from '@/types';
=======
import { ThemeObjectsList } from '@/types';
import { TokenTypes } from '@/constants/TokenTypes';
>>>>>>> fdbc8066
import { attemptOrFallback } from '@/utils/attemptOrFallback';

// @TODO fix typings

export function returnValueToLookFor(key: string) {
  switch (key) {
    case 'tokenName':
      return 'name';
    case 'description':
      return 'description';
    case 'tokenValue':
      return 'rawValue';
    case 'value':
      return 'value';
    default:
      return 'value';
  }
}

// @TOOD fix object typing
export function mapValuesToTokens(tokens: Map<string, AnyTokenList[number]>, values: NodeTokenRefMap): object {
  const mappedValues = Object.entries(values).reduce((acc, [key, tokenOnNode]) => {
    const resolvedToken = tokens.get(tokenOnNode);
    if (!resolvedToken) return acc;
    if (isSingleToken(resolvedToken)) {
      // typography or boxshadow property in composition token resovle alias
      if (resolvedToken && resolvedToken.type === TokenTypes.COMPOSITION && resolvedToken.rawValue) {
        let tokensInComposition: Array<Object> = [];
        if (Array.isArray(resolvedToken.rawValue)) {
          for (let index = 0;  index < resolvedToken.rawValue.length; index++) {
            const currentTokenWithRawValue = resolvedToken.rawValue[index];
            if (currentTokenWithRawValue.property === TokenTypes.TYPOGRAPHY || currentTokenWithRawValue.property === TokenTypes.BOX_SHADOW) {
              let strExcludedSymbol: string = '';
              if (String(currentTokenWithRawValue.value).startsWith('$')) strExcludedSymbol = String(currentTokenWithRawValue.value).slice(1, String(currentTokenWithRawValue.value).length);
              if (String(currentTokenWithRawValue.value).startsWith('{')) strExcludedSymbol = String(currentTokenWithRawValue.value).slice(1, String(currentTokenWithRawValue.value).length - 1);
              tokensInComposition.push({
                property: currentTokenWithRawValue.property,
                value: tokens.get(strExcludedSymbol)?.value
              });
            }
            else {
              tokensInComposition.push({
                property: currentTokenWithRawValue.property,
                value: resolvedToken.value[index].value
              });
            }        
          }
        } else {
          const currentTokenWithRawValue = resolvedToken.rawValue;
          if (currentTokenWithRawValue.property === TokenTypes.TYPOGRAPHY || currentTokenWithRawValue.property === TokenTypes.BOX_SHADOW) {
            let strExcludedSymbol: string = '';
            if (String(currentTokenWithRawValue.value).startsWith('$')) strExcludedSymbol = String(currentTokenWithRawValue.value).slice(1, String(currentTokenWithRawValue.value).length);
            if (String(currentTokenWithRawValue.value).startsWith('{')) strExcludedSymbol = String(currentTokenWithRawValue.value).slice(1, String(currentTokenWithRawValue.value).length - 1);
            tokensInComposition.push({
              property: currentTokenWithRawValue.property,
              value: tokens.get(strExcludedSymbol)?.value
            });
          }
          else {
            tokensInComposition.push({
              property: currentTokenWithRawValue.property,
              value: resolvedToken.value.value
            });
          }        
        }
        acc[key] = tokensInComposition;
      } else acc[key] = resolvedToken[returnValueToLookFor(key)];
    } else acc[key] = resolvedToken;
    return acc;
  }, {});
  return mappedValues;
}

export function setTokensOnDocument(tokens: AnyTokenSet, updatedAt: string, usedTokenSet: UsedTokenSetsMap, checkForChanges: string) {
  tokensSharedDataHandler.set(figma.root, SharedPluginDataKeys.tokens.version, pjs.plugin_version);
  tokensSharedDataHandler.set(figma.root, SharedPluginDataKeys.tokens.values, JSON.stringify(tokens));
  tokensSharedDataHandler.set(figma.root, SharedPluginDataKeys.tokens.updatedAt, updatedAt);
  tokensSharedDataHandler.set(figma.root, SharedPluginDataKeys.tokens.usedTokenSet, JSON.stringify(usedTokenSet));
  tokensSharedDataHandler.set(figma.root, SharedPluginDataKeys.tokens.checkForChanges, checkForChanges);
}

export function getTokenData(): {
  values: TokenStore['values'];
  themes: ThemeObjectsList
  activeTheme: string | null
  updatedAt: string;
  version: string;
  checkForChanges: string
} | null {
  try {
    const values = tokensSharedDataHandler.get(figma.root, SharedPluginDataKeys.tokens.values, (value) => (
      attemptOrFallback<Record<string, AnyTokenSet>>(() => (value ? JSON.parse(value) : {}), {})
    ));
    const themes = tokensSharedDataHandler.get(figma.root, SharedPluginDataKeys.tokens.themes, (value) => (
      attemptOrFallback<ThemeObjectsList>(() => {
        const parsedValue = (value ? JSON.parse(value) : []);
        return Array.isArray(parsedValue) ? parsedValue : [];
      }, [])
    ));
    const activeTheme = tokensSharedDataHandler.get(figma.root, SharedPluginDataKeys.tokens.activeTheme, (value) => (
      value || null
    ));
    const version = tokensSharedDataHandler.get(figma.root, SharedPluginDataKeys.tokens.version);
    const updatedAt = tokensSharedDataHandler.get(figma.root, SharedPluginDataKeys.tokens.updatedAt);
    const checkForChanges = tokensSharedDataHandler.get(figma.root, SharedPluginDataKeys.tokens.checkForChanges);
    if (Object.keys(values).length > 0) {
      const tokenObject = Object.entries(values).reduce((acc, [key, groupValues]) => {
        acc[key] = typeof groupValues === 'string' ? JSON.parse(groupValues) : groupValues;
        return acc;
      }, {});
      return {
        values: tokenObject as TokenStore['values'],
        themes,
        activeTheme,
        updatedAt,
        version,
        checkForChanges
      };
    }
  } catch (e) {
    console.log('Error reading tokens', e);
  }
  return null;
}

// set storage type (i.e. local or some remote provider)
export function saveStorageType(context: ContextObject) {
  // remove secret
  const storageToSave = omit(context, ['secret']);
  tokensSharedDataHandler.set(figma.root, SharedPluginDataKeys.tokens.storageType, JSON.stringify(storageToSave));
}

export function getSavedStorageType(): StorageType {
  const values = tokensSharedDataHandler.get(figma.root, SharedPluginDataKeys.tokens.storageType);

  if (values) {
    const context = JSON.parse(values);
    return context;
  }
  return { provider: StorageProviderType.LOCAL };
}

export function goToNode(id: string) {
  const node = figma.getNodeById(id);
  if (node) {
    figma.currentPage.selection = [node];
    figma.viewport.scrollAndZoomIntoView([node]);
  }
}

export function selectNodes(ids: string[]) {
  const nodes = ids.map(figma.getNodeById);
  figma.currentPage.selection = nodes;
}

export function distructureCompositionToken(values: Partial<Record<Properties, string>>): Object {
  let tokensInCompositionToken: NodeTokenRefMap = {};
  if (values && values.composition) {
    if (Array.isArray(values.composition)) {
      values.composition.map((value) => {
        tokensInCompositionToken[value.property] = value.value;
      });  
    } else {
      tokensInCompositionToken[values.composition.value.property] = values.composition.value.value;
    }
    const { composition, ...objExcludedCompositionToken } = values;
    values = { ...tokensInCompositionToken, ...objExcludedCompositionToken };  
  }
  return values;
}

export function distructureCompositionTokenForAlias(tokens: Map<string, AnyTokenList[number]>, values: NodeTokenRefMap): Object {
  if (values && values.composition) {
    const resolvedToken = tokens.get(values.composition);
    let tokensInCompositionToken: NodeTokenRefMap = {};
    if (resolvedToken?.rawValue && Array.isArray(resolvedToken?.rawValue)) {
      resolvedToken?.rawValue.map((token) => {
        let strExcludedSymbol: string = '';
        if (String(token.value).startsWith('$')) strExcludedSymbol = String(token.value).slice(1, String(token.value).length)
        if (String(token.value).startsWith('{')) strExcludedSymbol = String(token.value).slice(1, String(token.value).length - 1)      
        tokensInCompositionToken[token.property] = strExcludedSymbol;
      });  
    } else if (resolvedToken?.rawValue){
      let strExcludedSymbol: string = '';
      if (String(resolvedToken?.rawValue.value).startsWith('$')) strExcludedSymbol = String(resolvedToken?.rawValue.value).slice(1, String(resolvedToken?.rawValue.value).length)
      if (String(resolvedToken?.rawValue.value).startsWith('{')) strExcludedSymbol = String(resolvedToken?.rawValue.value).slice(1, String(resolvedToken?.rawValue.value).length - 1)      
      tokensInCompositionToken[resolvedToken?.rawValue.property] = strExcludedSymbol;
    }
    const { composition, ...objExcludedCompositionToken } = values;
    values = { ...tokensInCompositionToken, ...objExcludedCompositionToken };
  }
  return values;
}

export async function updateNodes(
  entries: readonly NodeManagerNode[],
  tokens: Map<string, AnyTokenList[number]>,
  settings?: UpdateNodesSettings,
) {
  const { ignoreFirstPartForStyles } = settings ?? {};
  const figmaStyleMaps = getAllFigmaStyleMaps();
  postToUI({
    type: MessageFromPluginTypes.START_JOB,
    job: {
      name: BackgroundJobs.PLUGIN_UPDATENODES,
      timePerTask: 2,
      completedTasks: 0,
      totalTasks: entries.length,
    },
  });

  const tracker = new ProgressTracker(BackgroundJobs.PLUGIN_UPDATENODES);
  const promises: Set<Promise<void>> = new Set();
  const returnedValues: Set<NodeTokenRefMap> = new Set();
  entries.forEach((entry) => {
    promises.add(
      defaultWorker.schedule(async () => {
        try {
          if (entry.tokens) {
            const mappedTokens = distructureCompositionTokenForAlias(tokens, entry.tokens);
            let mappedValues = mapValuesToTokens(tokens, entry.tokens);
            mappedValues = distructureCompositionToken(mappedValues);
            setValuesOnNode(entry.node, mappedValues, mappedTokens, figmaStyleMaps, ignoreFirstPartForStyles);
            store.successfulNodes.add(entry.node);
            returnedValues.add(entry.tokens);
          }
        } catch (e) {
          console.log('got error', e);
        }

        tracker.next();
        tracker.reportIfNecessary();
      }),
    );
  });
  await Promise.all(promises);

  postToUI({
    type: MessageFromPluginTypes.COMPLETE_JOB,
    name: BackgroundJobs.PLUGIN_UPDATENODES,
  });

  if (returnedValues.size) {
    return returnedValues[0];
  }

  return {};
}<|MERGE_RESOLUTION|>--- conflicted
+++ resolved
@@ -17,12 +17,8 @@
 import { ProgressTracker } from './ProgressTracker';
 import { AnyTokenList, AnyTokenSet, TokenStore } from '@/types/tokens';
 import { isSingleToken } from '@/utils/is';
-<<<<<<< HEAD
 import { ThemeObjectsList, UsedTokenSetsMap } from '@/types';
-=======
-import { ThemeObjectsList } from '@/types';
 import { TokenTypes } from '@/constants/TokenTypes';
->>>>>>> fdbc8066
 import { attemptOrFallback } from '@/utils/attemptOrFallback';
 
 // @TODO fix typings
