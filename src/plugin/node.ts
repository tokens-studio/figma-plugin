--- conflicted
+++ resolved
@@ -17,7 +17,6 @@
 import { AnyTokenList, AnyTokenSet, TokenStore } from '@/types/tokens';
 import { isSingleToken } from '@/utils/is';
 import { ThemeObjectsList } from '@/types';
-import { TokenTypes } from '@/constants/TokenTypes';
 import { attemptOrFallback } from '@/utils/attemptOrFallback';
 
 // @TODO fix typings
@@ -42,55 +41,7 @@
   const mappedValues = Object.entries(values).reduce((acc, [key, tokenOnNode]) => {
     const resolvedToken = tokens.get(tokenOnNode);
     if (!resolvedToken) return acc;
-<<<<<<< HEAD
-    if (isSingleToken(resolvedToken)) {
-      // typography or boxshadow property in composition token resovle alias
-      if (resolvedToken && resolvedToken.type === TokenTypes.COMPOSITION && resolvedToken.rawValue) {
-        let tokensInComposition: Array<Object> = [];
-        if (Array.isArray(resolvedToken.rawValue)) {
-          for (let index = 0;  index < resolvedToken.rawValue.length; index++) {
-            const currentTokenWithRawValue = resolvedToken.rawValue[index];
-            if (currentTokenWithRawValue.property === TokenTypes.TYPOGRAPHY || currentTokenWithRawValue.property === TokenTypes.BOX_SHADOW) {
-              let strExcludedSymbol: string = '';
-              if (String(currentTokenWithRawValue.value).startsWith('$')) strExcludedSymbol = String(currentTokenWithRawValue.value).slice(1, String(currentTokenWithRawValue.value).length);
-              if (String(currentTokenWithRawValue.value).startsWith('{')) strExcludedSymbol = String(currentTokenWithRawValue.value).slice(1, String(currentTokenWithRawValue.value).length - 1);
-              tokensInComposition.push({
-                property: currentTokenWithRawValue.property,
-                value: tokens.get(strExcludedSymbol)?.value
-              });
-            }
-            else {
-              tokensInComposition.push({
-                property: currentTokenWithRawValue.property,
-                value: resolvedToken.value[index].value
-              });
-            }        
-          }
-        } else {
-          const currentTokenWithRawValue = resolvedToken.rawValue;
-          if (currentTokenWithRawValue.property === TokenTypes.TYPOGRAPHY || currentTokenWithRawValue.property === TokenTypes.BOX_SHADOW) {
-            let strExcludedSymbol: string = '';
-            if (String(currentTokenWithRawValue.value).startsWith('$')) strExcludedSymbol = String(currentTokenWithRawValue.value).slice(1, String(currentTokenWithRawValue.value).length);
-            if (String(currentTokenWithRawValue.value).startsWith('{')) strExcludedSymbol = String(currentTokenWithRawValue.value).slice(1, String(currentTokenWithRawValue.value).length - 1);
-            tokensInComposition.push({
-              property: currentTokenWithRawValue.property,
-              value: tokens.get(strExcludedSymbol)?.value
-            });
-          }
-          else {
-            tokensInComposition.push({
-              property: currentTokenWithRawValue.property,
-              value: resolvedToken.value.value
-            });
-          }        
-        }
-        acc[key] = tokensInComposition;
-      } else acc[key] = resolvedToken[returnValueToLookFor(key)];
-    } else acc[key] = resolvedToken;
-=======
-
     acc[key] = isSingleToken(resolvedToken) ? resolvedToken[returnValueToLookFor(key)] : resolvedToken;
->>>>>>> 312bb019
     return acc;
   }, {});
   return mappedValues;
@@ -168,7 +119,7 @@
   figma.currentPage.selection = nodes;
 }
 
-export function distructureCompositionToken(values: Partial<Record<Properties, string>>): Object {
+export function distructureCompositionToken(values: Partial<Record<Properties, string | object | Array<object>>>): Object {
   let tokensInCompositionToken: NodeTokenRefMap = {};
   if (values && values.composition) {
     if (Array.isArray(values.composition)) {
@@ -176,7 +127,7 @@
         tokensInCompositionToken[value.property] = value.value;
       });  
     } else {
-      tokensInCompositionToken[values.composition.value.property] = values.composition.value.value;
+      tokensInCompositionToken[values.composition.property] = values.composition.value;
     }
     const { composition, ...objExcludedCompositionToken } = values;
     values = { ...tokensInCompositionToken, ...objExcludedCompositionToken };  
