import compact from 'just-compact';
import omit from 'just-omit';
import store from './store';
import setValuesOnNode from './setValuesOnNode';
import { Properties } from '@/constants/Properties';
import { NodeTokenRefMap } from '@/types/NodeTokenRefMap';
import { defaultNodeManager, NodeManagerNode } from './NodeManager';
import { UpdateNodesSettings } from '@/types/UpdateNodesSettings';
import { postToUI } from './notifiers';
import { MessageFromPluginTypes } from '@/types/messages';
import { BackgroundJobs } from '@/constants/BackgroundJobs';
import { defaultWorker } from './Worker';
import { getAllFigmaStyleMaps } from '@/utils/getAllFigmaStyleMaps';
import { ProgressTracker } from './ProgressTracker';
import { AnyTokenList, SingleToken, TokenStore } from '@/types/tokens';
import { isSingleToken } from '@/utils/is';
import { ThemeObjectsList } from '@/types';
import { CompositionTokenProperty } from '@/types/CompositionTokenProperty';
import { TokenTypes } from '@/constants/TokenTypes';
import { StorageProviderType } from '@/constants/StorageProviderType';
import { StorageType } from '@/types/StorageType';
import {
  ActiveThemeProperty, CheckForChangesProperty, StorageTypeProperty, ThemesProperty, UpdatedAtProperty, ValuesProperty, VersionProperty, OnboardingExplainerSetsProperty, OnboardingExplainerInspectProperty, OnboardingExplainerSyncProvidersProperty,
} from '@/figmaStorage';
import { AsyncMessageChannel } from '@/AsyncMessageChannel';
import { AsyncMessageTypes } from '@/types/AsyncMessages';
import { updatePluginData } from './pluginData';
<<<<<<< HEAD
=======
import { extractColorInBorderTokenForAlias } from './extractColorInBorderTokenForAlias';
>>>>>>> 85dc3efd

// @TODO fix typings

export function returnValueToLookFor(key: string) {
  switch (key) {
    case 'tokenName':
      return 'name';
    case 'description':
      return 'description';
    case 'tokenValue':
      return 'rawValue';
    case 'value':
      return 'value';
    default:
      return 'value';
  }
}

type MapValuesToTokensResult = Record<string, string | number | SingleToken['value'] | {
  property: string
  value?: SingleToken['value'];
}[]>;

export function mapValuesToTokens(tokens: Map<string, AnyTokenList[number]>, values: NodeTokenRefMap): MapValuesToTokensResult {
  const mappedValues = Object.entries(values).reduce<MapValuesToTokensResult>((acc, [key, tokenOnNode]) => {
    const resolvedToken = tokens.get(tokenOnNode);
    if (!resolvedToken) return acc;

    acc[key] = isSingleToken(resolvedToken) ? resolvedToken[returnValueToLookFor(key)] || resolvedToken.value : resolvedToken;
    return acc;
  }, {});
  return mappedValues;
}

export async function getTokenData(): Promise<{
  values: TokenStore['values'];
  themes: ThemeObjectsList
  activeTheme: string | null
  updatedAt: string;
  version: string;
  checkForChanges: boolean | null
} | null> {
  try {
    const values = await ValuesProperty.read(figma.root) ?? {};
    const themes = await ThemesProperty.read(figma.root) ?? [];
    const activeTheme = await ActiveThemeProperty.read(figma.root);
    const version = await VersionProperty.read(figma.root);
    const updatedAt = await UpdatedAtProperty.read(figma.root);
    const checkForChanges = await CheckForChangesProperty.read(figma.root);
    if (Object.keys(values).length > 0) {
      const tokenObject = Object.entries(values).reduce<Record<string, AnyTokenList>>((acc, [key, groupValues]) => {
        acc[key] = typeof groupValues === 'string' ? JSON.parse(groupValues) : groupValues;
        return acc;
      }, {});
      return {
        values: tokenObject as TokenStore['values'],
        themes,
        activeTheme,
        updatedAt: updatedAt || '',
        version: version || '',
        checkForChanges,
      };
    }
  } catch (e) {
    console.log('Error reading tokens', e);
  }
  return null;
}

// set storage type (i.e. local or some remote provider)
export async function saveStorageType(context: StorageType) {
  await StorageTypeProperty.write(context);
}

export async function saveOnboardingExplainerSets(onboardingExplainerSets: boolean) {
  await OnboardingExplainerSetsProperty.write(onboardingExplainerSets);
}

export async function saveOnboardingExplainerSyncProviders(onboardingExplainerSyncProviders: boolean) {
  await OnboardingExplainerSyncProvidersProperty.write(onboardingExplainerSyncProviders);
}

export async function saveOnboardingExplainerInspect(onboardingExplainerInspect: boolean) {
  await OnboardingExplainerInspectProperty.write(onboardingExplainerInspect);
}

export async function getSavedStorageType(): Promise<StorageType> {
  // the saved storage types will never contain credentials
  // as they should not be shared across
  const storageType = await StorageTypeProperty.read(figma.root);

  if (storageType) {
    return storageType;
  }
  return { provider: StorageProviderType.LOCAL };
}

export function goToNode(id: string) {
  const node = figma.getNodeById(id);
  if (
    node
    && node.type !== 'PAGE'
    && node.type !== 'DOCUMENT'
  ) {
    figma.currentPage.selection = [node];
    figma.viewport.scrollAndZoomIntoView([node]);
  }
}

export function selectNodes(ids: string[]) {
  const nodes = compact(ids.map(figma.getNodeById)).filter((node) => (
    node.type !== 'PAGE' && node.type !== 'DOCUMENT'
  )) as (Exclude<BaseNode, PageNode | DocumentNode>)[];
  figma.currentPage.selection = nodes;
}

export function destructureToken(values: MapValuesToTokensResult): MapValuesToTokensResult {
  const tokensInCompositionToken: Partial<
  Record<TokenTypes, SingleToken['value']>
  & Record<Properties, SingleToken['value']>
  > = {};
  if (values && values.border && typeof values.border === 'object' && 'color' in values.border && values.border.color) {
    values = { ...values, ...(values.borderColor ? { } : { borderColor: values.border.color }) };
  }
  if (values && values.borderTop && typeof values.borderTop === 'object' && 'color' in values.borderTop && values.borderTop.color) {
    values = { ...values, ...(values.borderColor ? { } : { borderColor: values.borderTop.color }) };
  }
  if (values && values.borderRight && typeof values.borderRight === 'object' && 'color' in values.borderRight && values.borderRight.color) {
    values = { ...values, ...(values.borderColor ? { } : { borderColor: values.borderRight.color }) };
  }
  if (values && values.borderLeft && typeof values.borderLeft === 'object' && 'color' in values.borderLeft && values.borderLeft.color) {
    values = { ...values, ...(values.borderColor ? { } : { borderColor: values.borderLeft.color }) };
  }
  if (values && values.borderBottom && typeof values.borderBottom === 'object' && 'color' in values.borderBottom && values.borderBottom.color) {
    values = { ...values, ...(values.borderColor ? { } : { borderColor: values.borderBottom.color }) };
  }
  if (values && values.composition) {
    Object.entries(values.composition).forEach(([property, value]) => {
      tokensInCompositionToken[property as CompositionTokenProperty] = value;
    });
    const { composition, ...objExcludedCompositionToken } = values;
    values = { ...tokensInCompositionToken, ...objExcludedCompositionToken };
  }
  return values;
}

export function destructureTokenForAlias(tokens: Map<string, AnyTokenList[number]>, values: NodeTokenRefMap): MapValuesToTokensResult {
  if (values && values.border) {
    values = extractColorInBorderTokenForAlias(tokens, values, values.border);
  }
  if (values && values.borderTop) {
    values = extractColorInBorderTokenForAlias(tokens, values, values.borderTop);
  }
  if (values && values.borderRight) {
    values = extractColorInBorderTokenForAlias(tokens, values, values.borderRight);
  }
  if (values && values.borderLeft) {
    values = extractColorInBorderTokenForAlias(tokens, values, values.borderLeft);
  }
  if (values && values.borderBottom) {
    values = extractColorInBorderTokenForAlias(tokens, values, values.borderBottom);
  }
  if (values && values.composition) {
    const resolvedToken = tokens.get(values.composition);
    const tokensInCompositionToken: NodeTokenRefMap = {};
    if (resolvedToken?.rawValue) {
      Object.entries(resolvedToken?.rawValue).forEach(([property, value]) => {
        let tokenName: string = resolvedToken.name;
        if (String(value).startsWith('$')) tokenName = String(value).slice(1, String(value).length);
        if (String(value).startsWith('{')) tokenName = String(value).slice(1, String(value).length - 1);
        tokensInCompositionToken[property as CompositionTokenProperty] = tokenName;
      });
      const { composition, ...objExcludedCompositionToken } = values;
      values = { ...tokensInCompositionToken, ...objExcludedCompositionToken };
    }
  }
  return values;
}

async function migrateTokens(entry: NodeManagerNode, values: MapValuesToTokensResult, tokens: Partial<Record<TokenTypes, string> & Record<Properties, string>>) {
  // Older versions had `border` properties that were colors, move these to borderColor
  if (typeof values.border === 'string' && typeof tokens.border !== 'undefined') {
    values.borderColor = values.border;
    await updatePluginData({
      entries: [entry], values: { [Properties.borderColor]: tokens.border, [Properties.border]: 'delete' }, shouldRemove: false,
    });
    await defaultNodeManager.updateNode(entry.node, (t) => (
      omit(t, [Properties.border])
    ));
  }
}

export async function updateNodes(
  entries: readonly NodeManagerNode[],
  tokens: Map<string, AnyTokenList[number]>,
  settings?: UpdateNodesSettings,
) {
  const { ignoreFirstPartForStyles, prefixStylesWithThemeName, baseFontSize } = settings ?? {};
  const figmaStyleMaps = getAllFigmaStyleMaps();
  const themeInfo = await AsyncMessageChannel.PluginInstance.message({
    type: AsyncMessageTypes.GET_THEME_INFO,
  });

  postToUI({
    type: MessageFromPluginTypes.START_JOB,
    job: {
      name: BackgroundJobs.PLUGIN_UPDATENODES,
      timePerTask: 2,
      completedTasks: 0,
      totalTasks: entries.length,
    },
  });

  const tracker = new ProgressTracker(BackgroundJobs.PLUGIN_UPDATENODES);
  const promises: Set<Promise<void>> = new Set();
  const returnedValues: Set<NodeTokenRefMap> = new Set();
  entries.forEach((entry) => {
    promises.add(
      defaultWorker.schedule(async () => {
        try {
          if (entry.tokens) {
            const mappedTokens = destructureTokenForAlias(tokens, entry.tokens);
            let mappedValues = mapValuesToTokens(tokens, entry.tokens);
<<<<<<< HEAD
            mappedValues = destructureCompositionToken(mappedValues);
=======
            mappedValues = destructureToken(mappedValues);
>>>>>>> 85dc3efd
            await migrateTokens(entry, mappedValues, mappedTokens);
            setValuesOnNode(
              entry.node,
              mappedValues,
              mappedTokens,
              figmaStyleMaps,
              themeInfo,
              ignoreFirstPartForStyles,
              prefixStylesWithThemeName,
              baseFontSize,
            );
            store.successfulNodes.add(entry.node);
            returnedValues.add(entry.tokens);
          }
        } catch (e) {
          console.log('got error', e);
        }

        tracker.next();
        tracker.reportIfNecessary();
      }),
    );
  });
  await Promise.all(promises);

  postToUI({
    type: MessageFromPluginTypes.COMPLETE_JOB,
    name: BackgroundJobs.PLUGIN_UPDATENODES,
  });
  if (returnedValues.size) {
    return returnedValues.entries().next();
  }

  return {};
}<|MERGE_RESOLUTION|>--- conflicted
+++ resolved
@@ -25,10 +25,7 @@
 import { AsyncMessageChannel } from '@/AsyncMessageChannel';
 import { AsyncMessageTypes } from '@/types/AsyncMessages';
 import { updatePluginData } from './pluginData';
-<<<<<<< HEAD
-=======
 import { extractColorInBorderTokenForAlias } from './extractColorInBorderTokenForAlias';
->>>>>>> 85dc3efd
 
 // @TODO fix typings
 
@@ -252,11 +249,7 @@
           if (entry.tokens) {
             const mappedTokens = destructureTokenForAlias(tokens, entry.tokens);
             let mappedValues = mapValuesToTokens(tokens, entry.tokens);
-<<<<<<< HEAD
-            mappedValues = destructureCompositionToken(mappedValues);
-=======
             mappedValues = destructureToken(mappedValues);
->>>>>>> 85dc3efd
             await migrateTokens(entry, mappedValues, mappedTokens);
             setValuesOnNode(
               entry.node,
