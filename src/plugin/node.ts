--- conflicted
+++ resolved
@@ -6,7 +6,6 @@
 import { NodeManagerNode } from './NodeManager';
 import { UpdateNodesSettings } from '@/types/UpdateNodesSettings';
 import { postToUI } from './notifiers';
-import * as pjs from '../../package.json';
 import { MessageFromPluginTypes } from '@/types/messages';
 import { BackgroundJobs } from '@/constants/BackgroundJobs';
 import { defaultWorker } from './Worker';
@@ -14,12 +13,12 @@
 import { ProgressTracker } from './ProgressTracker';
 import { AnyTokenList, SingleToken, TokenStore } from '@/types/tokens';
 import { isSingleToken } from '@/utils/is';
-import { ThemeObjectsList, UsedTokenSetsMap } from '@/types';
+import { ThemeObjectsList } from '@/types';
 import { TokenTypes } from '@/constants/TokenTypes';
 import { StorageProviderType } from '@/constants/StorageProviderType';
 import { StorageType } from '@/types/StorageType';
 import {
-  ActiveThemeProperty, StorageTypeProperty, ThemesProperty, UpdatedAtProperty, ValuesProperty, VersionProperty,
+  ActiveThemeProperty, CheckForChangesProperty, StorageTypeProperty, ThemesProperty, UpdatedAtProperty, ValuesProperty, VersionProperty,
 } from '@/figmaStorage';
 
 // @TODO fix typings
@@ -104,25 +103,13 @@
   return mappedValues;
 }
 
-<<<<<<< HEAD
 export async function getTokenData(): Promise<{
-=======
-export function setTokensOnDocument(tokens: AnyTokenSet, updatedAt: string, usedTokenSet: UsedTokenSetsMap, checkForChanges: string) {
-  tokensSharedDataHandler.set(figma.root, SharedPluginDataKeys.tokens.version, pjs.plugin_version);
-  tokensSharedDataHandler.set(figma.root, SharedPluginDataKeys.tokens.values, JSON.stringify(tokens));
-  tokensSharedDataHandler.set(figma.root, SharedPluginDataKeys.tokens.updatedAt, updatedAt);
-  tokensSharedDataHandler.set(figma.root, SharedPluginDataKeys.tokens.usedTokenSet, JSON.stringify(usedTokenSet));
-  tokensSharedDataHandler.set(figma.root, SharedPluginDataKeys.tokens.checkForChanges, checkForChanges);
-}
-
-export function getTokenData(): {
->>>>>>> 42e48012
   values: TokenStore['values'];
   themes: ThemeObjectsList
   activeTheme: string | null
   updatedAt: string;
   version: string;
-<<<<<<< HEAD
+  checkForChanges: string | null
 } | null> {
   try {
     const values = await ValuesProperty.read(figma.root) ?? {};
@@ -130,27 +117,8 @@
     const activeTheme = await ActiveThemeProperty.read(figma.root);
     const version = await VersionProperty.read(figma.root);
     const updatedAt = await UpdatedAtProperty.read(figma.root);
-
-=======
-  checkForChanges: string
-} | null {
-  try {
-    const values = tokensSharedDataHandler.get(figma.root, SharedPluginDataKeys.tokens.values, (value) => (
-      attemptOrFallback<Record<string, AnyTokenSet>>(() => (value ? JSON.parse(value) : {}), {})
-    ));
-    const themes = tokensSharedDataHandler.get(figma.root, SharedPluginDataKeys.tokens.themes, (value) => (
-      attemptOrFallback<ThemeObjectsList>(() => {
-        const parsedValue = (value ? JSON.parse(value) : []);
-        return Array.isArray(parsedValue) ? parsedValue : [];
-      }, [])
-    ));
-    const activeTheme = tokensSharedDataHandler.get(figma.root, SharedPluginDataKeys.tokens.activeTheme, (value) => (
-      value || null
-    ));
-    const version = tokensSharedDataHandler.get(figma.root, SharedPluginDataKeys.tokens.version);
-    const updatedAt = tokensSharedDataHandler.get(figma.root, SharedPluginDataKeys.tokens.updatedAt);
-    const checkForChanges = tokensSharedDataHandler.get(figma.root, SharedPluginDataKeys.tokens.checkForChanges);
->>>>>>> 42e48012
+    const checkForChanges = await CheckForChangesProperty.read(figma.root);
+
     if (Object.keys(values).length > 0) {
       const tokenObject = Object.entries(values).reduce<Record<string, AnyTokenList>>((acc, [key, groupValues]) => {
         acc[key] = typeof groupValues === 'string' ? JSON.parse(groupValues) : groupValues;
@@ -160,14 +128,9 @@
         values: tokenObject as TokenStore['values'],
         themes,
         activeTheme,
-<<<<<<< HEAD
         updatedAt: updatedAt || '',
         version: version || '',
-=======
-        updatedAt,
-        version,
-        checkForChanges
->>>>>>> 42e48012
+        checkForChanges,
       };
     }
   } catch (e) {
