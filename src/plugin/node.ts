/* eslint-disable default-case */
import {fetchAllPluginData} from './pluginData';
import store from './store';
import setValuesOnNode from './updateNode';
import {TokenProps} from '../../types/tokens';
import {StorageProviderType, StorageType} from '../../types/api';
<<<<<<< HEAD
import {isSingleToken} from '../app/components/utils';
import {transformValue} from './helpers';
import * as pjs from '../../package.json';

function returnValueToLookFor(key) {
    switch (key) {
        case 'tokenName':
            return 'name';
        case 'description':
            return 'description';
        case 'tokenValue':
            return 'rawValue';
        default:
            return 'value';
    }
}

export function mapValuesToTokens(tokens, values): object {
    const mappedValues = Object.entries(values).reduce((acc, [key, tokenOnNode]) => {
        const resolvedToken = tokens.find((token) => token.name === tokenOnNode);
        if (!resolvedToken) return acc;

        const value = isSingleToken(resolvedToken) ? resolvedToken[returnValueToLookFor(key)] : resolvedToken;
        acc[key] = transformValue(value, key);
        return acc;
    }, {});
    return mappedValues;
=======
import * as pjs from '../../package.json';

export function mapType(token, value) {
    if (value.type) return value.type;
    return token.split('.')[0];
}

export function returnValueToLookFor(resolvedValue, key, tokenName) {
    switch (key) {
        case 'tokenName':
            return tokenName;
        case 'description':
            return resolvedValue?.description;
        case 'tokenValue':
            return resolvedValue.value || resolvedValue;
        default:
            return resolvedValue?.value || resolvedValue;
    }
}

export function mapValuesToTokens(object, values) {
    return Object.entries(values).reduce((acc, [key, tokenName]) => {
        const resolvedToken = objectPath.get(object, tokenName);
        if (!resolvedToken) return acc;

        acc[key] = returnValueToLookFor(resolvedToken, key, tokenName);
        return acc;
    }, {});
>>>>>>> f3d657b3
}

export function setTokensOnDocument(tokens, updatedAt: string) {
    figma.root.setSharedPluginData('tokens', 'version', pjs.plugin_version);
    figma.root.setSharedPluginData('tokens', 'values', JSON.stringify(tokens));
    figma.root.setSharedPluginData('tokens', 'updatedAt', updatedAt);
}

export function getTokenData(): {values: TokenProps; updatedAt: string; version: string} {
    try {
        const values = figma.root.getSharedPluginData('tokens', 'values');
        const version = figma.root.getSharedPluginData('tokens', 'version');
        const updatedAt = figma.root.getSharedPluginData('tokens', 'updatedAt');
        if (values) {
            const parsedValues = JSON.parse(values);
            if (Object.keys(parsedValues).length > 0) {
                return {values: parsedValues, updatedAt, version};
            }
        }
    } catch (e) {
        console.log('Error reading tokens', e);
    }
    return null;
}

// set storage type (i.e. local or some remote provider)
export function saveStorageType({provider, id, name}: StorageType) {
    figma.root.setSharedPluginData('tokens', 'storageType', JSON.stringify({provider, id, name}));
}

export function getSavedStorageType(): StorageType {
    const values = figma.root.getSharedPluginData('tokens', 'storageType');

    if (values) {
        const {provider, name, id} = JSON.parse(values);
        return {provider, name, id};
    }
    return {provider: StorageProviderType.LOCAL};
}

export function goToNode(id) {
    const node = figma.getNodeById(id);
    if (node?.type === 'INSTANCE') {
        figma.currentPage.selection = [node];
        figma.viewport.scrollAndZoomIntoView([node]);
    }
}

export function updateNodes(nodes, tokens) {
    try {
        let i = 0;
        const len = nodes.length;
        const returnedValues = [];
        while (i < len) {
            const node = nodes[i];
            const data = fetchAllPluginData(node);
            if (data) {
                const mappedValues = mapValuesToTokens(tokens, data);
                setValuesOnNode(node, mappedValues, data);
                store.successfulNodes.push(node);
                returnedValues.push(data);
            }

            i += 1;
        }
        return returnedValues[0];
    } catch (e) {
        console.log('got error', e);
    }
}<|MERGE_RESOLUTION|>--- conflicted
+++ resolved
@@ -4,9 +4,7 @@
 import setValuesOnNode from './updateNode';
 import {TokenProps} from '../../types/tokens';
 import {StorageProviderType, StorageType} from '../../types/api';
-<<<<<<< HEAD
 import {isSingleToken} from '../app/components/utils';
-import {transformValue} from './helpers';
 import * as pjs from '../../package.json';
 
 function returnValueToLookFor(key) {
@@ -27,41 +25,10 @@
         const resolvedToken = tokens.find((token) => token.name === tokenOnNode);
         if (!resolvedToken) return acc;
 
-        const value = isSingleToken(resolvedToken) ? resolvedToken[returnValueToLookFor(key)] : resolvedToken;
-        acc[key] = transformValue(value, key);
+        acc[key] = isSingleToken(resolvedToken) ? resolvedToken[returnValueToLookFor(key)] : resolvedToken;
         return acc;
     }, {});
     return mappedValues;
-=======
-import * as pjs from '../../package.json';
-
-export function mapType(token, value) {
-    if (value.type) return value.type;
-    return token.split('.')[0];
-}
-
-export function returnValueToLookFor(resolvedValue, key, tokenName) {
-    switch (key) {
-        case 'tokenName':
-            return tokenName;
-        case 'description':
-            return resolvedValue?.description;
-        case 'tokenValue':
-            return resolvedValue.value || resolvedValue;
-        default:
-            return resolvedValue?.value || resolvedValue;
-    }
-}
-
-export function mapValuesToTokens(object, values) {
-    return Object.entries(values).reduce((acc, [key, tokenName]) => {
-        const resolvedToken = objectPath.get(object, tokenName);
-        if (!resolvedToken) return acc;
-
-        acc[key] = returnValueToLookFor(resolvedToken, key, tokenName);
-        return acc;
-    }, {});
->>>>>>> f3d657b3
 }
 
 export function setTokensOnDocument(tokens, updatedAt: string) {
