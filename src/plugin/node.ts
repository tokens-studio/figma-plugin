--- conflicted
+++ resolved
@@ -8,6 +8,7 @@
 import { SharedPluginDataKeys } from '@/constants/SharedPluginDataKeys';
 import { tokensSharedDataHandler } from './SharedDataHandler';
 import { postToUI } from './notifiers';
+import * as pjs from '../../package.json';
 import { MessageFromPluginTypes } from '@/types/messages';
 import { BackgroundJobs } from '@/constants/BackgroundJobs';
 import { defaultWorker } from './Worker';
@@ -15,7 +16,7 @@
 import { ProgressTracker } from './ProgressTracker';
 import { AnyTokenList, AnyTokenSet, TokenStore } from '@/types/tokens';
 import { isSingleToken } from '@/utils/is';
-import { ThemeObjectsList } from '@/types';
+import { ThemeObjectsList, UsedTokenSetsMap } from '@/types';
 import { attemptOrFallback } from '@/utils/attemptOrFallback';
 
 // @TODO fix typings
@@ -46,7 +47,6 @@
   return mappedValues;
 }
 
-<<<<<<< HEAD
 export function setTokensOnDocument(tokens: AnyTokenSet, updatedAt: string, usedTokenSet: UsedTokenSetsMap, checkForChanges: string) {
   tokensSharedDataHandler.set(figma.root, SharedPluginDataKeys.tokens.version, pjs.plugin_version);
   tokensSharedDataHandler.set(figma.root, SharedPluginDataKeys.tokens.values, JSON.stringify(tokens));
@@ -55,8 +55,6 @@
   tokensSharedDataHandler.set(figma.root, SharedPluginDataKeys.tokens.checkForChanges, checkForChanges);
 }
 
-=======
->>>>>>> 3d08b61f
 export function getTokenData(): {
   values: TokenStore['values'];
   themes: ThemeObjectsList
@@ -80,24 +78,7 @@
     ));
     const version = tokensSharedDataHandler.get(figma.root, SharedPluginDataKeys.tokens.version);
     const updatedAt = tokensSharedDataHandler.get(figma.root, SharedPluginDataKeys.tokens.updatedAt);
-<<<<<<< HEAD
     const checkForChanges = tokensSharedDataHandler.get(figma.root, SharedPluginDataKeys.tokens.checkForChanges);
-    if (values) {
-      const parsedValues = JSON.parse(values);
-      if (Object.keys(parsedValues).length > 0) {
-        const tokenObject = Object.entries(parsedValues).reduce((acc, [key, groupValues]) => {
-          acc[key] = typeof groupValues === 'string' ? JSON.parse(groupValues) : groupValues;
-          return acc;
-        }, {});
-        return {
-          values: tokenObject as TokenStore['values'],
-          updatedAt,
-          version,
-          checkForChanges,
-        };
-      }
-=======
-
     if (Object.keys(values).length > 0) {
       const tokenObject = Object.entries(values).reduce((acc, [key, groupValues]) => {
         acc[key] = typeof groupValues === 'string' ? JSON.parse(groupValues) : groupValues;
@@ -109,8 +90,8 @@
         activeTheme,
         updatedAt,
         version,
+        checkForChanges
       };
->>>>>>> 3d08b61f
     }
   } catch (e) {
     console.log('Error reading tokens', e);
