--- conflicted
+++ resolved
@@ -5,11 +5,8 @@
 import {TokenProps} from '../../types/tokens';
 import {StorageProviderType, StorageType} from '../../types/api';
 import {isSingleToken} from '../app/components/utils';
-<<<<<<< HEAD
 import {transformValue} from './helpers';
-=======
 import * as pjs from '../../package.json';
->>>>>>> dc881e89
 
 function returnValueToLookFor(key) {
     switch (key) {
