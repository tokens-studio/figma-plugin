import omit from 'just-omit';
import store from './store';
import setValuesOnNode from './setValuesOnNode';
import { ContextObject, StorageProviderType, StorageType } from '../types/api';
import { Properties } from '@/constants/Properties';
import { NodeTokenRefMap } from '@/types/NodeTokenRefMap';
import { NodeManagerNode } from './NodeManager';
import { UpdateNodesSettings } from '@/types/UpdateNodesSettings';
import { SharedPluginDataKeys } from '@/constants/SharedPluginDataKeys';
import { tokensSharedDataHandler } from './SharedDataHandler';
import { postToUI } from './notifiers';
import { MessageFromPluginTypes } from '@/types/messages';
import { BackgroundJobs } from '@/constants/BackgroundJobs';
import { defaultWorker } from './Worker';
import { getAllFigmaStyleMaps } from '@/utils/getAllFigmaStyleMaps';
import { ProgressTracker } from './ProgressTracker';
import { AnyTokenList, AnyTokenSet, TokenStore } from '@/types/tokens';
import { isSingleToken } from '@/utils/is';
<<<<<<< HEAD
import { TokenTypes } from '@/constants/TokenTypes';
import { ThemeObjectsList } from '@/types';
=======
import { ThemeObjectsList } from '@/types';
import { TokenTypes } from '@/constants/TokenTypes';
>>>>>>> 678677e4
import { attemptOrFallback } from '@/utils/attemptOrFallback';

// @TODO fix typings

export function returnValueToLookFor(key: string) {
  switch (key) {
    case 'tokenName':
      return 'name';
    case 'description':
      return 'description';
    case 'tokenValue':
      return 'rawValue';
    case 'value':
      return 'value';
    default:
      return 'value';
  }
}

// @TOOD fix object typing
export function mapValuesToTokens(tokens: Map<string, AnyTokenList[number]>, values: NodeTokenRefMap): object {
  const mappedValues = Object.entries(values).reduce((acc, [key, tokenOnNode]) => {
    const resolvedToken = tokens.get(tokenOnNode);
    if (!resolvedToken) return acc;
    if (isSingleToken(resolvedToken)) {
      // case composition token has typography or boxshadow property
      if (resolvedToken && resolvedToken.type === TokenTypes.COMPOSITION && resolvedToken.rawValue) {
        let tokensInComposition: Array<Object> = [];
        if (Array.isArray(resolvedToken.rawValue)) {
          for (let index = 0;  index < resolvedToken.rawValue.length; index++) {
            const currentTokenWithRawValue = resolvedToken.rawValue[index];
            if (currentTokenWithRawValue.property === TokenTypes.TYPOGRAPHY || currentTokenWithRawValue.property === TokenTypes.BOX_SHADOW) {
              let strExcludedSymbol: string = '';
              if (String(currentTokenWithRawValue.value).startsWith('$')) strExcludedSymbol = String(currentTokenWithRawValue.value).slice(1, String(currentTokenWithRawValue.value).length);
              if (String(currentTokenWithRawValue.value).startsWith('{')) strExcludedSymbol = String(currentTokenWithRawValue.value).slice(1, String(currentTokenWithRawValue.value).length - 1);
              tokensInComposition.push({
                property: currentTokenWithRawValue.property,
                value: tokens.get(strExcludedSymbol)?.value
              });
            }
            else {
              tokensInComposition.push({
                property: currentTokenWithRawValue.property,
                value: resolvedToken.value[index].value
              });
            }        
          }
        } else {
          const currentTokenWithRawValue = resolvedToken.rawValue;
          if (currentTokenWithRawValue.property === TokenTypes.TYPOGRAPHY || currentTokenWithRawValue.property === TokenTypes.BOX_SHADOW) {
            let strExcludedSymbol: string = '';
            if (String(currentTokenWithRawValue.value).startsWith('$')) strExcludedSymbol = String(currentTokenWithRawValue.value).slice(1, String(currentTokenWithRawValue.value).length);
            if (String(currentTokenWithRawValue.value).startsWith('{')) strExcludedSymbol = String(currentTokenWithRawValue.value).slice(1, String(currentTokenWithRawValue.value).length - 1);
            tokensInComposition.push({
              property: currentTokenWithRawValue.property,
              value: tokens.get(strExcludedSymbol)?.value
            });
          }
          else {
            tokensInComposition.push({
              property: currentTokenWithRawValue.property,
              value: resolvedToken.value.value
            });
          }        
        }
        acc[key] = tokensInComposition;
      } else acc[key] = resolvedToken[returnValueToLookFor(key)];
    } else acc[key] = resolvedToken;
    return acc;
  }, {});
  return mappedValues;
}

export function getTokenData(): {
  values: TokenStore['values'];
  themes: ThemeObjectsList
  activeTheme: string | null
  updatedAt: string;
  version: string;
} | null {
  try {
    const values = tokensSharedDataHandler.get(figma.root, SharedPluginDataKeys.tokens.values, (value) => (
      attemptOrFallback<Record<string, AnyTokenSet>>(() => (value ? JSON.parse(value) : {}), {})
    ));
    const themes = tokensSharedDataHandler.get(figma.root, SharedPluginDataKeys.tokens.themes, (value) => (
      attemptOrFallback<ThemeObjectsList>(() => {
        const parsedValue = (value ? JSON.parse(value) : []);
        return Array.isArray(parsedValue) ? parsedValue : [];
      }, [])
    ));
    const activeTheme = tokensSharedDataHandler.get(figma.root, SharedPluginDataKeys.tokens.activeTheme, (value) => (
      value || null
    ));
    const version = tokensSharedDataHandler.get(figma.root, SharedPluginDataKeys.tokens.version);
    const updatedAt = tokensSharedDataHandler.get(figma.root, SharedPluginDataKeys.tokens.updatedAt);

    if (Object.keys(values).length > 0) {
      const tokenObject = Object.entries(values).reduce((acc, [key, groupValues]) => {
        acc[key] = typeof groupValues === 'string' ? JSON.parse(groupValues) : groupValues;
        return acc;
      }, {});
      return {
        values: tokenObject as TokenStore['values'],
        themes,
        activeTheme,
        updatedAt,
        version,
      };
    }
  } catch (e) {
    console.log('Error reading tokens', e);
  }
  return null;
}

// set storage type (i.e. local or some remote provider)
export function saveStorageType(context: ContextObject) {
  // remove secret
  const storageToSave = omit(context, ['secret']);
  tokensSharedDataHandler.set(figma.root, SharedPluginDataKeys.tokens.storageType, JSON.stringify(storageToSave));
}

export function getSavedStorageType(): StorageType {
  const values = tokensSharedDataHandler.get(figma.root, SharedPluginDataKeys.tokens.storageType);

  if (values) {
    const context = JSON.parse(values);
    return context;
  }
  return { provider: StorageProviderType.LOCAL };
}

export function goToNode(id: string) {
  const node = figma.getNodeById(id);
  if (node) {
    figma.currentPage.selection = [node];
    figma.viewport.scrollAndZoomIntoView([node]);
  }
}

export function selectNodes(ids: string[]) {
  const nodes = ids.map(figma.getNodeById);
  figma.currentPage.selection = nodes;
}

export function mergeCompositionToken(values: Partial<Record<Properties, string>>): Object {
  let tokensInCompositionToken: Object = {};
  if (values && values.composition) {
    if (Array.isArray(values.composition)) {
      values.composition.map((value) => {
        tokensInCompositionToken[value.property] = value.value;
      });  
    } else {
      tokensInCompositionToken[values.composition.value.property] = values.composition.value.value;
    }
    const { composition, ...objExcludedCompositionToken } = values;
    values = { ...tokensInCompositionToken, ...objExcludedCompositionToken };  
  }
  return values;
}

export function mergeCompositionTokenForAlias(tokens: Map<string, AnyTokenList[number]>, values: NodeTokenRefMap): Object {
  if (values && values.composition) {
    const resolvedToken = tokens.get(values.composition);
    let tokensInCompositionToken: Object = {};
    if (resolvedToken?.rawValue && Array.isArray(resolvedToken?.rawValue)) {
      resolvedToken?.rawValue.map((token) => {
        let strExcludedSymbol: string = '';
        if (String(token.value).startsWith('$')) strExcludedSymbol = String(token.value).slice(1, String(token.value).length)
        if (String(token.value).startsWith('{')) strExcludedSymbol = String(token.value).slice(1, String(token.value).length - 1)      
        tokensInCompositionToken[token.property] = strExcludedSymbol;
      });  
    } else if (resolvedToken?.rawValue){
      let strExcludedSymbol: string = '';
      if (String(resolvedToken?.rawValue.value).startsWith('$')) strExcludedSymbol = String(resolvedToken?.rawValue.value).slice(1, String(resolvedToken?.rawValue.value).length)
      if (String(resolvedToken?.rawValue.value).startsWith('{')) strExcludedSymbol = String(resolvedToken?.rawValue.value).slice(1, String(resolvedToken?.rawValue.value).length - 1)      
      tokensInCompositionToken[resolvedToken?.rawValue.property] = strExcludedSymbol;
    }
    const { composition, ...objExcludedCompositionToken } = values;
    values = { ...tokensInCompositionToken, ...objExcludedCompositionToken };
  }
  return values;
}

export async function updateNodes(
  entries: readonly NodeManagerNode[],
  tokens: Map<string, AnyTokenList[number]>,
  settings?: UpdateNodesSettings,
) {
  const { ignoreFirstPartForStyles } = settings ?? {};
  const figmaStyleMaps = getAllFigmaStyleMaps();
  postToUI({
    type: MessageFromPluginTypes.START_JOB,
    job: {
      name: BackgroundJobs.PLUGIN_UPDATENODES,
      timePerTask: 2,
      completedTasks: 0,
      totalTasks: entries.length,
    },
  });

  const tracker = new ProgressTracker(BackgroundJobs.PLUGIN_UPDATENODES);
  const promises: Set<Promise<void>> = new Set();
  const returnedValues: Set<NodeTokenRefMap> = new Set();
  entries.forEach((entry) => {
    promises.add(
      defaultWorker.schedule(async () => {
        try {
          if (entry.tokens) {
            const mappedTokens = mergeCompositionTokenForAlias(tokens, entry.tokens);
            let mappedValues = mapValuesToTokens(tokens, entry.tokens);
            mappedValues = mergeCompositionToken(mappedValues);
            setValuesOnNode(entry.node, mappedValues, mappedTokens, figmaStyleMaps, ignoreFirstPartForStyles);
            store.successfulNodes.add(entry.node);
            returnedValues.add(entry.tokens);
          }
        } catch (e) {
          console.log('got error', e);
        }

        tracker.next();
        tracker.reportIfNecessary();
      }),
    );
  });
  await Promise.all(promises);

  postToUI({
    type: MessageFromPluginTypes.COMPLETE_JOB,
    name: BackgroundJobs.PLUGIN_UPDATENODES,
  });

  if (returnedValues.size) {
    return returnedValues[0];
  }

  return {};
}<|MERGE_RESOLUTION|>--- conflicted
+++ resolved
@@ -16,13 +16,8 @@
 import { ProgressTracker } from './ProgressTracker';
 import { AnyTokenList, AnyTokenSet, TokenStore } from '@/types/tokens';
 import { isSingleToken } from '@/utils/is';
-<<<<<<< HEAD
-import { TokenTypes } from '@/constants/TokenTypes';
-import { ThemeObjectsList } from '@/types';
-=======
 import { ThemeObjectsList } from '@/types';
 import { TokenTypes } from '@/constants/TokenTypes';
->>>>>>> 678677e4
 import { attemptOrFallback } from '@/utils/attemptOrFallback';
 
 // @TODO fix typings
