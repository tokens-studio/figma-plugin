--- conflicted
+++ resolved
@@ -2,12 +2,7 @@
 import store from './store';
 import setValuesOnNode from './setValuesOnNode';
 import { ContextObject, StorageProviderType, StorageType } from '../types/api';
-<<<<<<< HEAD
-import { ResolveTokenValuesResult } from '@/plugin/tokenHelpers';
 import { Properties } from '@/constants/Properties';
-import * as pjs from '../../package.json';
-=======
->>>>>>> 102e3164
 import { NodeTokenRefMap } from '@/types/NodeTokenRefMap';
 import { NodeManagerNode } from './NodeManager';
 import { UpdateNodesSettings } from '@/types/UpdateNodesSettings';
@@ -21,14 +16,10 @@
 import { ProgressTracker } from './ProgressTracker';
 import { AnyTokenList, AnyTokenSet, TokenStore } from '@/types/tokens';
 import { isSingleToken } from '@/utils/is';
-<<<<<<< HEAD
-import { UsedTokenSetsMap } from '@/types';
 import { TokenTypes } from '@/constants/TokenTypes';
-=======
 import { ThemeObjectsList } from '@/types';
 import { attemptOrFallback } from '@/utils/attemptOrFallback';
 
->>>>>>> 102e3164
 // @TODO fix typings
 
 export function returnValueToLookFor(key: string) {
