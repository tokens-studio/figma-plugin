/* eslint-disable no-param-reassign */
import 'core-js/stable';
import 'regenerator-runtime/runtime';

import { removeSingleCredential, updateCredentials } from '@/utils/credentials';
import { updateUISettings, getUISettings } from '@/utils/uiSettings';
import getLastOpened from '@/utils/getLastOpened';
import { DefaultWindowSize } from '@/constants/DefaultWindowSize';
import { createAnnotation } from '@/utils/annotations';
import { tokenArrayGroupToMap } from '@/utils/tokenArrayGroupToMap';
import { UpdateMode } from '@/types/state';
import { getUserId } from './helpers';
import pullStyles from './pullStyles';
import updateStyles from './updateStyles';
import store from './store';
import {
  notifyNoSelection,
  notifyTokenValues,
  notifyRemoteComponents,
  notifyStorageType,
  notifyAPIProviders,
  notifyUI,
  notifyUserId,
  notifyLastOpened,
  postToUI,
  notifyLicenseKey,
} from './notifiers';
import { sendPluginValues, updatePluginData, SelectionContent } from './pluginData';
import {
  getTokenData,
  updateNodes,
  goToNode,
  saveStorageType,
  getSavedStorageType,
  selectNodes,
} from './node';

import { MessageFromPluginTypes, MessageToPluginTypes, PostToFigmaMessage } from '../types/messages';
import { StorageProviderType } from '../types/api';
import compareProvidersWithStored from './compareProviders';
import { defaultNodeManager } from './NodeManager';
import { defaultWorker } from './Worker';
import { getFeatureFlags } from '@/utils/featureFlags';
import { getUsedTokenSet } from '@/utils/getUsedTokenSet';
import { updateLocalTokensData } from '@/utils/figma';

let inspectDeep = false;
let shouldSendSelectionValues = false;

figma.skipInvisibleInstanceChildren = true;

figma.showUI(__html__, {
  width: DefaultWindowSize.width,
  height: DefaultWindowSize.height,
});

figma.on('close', () => {
  defaultWorker.stop();
});

async function sendSelectionChange(): Promise<SelectionContent | null> {
  const nodes = inspectDeep && shouldSendSelectionValues
    ? (await defaultNodeManager.findNodesWithData({ updateMode: UpdateMode.SELECTION })).map((node) => node.node)
    : Array.from(figma.currentPage.selection);
  const currentSelectionLength = figma.currentPage.selection.length;

  if (!currentSelectionLength) {
    notifyNoSelection();
    return null;
  }
  return sendPluginValues({ nodes, shouldSendSelectionValues });
}

figma.on('selectionchange', () => {
  sendSelectionChange();
});

figma.ui.on('message', async (msg: PostToFigmaMessage) => {
  switch (msg.type) {
    case MessageToPluginTypes.INITIATE:
      try {
        const { currentUser } = figma;
        const settings = await getUISettings();
        const usedTokenSet = await getUsedTokenSet();
        inspectDeep = settings.inspectDeep;
        const userId = await getUserId();
        const lastOpened = await getLastOpened();
        const storageType = getSavedStorageType();
        if (currentUser) {
          notifyUserId({
            userId,
            figmaId: currentUser.id,
            name: currentUser.name,
          });
        }

        const licenseKey = await figma.clientStorage.getAsync('licenseKey');
        if (licenseKey) {
          notifyLicenseKey(licenseKey);
        }

        notifyLastOpened(lastOpened);
        notifyStorageType(storageType);

        const apiProviders = await figma.clientStorage.getAsync('apiProviders');
        if (apiProviders) notifyAPIProviders(JSON.parse(apiProviders));

        const oldTokens = getTokenData();
        if (oldTokens) {
          notifyTokenValues({ ...oldTokens, usedTokenSet });
        }
      } catch (err) {
        figma.closePlugin('There was an error, check console (F12)');
        console.error(err);
        return;
      }

      if (!figma.currentPage.selection.length) {
        notifyNoSelection();
        return;
      }
      return;
    case MessageToPluginTypes.CREDENTIALS: {
      const { type, ...context } = msg;
      await updateCredentials(context);
      break;
    }
    case MessageToPluginTypes.CHANGED_TABS: {
      const { requiresSelectionValues } = msg;
      shouldSendSelectionValues = requiresSelectionValues;
      await sendSelectionChange();
      break;
    }
    case MessageToPluginTypes.REMOVE_SINGLE_CREDENTIAL: {
      const { context } = msg;
      await removeSingleCredential(context);
      break;
    }
    case MessageToPluginTypes.SET_STORAGE_TYPE:
      saveStorageType(msg.storageType);
      break;
    case MessageToPluginTypes.SET_NODE_DATA:
      try {
        if (figma.currentPage.selection.length) {
          const tokensMap = tokenArrayGroupToMap(msg.tokens);

          const nodes = await defaultNodeManager.update(figma.currentPage.selection);
          await updatePluginData({ entries: nodes, values: msg.values });
          await sendPluginValues({
            nodes: figma.currentPage.selection,
            values: await updateNodes(nodes, tokensMap, msg.settings),
            shouldSendSelectionValues: false,
          });
        }
      } catch (e) {
        console.error(e);
      }
      notifyRemoteComponents({
        nodes: store.successfulNodes.size,
        remotes: store.remoteComponents,
      });
      return;

    case MessageToPluginTypes.REMOVE_TOKENS_BY_VALUE: {
      const nodesToRemove: { [key: string]: string[] } = {};

      msg.tokensToRemove.forEach((token) => {
        token.nodes.forEach(({ id }) => {
          nodesToRemove[id] = nodesToRemove[id] ? [...nodesToRemove[id], token.property] : [token.property];
        });
      });

      await Promise.all(
        Object.entries(nodesToRemove).map(async (node) => {
          const newEntries = node[1].reduce((acc, curr) => {
            acc[curr] = 'delete';
            return acc;
          }, {});

          const nodeToUpdate = await defaultNodeManager.getNode(node[0]);
          if (nodeToUpdate) {
            await updatePluginData({ entries: [nodeToUpdate], values: newEntries, shouldRemove: false });
          }
        }),
      );
      sendSelectionChange();
      break;
    }
    case MessageToPluginTypes.CREATE_STYLES:
      try {
        updateStyles(msg.tokens, true, msg.settings);
      } catch (e) {
        console.error(e);
      }
      return;
    case MessageToPluginTypes.UPDATE: {
      if (msg.settings.updateStyles && msg.tokens) {
        updateStyles(msg.tokens, false, msg.settings);
      }
      if (msg.tokenValues && msg.updatedAt) {
<<<<<<< HEAD
        setTokensOnDocument(msg.tokenValues, msg.updatedAt, msg.usedTokenSet, msg.checkForChanges);
=======
        updateLocalTokensData({
          tokens: msg.tokenValues,
          themes: msg.themes,
          activeTheme: msg.activeTheme,
          usedTokenSets: msg.usedTokenSet,
          updatedAt: msg.updatedAt,
        });
>>>>>>> 3d08b61f
      }
      if (msg.tokens) {
        const tokensMap = tokenArrayGroupToMap(msg.tokens);
        const allWithData = await defaultNodeManager.findNodesWithData({
          updateMode: msg.settings.updateMode,
        });
        await updateNodes(allWithData, tokensMap, msg.settings);
        await updatePluginData({ entries: allWithData, values: {} });
        notifyRemoteComponents({
          nodes: store.successfulNodes.size,
          remotes: store.remoteComponents,
        });
      }
      return;
    }
    case MessageToPluginTypes.REMAP_TOKENS:
      try {
        const {
          oldName, newName, updateMode, category,
        } = msg;
        const allWithData = await defaultNodeManager.findNodesWithData({
          updateMode,
        });

        // Go through allWithData and update all appearances of oldName to newName
        const updatedNodes = allWithData.reduce((all, node) => {
          const { tokens } = node;
          let shouldBeRemapped = false;
          const updatedTokens = Object.entries(tokens).reduce((acc, [key, val]) => {
            if (typeof category !== 'undefined' && key !== category) {
              acc[key] = val;
              return acc;
            }
            if (val === oldName) {
              acc[key] = newName;
              shouldBeRemapped = true;
            } else {
              acc[key] = val;
            }
            return acc;
          }, {});
          if (shouldBeRemapped) {
            all.push({
              ...node,
              tokens: updatedTokens,
            });
          }
          return all;
        }, []);
        await updatePluginData({ entries: updatedNodes, values: {}, shouldOverride: true });

        await sendSelectionChange();
        notifyRemoteComponents({
          nodes: store.successfulNodes.size,
          remotes: store.remoteComponents,
        });
      } catch (e) {
        console.error(e);
      }
      notifyRemoteComponents({
        nodes: store.successfulNodes.size,
        remotes: store.remoteComponents,
      });
      return;
    case MessageToPluginTypes.GO_TO_NODE:
      goToNode(msg.id);
      break;
    case MessageToPluginTypes.SELECT_NODES:
      selectNodes(msg.ids);
      break;
    case MessageToPluginTypes.PULL_STYLES:
      pullStyles(msg.styleTypes);
      break;
    case MessageToPluginTypes.NOTIFY:
      notifyUI(msg.msg, msg.opts);
      break;
    case MessageToPluginTypes.RESIZE_WINDOW:
      figma.ui.resize(msg.width, msg.height);
      break;
    case MessageToPluginTypes.CANCEL_OPERATION:
      defaultWorker.cancel();
      postToUI({
        type: MessageFromPluginTypes.CLEAR_JOBS,
      });
      break;
    case MessageToPluginTypes.SET_SHOW_EMPTY_GROUPS: {
      updateUISettings({
        showEmptyGroups: msg.showEmptyGroups,
      });
      break;
    }
    case MessageToPluginTypes.SET_UI: {
      const width = msg.uiWindow?.width ?? DefaultWindowSize.width;
      const height = msg.uiWindow?.height ?? DefaultWindowSize.height;
      updateUISettings({
        width,
        height,
        updateMode: msg.updateMode,
        updateRemote: msg.updateRemote,
        updateOnChange: msg.updateOnChange,
        updateStyles: msg.updateStyles,
        ignoreFirstPartForStyles: msg.ignoreFirstPartForStyles,
        inspectDeep: msg.inspectDeep,
      });
      figma.ui.resize(width, height);
      if (inspectDeep !== msg.inspectDeep) {
        inspectDeep = msg.inspectDeep;
        sendSelectionChange();
      }
      break;
    }
    case MessageToPluginTypes.CREATE_ANNOTATION: {
      createAnnotation(msg.tokens, msg.direction);
      break;
    }
<<<<<<< HEAD
    case MessageToPluginTypes.GET_API_CREDENTIALS:
      try {
        const settings = await getUISettings();
        const featureFlagId = await getFeatureFlags();
        const usedTokenSet = await getUsedTokenSet();
        inspectDeep = settings.inspectDeep;
        const storageType = getSavedStorageType();
        const apiProviders = await figma.clientStorage.getAsync('apiProviders');
        if (apiProviders) notifyAPIProviders(JSON.parse(apiProviders));
        switch (storageType.provider) {
          case StorageProviderType.JSONBIN:
          case StorageProviderType.GITHUB:
          case StorageProviderType.GITLAB:
          case StorageProviderType.URL: {
            compareProvidersWithStored({
              providers: apiProviders, storageType, featureFlagId, usedTokenSet,
            });
            break;
          }
          default: {
            const oldTokens = getTokenData();
            if (oldTokens) {
              notifyTokenValues({ ...oldTokens, usedTokenSet });
            }
          }
        }
      } catch (err) {
        figma.closePlugin('There was an error, check console (F12)');
        console.error(err);
        return;
      }

      if (!figma.currentPage.selection.length) {
        notifyNoSelection();
      }

=======
    case MessageToPluginTypes.SET_LICENSE_KEY: {
      await figma.clientStorage.setAsync('licenseKey', msg.licenseKey);
      break;
    }
>>>>>>> 3d08b61f
    default:
  }
});

figma.root.setSharedPluginData('tokens', 'nodemanagerCache', '');<|MERGE_RESOLUTION|>--- conflicted
+++ resolved
@@ -33,6 +33,7 @@
   saveStorageType,
   getSavedStorageType,
   selectNodes,
+  setTokensOnDocument
 } from './node';
 
 import { MessageFromPluginTypes, MessageToPluginTypes, PostToFigmaMessage } from '../types/messages';
@@ -198,9 +199,7 @@
         updateStyles(msg.tokens, false, msg.settings);
       }
       if (msg.tokenValues && msg.updatedAt) {
-<<<<<<< HEAD
         setTokensOnDocument(msg.tokenValues, msg.updatedAt, msg.usedTokenSet, msg.checkForChanges);
-=======
         updateLocalTokensData({
           tokens: msg.tokenValues,
           themes: msg.themes,
@@ -208,7 +207,6 @@
           usedTokenSets: msg.usedTokenSet,
           updatedAt: msg.updatedAt,
         });
->>>>>>> 3d08b61f
       }
       if (msg.tokens) {
         const tokensMap = tokenArrayGroupToMap(msg.tokens);
@@ -324,7 +322,6 @@
       createAnnotation(msg.tokens, msg.direction);
       break;
     }
-<<<<<<< HEAD
     case MessageToPluginTypes.GET_API_CREDENTIALS:
       try {
         const settings = await getUISettings();
@@ -359,14 +356,14 @@
 
       if (!figma.currentPage.selection.length) {
         notifyNoSelection();
-      }
-
-=======
+        return;
+      }
+      return;
+
     case MessageToPluginTypes.SET_LICENSE_KEY: {
       await figma.clientStorage.setAsync('licenseKey', msg.licenseKey);
       break;
     }
->>>>>>> 3d08b61f
     default:
   }
 });
