/* eslint-disable no-param-reassign */
import 'core-js/stable';
import 'regenerator-runtime/runtime';

import { removeSingleCredential, updateCredentials } from '@/utils/credentials';
import { updateUISettings, getUISettings } from '@/utils/uiSettings';
import getLastOpened from '@/utils/getLastOpened';
import { DefaultWindowSize } from '@/constants/DefaultWindowSize';
import { createAnnotation } from '@/utils/annotations';
import { tokenArrayGroupToMap } from '@/utils/tokenArrayGroupToMap';
import { UpdateMode } from '@/types/state';
import { getUserId } from './helpers';
import pullStyles from './pullStyles';
import updateStyles from './updateStyles';
import store from './store';
import {
  notifyNoSelection,
  notifyNoTokenValues,
  notifyTokenValues,
  notifyRemoteComponents,
  notifyStorageType,
  notifyAPIProviders,
  notifyUI,
  notifyUserId,
  notifyLastOpened,
  postToUI,
  notifyLicenseKey,
} from './notifiers';
import { sendPluginValues, updatePluginData, SelectionContent } from './pluginData';
import {
  getTokenData,
  updateNodes,
  goToNode,
  saveStorageType,
  getSavedStorageType,
  selectNodes,
  setTokensOnDocument
} from './node';

import { MessageFromPluginTypes, MessageToPluginTypes, PostToFigmaMessage } from '../types/messages';
import { StorageProviderType } from '../types/api';
import compareProvidersWithStored from './compareProviders';
import { defaultNodeManager } from './NodeManager';
import { defaultWorker } from './Worker';
import { getFeatureFlags } from '@/utils/featureFlags';
import { getUsedTokenSet } from '@/utils/getUsedTokenSet';
import { updateLocalTokensData } from '@/utils/figma';

let inspectDeep = false;
let shouldSendSelectionValues = false;

figma.skipInvisibleInstanceChildren = true;

figma.showUI(__html__, {
  width: DefaultWindowSize.width,
  height: DefaultWindowSize.height,
});

figma.on('close', () => {
  defaultWorker.stop();
});

async function sendSelectionChange(): Promise<SelectionContent | null> {
  const nodes = inspectDeep && shouldSendSelectionValues
    ? (await defaultNodeManager.findNodesWithData({ updateMode: UpdateMode.SELECTION })).map((node) => node.node)
    : Array.from(figma.currentPage.selection);
  const currentSelectionLength = figma.currentPage.selection.length;

  if (!currentSelectionLength) {
    notifyNoSelection();
    return null;
  }
  return sendPluginValues({ nodes, shouldSendSelectionValues });
}

figma.on('selectionchange', () => {
  sendSelectionChange();
});

figma.ui.on('message', async (msg: PostToFigmaMessage) => {
  switch (msg.type) {
    case MessageToPluginTypes.INITIATE:
      try {
        const { currentUser } = figma;
        const settings = await getUISettings();
        const usedTokenSet = await getUsedTokenSet();
        inspectDeep = settings.inspectDeep;
        const userId = await getUserId();
        const lastOpened = await getLastOpened();
        const storageType = getSavedStorageType();
        if (currentUser) {
          notifyUserId({
            userId,
            figmaId: currentUser.id,
            name: currentUser.name,
          });
        }
        const licenseKey = await figma.clientStorage.getAsync('licenseKey');
        notifyLicenseKey(licenseKey);

        notifyLastOpened(lastOpened);
        notifyStorageType(storageType);

        const apiProviders = await figma.clientStorage.getAsync('apiProviders');
        if (apiProviders) notifyAPIProviders(JSON.parse(apiProviders));
<<<<<<< HEAD
        const oldTokens = getTokenData();
        if (oldTokens) {
          notifyTokenValues({ ...oldTokens, usedTokenSet });
=======
        switch (storageType.provider) {
          case StorageProviderType.JSONBIN:
          case StorageProviderType.GITHUB:
          case StorageProviderType.GITLAB:
          case StorageProviderType.ADO:
          case StorageProviderType.URL: {
            compareProvidersWithStored({
              providers: apiProviders, storageType, featureFlagId, usedTokenSet,
            });
            break;
          }
          default: {
            const oldTokens = getTokenData();
            if (oldTokens) {
              notifyTokenValues({ ...oldTokens, usedTokenSet });
            } else {
              notifyNoTokenValues();
            }
          }
>>>>>>> fdbc8066
        }
      } catch (err) {
        figma.closePlugin('There was an error, check console (F12)');
        console.error(err);
        return;
      }

      if (!figma.currentPage.selection.length) {
        notifyNoSelection();
        return;
      }
      return;
    case MessageToPluginTypes.CREDENTIALS: {
      const { type, ...context } = msg;
      await updateCredentials(context);
      break;
    }
    case MessageToPluginTypes.CHANGED_TABS: {
      const { requiresSelectionValues } = msg;
      shouldSendSelectionValues = requiresSelectionValues;
      await sendSelectionChange();
      break;
    }
    case MessageToPluginTypes.REMOVE_SINGLE_CREDENTIAL: {
      const { context } = msg;
      await removeSingleCredential(context);
      break;
    }
    case MessageToPluginTypes.SET_STORAGE_TYPE:
      saveStorageType(msg.storageType);
      break;
    case MessageToPluginTypes.SET_NODE_DATA:
      try {
        if (figma.currentPage.selection.length) {
          const tokensMap = tokenArrayGroupToMap(msg.tokens);
          const nodes = await defaultNodeManager.update(figma.currentPage.selection);
          await updatePluginData({ entries: nodes, values: msg.values, tokensMap });
          await sendPluginValues({
            nodes: figma.currentPage.selection,
            values: await updateNodes(nodes, tokensMap, msg.settings),
            shouldSendSelectionValues: false,
          });
        }
      } catch (e) {
        console.error(e);
      }
      notifyRemoteComponents({
        nodes: store.successfulNodes.size,
        remotes: store.remoteComponents,
      });
      return;

    case MessageToPluginTypes.REMOVE_TOKENS_BY_VALUE: {
      const nodesToRemove: { [key: string]: string[] } = {};

      msg.tokensToRemove.forEach((token) => {
        token.nodes.forEach(({ id }) => {
          nodesToRemove[id] = nodesToRemove[id] ? [...nodesToRemove[id], token.property] : [token.property];
        });
      });

      await Promise.all(
        Object.entries(nodesToRemove).map(async (node) => {
          const newEntries = node[1].reduce((acc, curr) => {
            acc[curr] = 'delete';
            return acc;
          }, {});

          const nodeToUpdate = await defaultNodeManager.getNode(node[0]);
          if (nodeToUpdate) {
            await updatePluginData({ entries: [nodeToUpdate], values: newEntries, shouldRemove: false });
          }
        }),
      );
      sendSelectionChange();
      break;
    }
    case MessageToPluginTypes.CREATE_STYLES:
      try {
        updateStyles(msg.tokens, true, msg.settings);
      } catch (e) {
        console.error(e);
      }
      return;
    case MessageToPluginTypes.UPDATE: {
      if (msg.settings.updateStyles && msg.tokens) {
        updateStyles(msg.tokens, false, msg.settings);
      }
      if (msg.tokenValues && msg.updatedAt) {
        setTokensOnDocument(msg.tokenValues, msg.updatedAt, msg.usedTokenSet, msg.checkForChanges);
        updateLocalTokensData({
          tokens: msg.tokenValues,
          themes: msg.themes,
          activeTheme: msg.activeTheme,
          usedTokenSets: msg.usedTokenSet,
          updatedAt: msg.updatedAt,
        });
      }
      if (msg.tokens) {
        const tokensMap = tokenArrayGroupToMap(msg.tokens);
        const allWithData = await defaultNodeManager.findNodesWithData({
          updateMode: msg.settings.updateMode,
        });

        await updateNodes(allWithData, tokensMap, msg.settings);
        await updatePluginData({ entries: allWithData, values: {} });
        notifyRemoteComponents({
          nodes: store.successfulNodes.size,
          remotes: store.remoteComponents,
        });
      }
      return;
    }
    case MessageToPluginTypes.REMAP_TOKENS:
      try {
        const {
          oldName, newName, updateMode, category,
        } = msg;
        const allWithData = await defaultNodeManager.findNodesWithData({
          updateMode,
        });

        // Go through allWithData and update all appearances of oldName to newName
        const updatedNodes = allWithData.reduce((all, node) => {
          const { tokens } = node;
          let shouldBeRemapped = false;
          const updatedTokens = Object.entries(tokens).reduce((acc, [key, val]) => {
            if (typeof category !== 'undefined' && key !== category) {
              acc[key] = val;
              return acc;
            }
            if (val === oldName) {
              acc[key] = newName;
              shouldBeRemapped = true;
            } else {
              acc[key] = val;
            }
            return acc;
          }, {});
          if (shouldBeRemapped) {
            all.push({
              ...node,
              tokens: updatedTokens,
            });
          }
          return all;
        }, []);
        await updatePluginData({ entries: updatedNodes, values: {}, shouldOverride: true });

        await sendSelectionChange();
        notifyRemoteComponents({
          nodes: store.successfulNodes.size,
          remotes: store.remoteComponents,
        });
      } catch (e) {
        console.error(e);
      }
      notifyRemoteComponents({
        nodes: store.successfulNodes.size,
        remotes: store.remoteComponents,
      });
      return;
    case MessageToPluginTypes.GO_TO_NODE:
      goToNode(msg.id);
      break;
    case MessageToPluginTypes.SELECT_NODES:
      selectNodes(msg.ids);
      break;
    case MessageToPluginTypes.PULL_STYLES:
      pullStyles(msg.styleTypes);
      break;
    case MessageToPluginTypes.NOTIFY:
      notifyUI(msg.msg, msg.opts);
      break;
    case MessageToPluginTypes.RESIZE_WINDOW:
      figma.ui.resize(msg.width, msg.height);
      break;
    case MessageToPluginTypes.CANCEL_OPERATION:
      defaultWorker.cancel();
      postToUI({
        type: MessageFromPluginTypes.CLEAR_JOBS,
      });
      break;
    case MessageToPluginTypes.SET_SHOW_EMPTY_GROUPS: {
      updateUISettings({
        showEmptyGroups: msg.showEmptyGroups,
      });
      break;
    }
    case MessageToPluginTypes.SET_UI: {
      const width = msg.uiWindow?.width ?? DefaultWindowSize.width;
      const height = msg.uiWindow?.height ?? DefaultWindowSize.height;
      updateUISettings({
        width,
        height,
        updateMode: msg.updateMode,
        updateRemote: msg.updateRemote,
        updateOnChange: msg.updateOnChange,
        updateStyles: msg.updateStyles,
        ignoreFirstPartForStyles: msg.ignoreFirstPartForStyles,
        inspectDeep: msg.inspectDeep,
      });
      figma.ui.resize(width, height);
      if (inspectDeep !== msg.inspectDeep) {
        inspectDeep = msg.inspectDeep;
        sendSelectionChange();
      }
      break;
    }
    case MessageToPluginTypes.CREATE_ANNOTATION: {
      createAnnotation(msg.tokens, msg.direction);
      break;
    }
    case MessageToPluginTypes.GET_API_CREDENTIALS:
      try {
        const settings = await getUISettings();
        const featureFlagId = await getFeatureFlags();
        const usedTokenSet = await getUsedTokenSet();
        inspectDeep = settings.inspectDeep;
        const storageType = getSavedStorageType();
        const apiProviders = await figma.clientStorage.getAsync('apiProviders');
        if (apiProviders) notifyAPIProviders(JSON.parse(apiProviders));
        switch (storageType.provider) {
          case StorageProviderType.JSONBIN:
          case StorageProviderType.GITHUB:
          case StorageProviderType.GITLAB:
          case StorageProviderType.URL: {
            compareProvidersWithStored({
              providers: apiProviders, storageType, featureFlagId, usedTokenSet, shouldPull: msg.shouldPull
            });
            break;
          }
          default: {
            const oldTokens = getTokenData();
            if (oldTokens) {
              notifyTokenValues({ ...oldTokens, usedTokenSet });
            }
          }
        }
      } catch (err) {
        figma.closePlugin('There was an error, check console (F12)');
        console.error(err);
        return;
      }

      if (!figma.currentPage.selection.length) {
        notifyNoSelection();
        return;
      }
      return;

    case MessageToPluginTypes.SET_LICENSE_KEY: {
      await figma.clientStorage.setAsync('licenseKey', msg.licenseKey);
      break;
    }
    default:
  }
});

figma.root.setSharedPluginData('tokens', 'nodemanagerCache', '');<|MERGE_RESOLUTION|>--- conflicted
+++ resolved
@@ -25,6 +25,7 @@
   notifyLastOpened,
   postToUI,
   notifyLicenseKey,
+  notifySetTokens,
 } from './notifiers';
 import { sendPluginValues, updatePluginData, SelectionContent } from './pluginData';
 import {
@@ -103,31 +104,9 @@
 
         const apiProviders = await figma.clientStorage.getAsync('apiProviders');
         if (apiProviders) notifyAPIProviders(JSON.parse(apiProviders));
-<<<<<<< HEAD
         const oldTokens = getTokenData();
         if (oldTokens) {
           notifyTokenValues({ ...oldTokens, usedTokenSet });
-=======
-        switch (storageType.provider) {
-          case StorageProviderType.JSONBIN:
-          case StorageProviderType.GITHUB:
-          case StorageProviderType.GITLAB:
-          case StorageProviderType.ADO:
-          case StorageProviderType.URL: {
-            compareProvidersWithStored({
-              providers: apiProviders, storageType, featureFlagId, usedTokenSet,
-            });
-            break;
-          }
-          default: {
-            const oldTokens = getTokenData();
-            if (oldTokens) {
-              notifyTokenValues({ ...oldTokens, usedTokenSet });
-            } else {
-              notifyNoTokenValues();
-            }
-          }
->>>>>>> fdbc8066
         }
       } catch (err) {
         figma.closePlugin('There was an error, check console (F12)');
@@ -363,7 +342,7 @@
           default: {
             const oldTokens = getTokenData();
             if (oldTokens) {
-              notifyTokenValues({ ...oldTokens, usedTokenSet });
+              notifySetTokens({ ...oldTokens, usedTokenSet });
             }
           }
         }
