/* eslint-disable no-param-reassign */
import {pullStyles, updateStyles} from './styles';
import store from './store';
import {notifyNoSelection, notifyTokenValues, notifyRemoteComponents} from './notifiers';
import {findAllWithData, removePluginData, sendPluginValues, updatePluginData} from './pluginData';
import {getTokenData, updateNodes, setTokenData, goToNode} from './node';

figma.showUI(__html__, {
    width: 400,
    height: 600,
});

<<<<<<< HEAD
const findAllWithPluginData = (arr) => {
    return arr.reduce((prev, el) => {
        if (el.masterComponent?.getPluginData('values')) {
            if (el.masterComponent.remote) {
                store.remoteComponents.push(el);
            } else {
                prev.push(el.masterComponent);
            }
            return prev;
        }
        if (el.getPluginData('values')) {
            prev.push(el);
        }
        if (el.children) {
            prev.push(...findAllWithPluginData(el.children));
        }
        return prev;
    }, []);
};

const mapValuesToTokens = (object, values) => {
    const array = Object.entries(values).map(([key, value]) => ({[key]: objectPath.get(object, value)}));
    array.map((item) => ({[item.key]: item.value}));
    return Object.assign({}, ...array);
};

const setValuesOnNode = async (node, values, data) => {
    // BORDER RADIUS
    if (values.borderRadius) {
        if (typeof node.cornerRadius !== 'undefined') {
            node.cornerRadius = Number(values.borderRadius || values.borderRadiusTopLeft);
        }
    }
    if (values.borderRadiusTopLeft) {
        if (typeof node.topLeftRadius !== 'undefined') {
            node.topLeftRadius = Number(values.borderRadiusTopLeft);
        }
    }
    if (values.borderRadiusTopRight) {
        if (typeof node.topRightRadius !== 'undefined') {
            node.topRightRadius = Number(values.borderRadiusTopRight);
        }
    }
    if (values.borderRadiusBottomRight) {
        if (typeof node.bottomRightRadius !== 'undefined') {
            node.bottomRightRadius = Number(values.borderRadiusBottomRight);
        }
    }
    if (values.borderRadiusBottomLeft) {
        if (typeof node.bottomLeftRadius !== 'undefined') {
            node.bottomLeftRadius = Number(values.borderRadiusBottomLeft);
        }
    }

    // BORDER WIDTH
    if (values.borderWidth) {
        // Has to be larger than 0
        if (typeof node.strokeWeight !== 'undefined' && Number(values.borderWidth) >= 0) {
            node.strokeWeight = Number(values.borderWidth);
        }
    }

    // OPACITY
    if (values.opacity) {
        if (typeof node.opacity !== 'undefined') {
            let num;
            if (values.opacity.match(/(\d+%)/)) {
                num = values.opacity.match(/(\d+%)/)[0].slice(0, -1) / 100;
            } else {
                num = Number(values.opacity);
            }
            node.opacity = num;
        }
    }

    // SIZING: WIDTH
    if (values.width) {
        if (typeof node.resize !== 'undefined') {
            node.resize(Number(values.width), node.height);
        }
    }

    // SIZING: HEIGHT
    if (values.height) {
        if (typeof node.resize !== 'undefined') {
            node.resize(node.width, Number(values.height));
        }
    }

    // FILL
    if (values.fill) {
        if (typeof node.fills !== 'undefined') {
            const paints = figma.getLocalPaintStyles();
            const path = data.fill.split('.');
            const pathname = path.slice(1, path.length).join('/');
            const matchingStyles = paints.filter((n) => n.name === pathname);
            const {color, opacity} = convertToFigmaColor(values.fill);
            if (matchingStyles.length) {
                // matchingStyles[0].paints = [{color, opacity, type: 'SOLID'}];
                node.fillStyleId = matchingStyles[0].id;
            } else {
                node.fills = [{type: 'SOLID', color, opacity}];
            }
        }
    }

    // TYPOGRAPHY
    // Either set typography or individual values, if typography is present we prefer that.
    if (values.typography) {
        if (node.type === 'TEXT') {
            const styles = figma.getLocalTextStyles();
            const path = data.typography.split('.'); // extract to helper fn
            const pathname = path.slice(1, path.length).join('/');
            const matchingStyles = styles.filter((n) => n.name === pathname);

            if (matchingStyles.length) {
                node.textStyleId = matchingStyles[0].id;
            } else {
                setTextValuesOnTarget(node, values.typography);
            }
        }
    } else if (
        values.fontFamilies ||
        values.fontWeights ||
        values.lineHeights ||
        values.fontSizes ||
        values.letterSpacing ||
        values.paragraphSpacing
    ) {
        if (node.type === 'TEXT') {
            setTextValuesOnTarget(node, {
                fontFamily: values.fontFamilies,
                fontWeight: values.fontWeights,
                lineHeight: values.lineHeights,
                fontSize: values.fontSizes,
                letterSpacing: values.letterSpacing,
                paragraphSpacing: values.paragraphSpacing,
            });
        }
    }

    // BORDER COLOR
    if (values.border) {
        if (typeof node.strokes !== 'undefined') {
            const paints = figma.getLocalPaintStyles();
            const path = data.border.split('.');
            const pathname = path.slice(1, path.length).join('/');
            const matchingStyles = paints.filter((n) => n.name === pathname);
            const {color, opacity} = convertToFigmaColor(values.border);

            if (matchingStyles.length) {
                matchingStyles[0].paints = [{color, opacity, type: 'SOLID'}];
                node.strokeStyleId = matchingStyles[0].id;
            } else {
                node.strokes = [{type: 'SOLID', color, opacity}];
            }
        }
    }

    // SPACING
    if (values.spacing) {
        if (typeof node.horizontalPadding !== 'undefined') {
            node.horizontalPadding = Number(values.spacing);
            node.verticalPadding = Number(values.spacing);
            node.itemSpacing = Number(values.spacing);
        }
    }
    if (values.horizontalPadding) {
        if (typeof node.horizontalPadding !== 'undefined') {
            node.horizontalPadding = Number(values.horizontalPadding);
        }
    }
    if (values.verticalPadding) {
        if (typeof node.verticalPadding !== 'undefined') {
            node.verticalPadding = Number(values.verticalPadding);
        }
    }
    if (values.itemSpacing) {
        if (typeof node.itemSpacing !== 'undefined') {
            node.itemSpacing = Number(values.itemSpacing);
        }
    }
};

const updateNodes = (nodes, tokens) => {
    const nodesWithData = findAllWithPluginData(nodes);
    nodesWithData.forEach((node) => {
        const data = fetchPluginData(node);
        if (data) {
            const mappedValues = mapValuesToTokens(tokens, data);
            setValuesOnNode(node, mappedValues, data);
        }
    });
    store.successfulNodes.push(...nodesWithData);
};

const setTokenData = (data) => {
    figma.root.setSharedPluginData('tokens', 'version', '0.5');
    figma.root.setSharedPluginData('tokens', 'values', JSON.stringify(data));
};

const getTokenData = () => {
    const value = figma.root.getSharedPluginData('tokens', 'values');
    const version = figma.root.getSharedPluginData('tokens', 'version');
    if (value) {
        const parsedValues = JSON.parse(value);
        return {values: parsedValues, version};
    }
};

const goToNode = (id) => {
    const node = figma.getNodeById(id);
    if (node?.type === 'INSTANCE') {
        figma.currentPage.selection = [node];
        figma.viewport.scrollAndZoomIntoView([node]);
    }
};

const removePluginData = (nodes) => {
    nodes.map((item) => {
        item.setRelaunchData({});
        item.setPluginData('values', '');
        store.successfulNodes.push(item);
    });
};

=======
>>>>>>> d162dc88
figma.on('selectionchange', () => {
    const nodes = figma.currentPage.selection;
    if (!nodes.length) {
        notifyNoSelection();
        return;
    }
    sendPluginValues(nodes);
});

figma.ui.onmessage = async (msg) => {
    switch (msg.type) {
        case 'initiate':
            notifyTokenValues(getTokenData());

            if (!figma.currentPage.selection.length) {
                notifyNoSelection();
                return;
            }
            sendPluginValues(figma.currentPage.selection);
            return;
        case 'set-node-data':
            try {
                updatePluginData(figma.currentPage.selection, msg.values);
                sendPluginValues(figma.currentPage.selection, updateNodes(figma.currentPage.selection, msg.tokens));
            } catch (e) {
                console.error(e);
            }
            notifyRemoteComponents({nodes: store.successfulNodes.length, remotes: store.remoteComponents});
            return;

        case 'remove-node-data':
            try {
                removePluginData(figma.currentPage.selection);
                sendPluginValues(figma.currentPage.selection);
            } catch (e) {
                console.error(e);
            }
            notifyRemoteComponents({nodes: store.successfulNodes.length, remotes: store.remoteComponents});
            return;
        case 'create-styles':
            try {
                updateStyles(msg.tokens, true);
            } catch (e) {
                console.error(e);
            }
            return;
        case 'update': {
            const allWithData = findAllWithData();
            setTokenData(msg.tokenValues);
            updateStyles(msg.tokens, false);
            updateNodes(allWithData, msg.tokens);
            updatePluginData(allWithData, {});
            notifyRemoteComponents({nodes: store.successfulNodes.length, remotes: store.remoteComponents});
            return;
        }
        case 'gotonode':
            goToNode(msg.id);
            break;
        case 'pull-styles':
            pullStyles(msg.styleTypes);
            break;

        default:
    }
};<|MERGE_RESOLUTION|>--- conflicted
+++ resolved
@@ -10,235 +10,6 @@
     height: 600,
 });
 
-<<<<<<< HEAD
-const findAllWithPluginData = (arr) => {
-    return arr.reduce((prev, el) => {
-        if (el.masterComponent?.getPluginData('values')) {
-            if (el.masterComponent.remote) {
-                store.remoteComponents.push(el);
-            } else {
-                prev.push(el.masterComponent);
-            }
-            return prev;
-        }
-        if (el.getPluginData('values')) {
-            prev.push(el);
-        }
-        if (el.children) {
-            prev.push(...findAllWithPluginData(el.children));
-        }
-        return prev;
-    }, []);
-};
-
-const mapValuesToTokens = (object, values) => {
-    const array = Object.entries(values).map(([key, value]) => ({[key]: objectPath.get(object, value)}));
-    array.map((item) => ({[item.key]: item.value}));
-    return Object.assign({}, ...array);
-};
-
-const setValuesOnNode = async (node, values, data) => {
-    // BORDER RADIUS
-    if (values.borderRadius) {
-        if (typeof node.cornerRadius !== 'undefined') {
-            node.cornerRadius = Number(values.borderRadius || values.borderRadiusTopLeft);
-        }
-    }
-    if (values.borderRadiusTopLeft) {
-        if (typeof node.topLeftRadius !== 'undefined') {
-            node.topLeftRadius = Number(values.borderRadiusTopLeft);
-        }
-    }
-    if (values.borderRadiusTopRight) {
-        if (typeof node.topRightRadius !== 'undefined') {
-            node.topRightRadius = Number(values.borderRadiusTopRight);
-        }
-    }
-    if (values.borderRadiusBottomRight) {
-        if (typeof node.bottomRightRadius !== 'undefined') {
-            node.bottomRightRadius = Number(values.borderRadiusBottomRight);
-        }
-    }
-    if (values.borderRadiusBottomLeft) {
-        if (typeof node.bottomLeftRadius !== 'undefined') {
-            node.bottomLeftRadius = Number(values.borderRadiusBottomLeft);
-        }
-    }
-
-    // BORDER WIDTH
-    if (values.borderWidth) {
-        // Has to be larger than 0
-        if (typeof node.strokeWeight !== 'undefined' && Number(values.borderWidth) >= 0) {
-            node.strokeWeight = Number(values.borderWidth);
-        }
-    }
-
-    // OPACITY
-    if (values.opacity) {
-        if (typeof node.opacity !== 'undefined') {
-            let num;
-            if (values.opacity.match(/(\d+%)/)) {
-                num = values.opacity.match(/(\d+%)/)[0].slice(0, -1) / 100;
-            } else {
-                num = Number(values.opacity);
-            }
-            node.opacity = num;
-        }
-    }
-
-    // SIZING: WIDTH
-    if (values.width) {
-        if (typeof node.resize !== 'undefined') {
-            node.resize(Number(values.width), node.height);
-        }
-    }
-
-    // SIZING: HEIGHT
-    if (values.height) {
-        if (typeof node.resize !== 'undefined') {
-            node.resize(node.width, Number(values.height));
-        }
-    }
-
-    // FILL
-    if (values.fill) {
-        if (typeof node.fills !== 'undefined') {
-            const paints = figma.getLocalPaintStyles();
-            const path = data.fill.split('.');
-            const pathname = path.slice(1, path.length).join('/');
-            const matchingStyles = paints.filter((n) => n.name === pathname);
-            const {color, opacity} = convertToFigmaColor(values.fill);
-            if (matchingStyles.length) {
-                // matchingStyles[0].paints = [{color, opacity, type: 'SOLID'}];
-                node.fillStyleId = matchingStyles[0].id;
-            } else {
-                node.fills = [{type: 'SOLID', color, opacity}];
-            }
-        }
-    }
-
-    // TYPOGRAPHY
-    // Either set typography or individual values, if typography is present we prefer that.
-    if (values.typography) {
-        if (node.type === 'TEXT') {
-            const styles = figma.getLocalTextStyles();
-            const path = data.typography.split('.'); // extract to helper fn
-            const pathname = path.slice(1, path.length).join('/');
-            const matchingStyles = styles.filter((n) => n.name === pathname);
-
-            if (matchingStyles.length) {
-                node.textStyleId = matchingStyles[0].id;
-            } else {
-                setTextValuesOnTarget(node, values.typography);
-            }
-        }
-    } else if (
-        values.fontFamilies ||
-        values.fontWeights ||
-        values.lineHeights ||
-        values.fontSizes ||
-        values.letterSpacing ||
-        values.paragraphSpacing
-    ) {
-        if (node.type === 'TEXT') {
-            setTextValuesOnTarget(node, {
-                fontFamily: values.fontFamilies,
-                fontWeight: values.fontWeights,
-                lineHeight: values.lineHeights,
-                fontSize: values.fontSizes,
-                letterSpacing: values.letterSpacing,
-                paragraphSpacing: values.paragraphSpacing,
-            });
-        }
-    }
-
-    // BORDER COLOR
-    if (values.border) {
-        if (typeof node.strokes !== 'undefined') {
-            const paints = figma.getLocalPaintStyles();
-            const path = data.border.split('.');
-            const pathname = path.slice(1, path.length).join('/');
-            const matchingStyles = paints.filter((n) => n.name === pathname);
-            const {color, opacity} = convertToFigmaColor(values.border);
-
-            if (matchingStyles.length) {
-                matchingStyles[0].paints = [{color, opacity, type: 'SOLID'}];
-                node.strokeStyleId = matchingStyles[0].id;
-            } else {
-                node.strokes = [{type: 'SOLID', color, opacity}];
-            }
-        }
-    }
-
-    // SPACING
-    if (values.spacing) {
-        if (typeof node.horizontalPadding !== 'undefined') {
-            node.horizontalPadding = Number(values.spacing);
-            node.verticalPadding = Number(values.spacing);
-            node.itemSpacing = Number(values.spacing);
-        }
-    }
-    if (values.horizontalPadding) {
-        if (typeof node.horizontalPadding !== 'undefined') {
-            node.horizontalPadding = Number(values.horizontalPadding);
-        }
-    }
-    if (values.verticalPadding) {
-        if (typeof node.verticalPadding !== 'undefined') {
-            node.verticalPadding = Number(values.verticalPadding);
-        }
-    }
-    if (values.itemSpacing) {
-        if (typeof node.itemSpacing !== 'undefined') {
-            node.itemSpacing = Number(values.itemSpacing);
-        }
-    }
-};
-
-const updateNodes = (nodes, tokens) => {
-    const nodesWithData = findAllWithPluginData(nodes);
-    nodesWithData.forEach((node) => {
-        const data = fetchPluginData(node);
-        if (data) {
-            const mappedValues = mapValuesToTokens(tokens, data);
-            setValuesOnNode(node, mappedValues, data);
-        }
-    });
-    store.successfulNodes.push(...nodesWithData);
-};
-
-const setTokenData = (data) => {
-    figma.root.setSharedPluginData('tokens', 'version', '0.5');
-    figma.root.setSharedPluginData('tokens', 'values', JSON.stringify(data));
-};
-
-const getTokenData = () => {
-    const value = figma.root.getSharedPluginData('tokens', 'values');
-    const version = figma.root.getSharedPluginData('tokens', 'version');
-    if (value) {
-        const parsedValues = JSON.parse(value);
-        return {values: parsedValues, version};
-    }
-};
-
-const goToNode = (id) => {
-    const node = figma.getNodeById(id);
-    if (node?.type === 'INSTANCE') {
-        figma.currentPage.selection = [node];
-        figma.viewport.scrollAndZoomIntoView([node]);
-    }
-};
-
-const removePluginData = (nodes) => {
-    nodes.map((item) => {
-        item.setRelaunchData({});
-        item.setPluginData('values', '');
-        store.successfulNodes.push(item);
-    });
-};
-
-=======
->>>>>>> d162dc88
 figma.on('selectionchange', () => {
     const nodes = figma.currentPage.selection;
     if (!nodes.length) {
