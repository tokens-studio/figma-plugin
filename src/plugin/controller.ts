/* eslint-disable no-param-reassign */
import 'core-js/stable';
import 'regenerator-runtime/runtime';

import { removeSingleCredential, updateCredentials } from '@/utils/credentials';
import { updateUISettings, getUISettings } from '@/utils/uiSettings';
import getLastOpened from '@/utils/getLastOpened';
import { DefaultWindowSize } from '@/constants/DefaultWindowSize';
import { getUserId } from './helpers';
import pullStyles from './pullStyles';
import updateStyles from './updateStyles';
import store from './store';
import {
  notifyNoSelection,
  notifyTokenValues,
  notifyRemoteComponents,
  notifyStorageType,
  notifyAPIProviders,
  notifyUI,
  notifyUserId,
  notifyLastOpened,
  postToUI,
} from './notifiers';
import { removePluginData, sendPluginValues, updatePluginData } from './pluginData';
import {
  getTokenData, updateNodes, setTokensOnDocument, goToNode, saveStorageType, getSavedStorageType,
} from './node';

import { MessageFromPluginTypes, MessageToPluginTypes, PostToFigmaMessage } from '../types/messages';
import { StorageProviderType } from '../types/api';
import compareProvidersWithStored from './compareProviders';
<<<<<<< HEAD
import {createAnnotation} from '@/utils/annotations';
=======
import { defaultNodeManager } from './NodeManager';
import { defaultWorker } from './Worker';
import { tokenArrayGroupToMap } from '@/utils/tokenArrayGroupToMap';

figma.skipInvisibleInstanceChildren = true;
>>>>>>> dbbfceae

figma.showUI(__html__, {
  width: DefaultWindowSize.width,
  height: DefaultWindowSize.height,
});

figma.on('close', () => {
  defaultWorker.stop();
});

figma.on('selectionchange', async () => {
  const nodes = Array.from(figma.currentPage.selection);

  if (!nodes.length) {
    notifyNoSelection();
    return;
  }

  sendPluginValues(nodes);
});

figma.ui.on('message', async (msg: PostToFigmaMessage) => {
  switch (msg.type) {
    case MessageToPluginTypes.INITIATE:
      try {
        const { currentUser } = figma;
        getUISettings();
        const userId = await getUserId();
        const lastOpened = await getLastOpened();
        const storageType = getSavedStorageType();
        if (currentUser) {
          notifyUserId({
            userId,
            figmaId: currentUser.id,
            name: currentUser.name,
          });
        }
        notifyLastOpened(lastOpened);
        notifyStorageType(storageType);

        const apiProviders = await figma.clientStorage.getAsync('apiProviders');
        if (apiProviders) notifyAPIProviders(JSON.parse(apiProviders));
        switch (storageType.provider) {
          case StorageProviderType.JSONBIN:
          case StorageProviderType.GITHUB:
          case StorageProviderType.URL: {
            compareProvidersWithStored(apiProviders, storageType);
            break;
          }
          default: {
            const oldTokens = getTokenData();
            notifyTokenValues(oldTokens);
          }
        }
      } catch (err) {
        figma.closePlugin('There was an error, check console (F12)');
        console.error(err);
        return;
      }

      if (!figma.currentPage.selection.length) {
        notifyNoSelection();
        return;
      }
      await sendPluginValues(figma.currentPage.selection);
      return;
    case MessageToPluginTypes.CREDENTIALS: {
      const { type, ...context } = msg;
      await updateCredentials(context);
      break;
    }
    case MessageToPluginTypes.REMOVE_SINGLE_CREDENTIAL: {
      const { context } = msg;
      await removeSingleCredential(context);
      break;
    }
    case MessageToPluginTypes.SET_STORAGE_TYPE:
      saveStorageType(msg.storageType);
      break;
    case MessageToPluginTypes.SET_NODE_DATA:
      try {
        if (figma.currentPage.selection.length) {
          const tokensMap = tokenArrayGroupToMap(msg.tokens);
          const nodes = await defaultNodeManager.update(figma.currentPage.selection);
          await updatePluginData(nodes, msg.values);
          await sendPluginValues(
            figma.currentPage.selection,
            await updateNodes(nodes, tokensMap, msg.settings),
          );
        }
<<<<<<< HEAD
        case MessageToPluginTypes.CREATE_ANNOTATION: {
            createAnnotation(msg.tokens, msg.direction);
            break;
        }
        default:
=======
      } catch (e) {
        console.error(e);
      }
      notifyRemoteComponents({
        nodes: store.successfulNodes.size,
        remotes: store.remoteComponents,
      });
      return;

    case MessageToPluginTypes.REMOVE_NODE_DATA:
      try {
        await removePluginData(figma.currentPage.selection, msg.key);
        await sendPluginValues(figma.currentPage.selection);
      } catch (e) {
        console.error(e);
      }
      notifyRemoteComponents({
        nodes: store.successfulNodes.size,
        remotes: store.remoteComponents,
      });
      return;
    case MessageToPluginTypes.CREATE_STYLES:
      try {
        updateStyles(msg.tokens, true, msg.settings);
      } catch (e) {
        console.error(e);
      }
      return;
    case MessageToPluginTypes.UPDATE: {
      if (msg.settings.updateStyles && msg.tokens) {
        updateStyles(msg.tokens, false, msg.settings);
      }
      if (msg.tokenValues && msg.updatedAt) {
        setTokensOnDocument(msg.tokenValues, msg.updatedAt);
      }
      if (msg.tokens) {
        const tokensMap = tokenArrayGroupToMap(msg.tokens);
        const allWithData = await defaultNodeManager.findNodesWithData({
          updateMode: msg.settings.updateMode,
        });
        await updateNodes(allWithData, tokensMap, msg.settings);
        await updatePluginData(allWithData, {});
        notifyRemoteComponents({
          nodes: store.successfulNodes.size,
          remotes: store.remoteComponents,
        });
      }
      return;
>>>>>>> dbbfceae
    }
    case MessageToPluginTypes.GO_TO_NODE:
      goToNode(msg.id);
      break;
    case MessageToPluginTypes.PULL_STYLES:
      pullStyles(msg.styleTypes);
      break;
    case MessageToPluginTypes.NOTIFY:
      notifyUI(msg.msg, msg.opts);
      break;
    case MessageToPluginTypes.RESIZE_WINDOW:
      figma.ui.resize(msg.width, msg.height);
      break;
    case MessageToPluginTypes.CANCEL_OPERATION:
      defaultWorker.cancel();
      postToUI({
        type: MessageFromPluginTypes.CLEAR_JOBS,
      });
      break;
    case MessageToPluginTypes.SET_UI: {
      const width = msg.uiWindow?.width ?? DefaultWindowSize.width;
      const height = msg.uiWindow?.height ?? DefaultWindowSize.height;
      updateUISettings({
        width,
        height,
        updateMode: msg.updateMode,
        updateRemote: msg.updateRemote,
        updateOnChange: msg.updateOnChange,
        updateStyles: msg.updateStyles,
        ignoreFirstPartForStyles: msg.ignoreFirstPartForStyles,
      });
      figma.ui.resize(width, height);
      break;
    }
    default:
  }
});

figma.root.setSharedPluginData('tokens', 'nodemanagerCache', '');<|MERGE_RESOLUTION|>--- conflicted
+++ resolved
@@ -29,15 +29,12 @@
 import { MessageFromPluginTypes, MessageToPluginTypes, PostToFigmaMessage } from '../types/messages';
 import { StorageProviderType } from '../types/api';
 import compareProvidersWithStored from './compareProviders';
-<<<<<<< HEAD
 import {createAnnotation} from '@/utils/annotations';
-=======
 import { defaultNodeManager } from './NodeManager';
 import { defaultWorker } from './Worker';
 import { tokenArrayGroupToMap } from '@/utils/tokenArrayGroupToMap';
 
 figma.skipInvisibleInstanceChildren = true;
->>>>>>> dbbfceae
 
 figma.showUI(__html__, {
   width: DefaultWindowSize.width,
@@ -128,13 +125,6 @@
             await updateNodes(nodes, tokensMap, msg.settings),
           );
         }
-<<<<<<< HEAD
-        case MessageToPluginTypes.CREATE_ANNOTATION: {
-            createAnnotation(msg.tokens, msg.direction);
-            break;
-        }
-        default:
-=======
       } catch (e) {
         console.error(e);
       }
@@ -183,7 +173,6 @@
         });
       }
       return;
->>>>>>> dbbfceae
     }
     case MessageToPluginTypes.GO_TO_NODE:
       goToNode(msg.id);
@@ -218,8 +207,12 @@
       figma.ui.resize(width, height);
       break;
     }
-    default:
+    case MessageToPluginTypes.CREATE_ANNOTATION: {
+      createAnnotation(msg.tokens, msg.direction);
+      break;
   }
+  default:
+  }
 });
 
 figma.root.setSharedPluginData('tokens', 'nodemanagerCache', '');