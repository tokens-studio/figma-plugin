--- conflicted
+++ resolved
@@ -56,12 +56,8 @@
                 if (apiProviders) notifyAPIProviders(JSON.parse(apiProviders));
                 switch (storageType.provider) {
                     case StorageProviderType.JSONBIN:
-<<<<<<< HEAD
-                    case StorageProviderType.GITHUB: {
-=======
-                    case StorageProviderType.URL:
-                    case StorageProviderType.ARCADE: {
->>>>>>> 418e7467
+                    case StorageProviderType.GITHUB:
+                    case StorageProviderType.URL: {
                         compareProvidersWithStored(apiProviders, storageType);
 
                         break;
