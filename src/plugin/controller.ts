/* eslint-disable no-param-reassign */
import 'core-js/stable';
import 'regenerator-runtime/runtime';

import { removeSingleCredential, updateCredentials } from '@/utils/credentials';
import { updateUISettings, getUISettings } from '@/utils/uiSettings';
import getLastOpened from '@/utils/getLastOpened';
import { DefaultWindowSize } from '@/constants/DefaultWindowSize';
import { createAnnotation } from '@/utils/annotations';
import { tokenArrayGroupToMap } from '@/utils/tokenArrayGroupToMap';
import { UpdateMode } from '@/types/state';
import { getUserId } from './helpers';
import pullStyles from './pullStyles';
import updateStyles from './updateStyles';
import store from './store';
import {
  notifyNoSelection,
  notifyNoTokenValues,
  notifyTokenValues,
  notifyRemoteComponents,
  notifyStorageType,
  notifyAPIProviders,
  notifyUI,
  notifyUserId,
  notifyLastOpened,
  postToUI,
  notifyLicenseKey,
} from './notifiers';
import { sendPluginValues, updatePluginData, SelectionContent } from './pluginData';
import {
  getTokenData,
  updateNodes,
  goToNode,
  saveStorageType,
  getSavedStorageType,
  selectNodes,
} from './node';

import { MessageFromPluginTypes, MessageToPluginTypes, PostToFigmaMessage } from '../types/messages';
import { StorageProviderType } from '../types/api';
import compareProvidersWithStored from './compareProviders';
import { defaultNodeManager } from './NodeManager';
import { defaultWorker } from './Worker';
import { getFeatureFlags } from '@/utils/featureFlags';
import { getUsedTokenSet } from '@/utils/getUsedTokenSet';
import { updateLocalTokensData } from '@/utils/figma';

let inspectDeep = false;
let shouldSendSelectionValues = false;

figma.skipInvisibleInstanceChildren = true;

figma.showUI(__html__, {
  width: DefaultWindowSize.width,
  height: DefaultWindowSize.height,
});

figma.on('close', () => {
  defaultWorker.stop();
});

async function sendSelectionChange(): Promise<SelectionContent | null> {
  const nodes = inspectDeep && shouldSendSelectionValues
    ? (await defaultNodeManager.findNodesWithData({ updateMode: UpdateMode.SELECTION })).map((node) => node.node)
    : Array.from(figma.currentPage.selection);
  const currentSelectionLength = figma.currentPage.selection.length;

  if (!currentSelectionLength) {
    notifyNoSelection();
    return null;
  }
  return sendPluginValues({ nodes, shouldSendSelectionValues });
}

figma.on('selectionchange', () => {
  sendSelectionChange();
});

figma.ui.on('message', async (msg: PostToFigmaMessage) => {
  switch (msg.type) {
    case MessageToPluginTypes.INITIATE:
      try {
        const { currentUser } = figma;
        const settings = await getUISettings();
        const featureFlagId = await getFeatureFlags();
        const usedTokenSet = await getUsedTokenSet();
        inspectDeep = settings.inspectDeep;
        const userId = await getUserId();
        const lastOpened = await getLastOpened();
        const storageType = getSavedStorageType();
        if (currentUser) {
          notifyUserId({
            userId,
            figmaId: currentUser.id,
            name: currentUser.name,
          });
        }

        const licenseKey = await figma.clientStorage.getAsync('licenseKey');
        notifyLicenseKey(licenseKey);

        notifyLastOpened(lastOpened);
        notifyStorageType(storageType);

        const apiProviders = await figma.clientStorage.getAsync('apiProviders');
        if (apiProviders) notifyAPIProviders(JSON.parse(apiProviders));
        switch (storageType.provider) {
          case StorageProviderType.JSONBIN:
          case StorageProviderType.GITHUB:
          case StorageProviderType.GITLAB:
<<<<<<< HEAD
          case StorageProviderType.ADO:
=======
>>>>>>> 40fb2ea6
          case StorageProviderType.URL: {
            compareProvidersWithStored({
              providers: apiProviders, storageType, featureFlagId, usedTokenSet,
            });
            break;
          }
          default: {
            const oldTokens = getTokenData();
            if (oldTokens) {
              notifyTokenValues({ ...oldTokens, usedTokenSet });
            } else {
              notifyNoTokenValues();
            }
          }
        }
      } catch (err) {
        figma.closePlugin('There was an error, check console (F12)');
        console.error(err);
        return;
      }

      if (!figma.currentPage.selection.length) {
        notifyNoSelection();
        return;
      }
      return;
    case MessageToPluginTypes.CREDENTIALS: {
      const { type, ...context } = msg;
      await updateCredentials(context);
      break;
    }
    case MessageToPluginTypes.CHANGED_TABS: {
      const { requiresSelectionValues } = msg;
      shouldSendSelectionValues = requiresSelectionValues;
      await sendSelectionChange();
      break;
    }
    case MessageToPluginTypes.REMOVE_SINGLE_CREDENTIAL: {
      const { context } = msg;
      await removeSingleCredential(context);
      break;
    }
    case MessageToPluginTypes.SET_STORAGE_TYPE:
      saveStorageType(msg.storageType);
      break;
    case MessageToPluginTypes.SET_NODE_DATA:
      try {
        if (figma.currentPage.selection.length) {
          const tokensMap = tokenArrayGroupToMap(msg.tokens);

          const nodes = await defaultNodeManager.update(figma.currentPage.selection);
          await updatePluginData({ entries: nodes, values: msg.values });
          await sendPluginValues({
            nodes: figma.currentPage.selection,
            values: await updateNodes(nodes, tokensMap, msg.settings),
            shouldSendSelectionValues: false,
          });
        }
      } catch (e) {
        console.error(e);
      }
      notifyRemoteComponents({
        nodes: store.successfulNodes.size,
        remotes: store.remoteComponents,
      });
      return;

    case MessageToPluginTypes.REMOVE_TOKENS_BY_VALUE: {
      const nodesToRemove: { [key: string]: string[] } = {};

      msg.tokensToRemove.forEach((token) => {
        token.nodes.forEach(({ id }) => {
          nodesToRemove[id] = nodesToRemove[id] ? [...nodesToRemove[id], token.property] : [token.property];
        });
      });

      await Promise.all(
        Object.entries(nodesToRemove).map(async (node) => {
          const newEntries = node[1].reduce((acc, curr) => {
            acc[curr] = 'delete';
            return acc;
          }, {});

          const nodeToUpdate = await defaultNodeManager.getNode(node[0]);
          if (nodeToUpdate) {
            await updatePluginData({ entries: [nodeToUpdate], values: newEntries, shouldRemove: false });
          }
        }),
      );
      sendSelectionChange();
      break;
    }
    case MessageToPluginTypes.CREATE_STYLES:
      try {
        updateStyles(msg.tokens, true, msg.settings);
      } catch (e) {
        console.error(e);
      }
      return;
    case MessageToPluginTypes.UPDATE: {
      if (msg.settings.updateStyles && msg.tokens) {
        updateStyles(msg.tokens, false, msg.settings);
      }
      if (msg.tokenValues && msg.updatedAt) {
        updateLocalTokensData({
          tokens: msg.tokenValues,
          themes: msg.themes,
          activeTheme: msg.activeTheme,
          usedTokenSets: msg.usedTokenSet,
          updatedAt: msg.updatedAt,
        });
      }
      if (msg.tokens) {
        const tokensMap = tokenArrayGroupToMap(msg.tokens);
        const allWithData = await defaultNodeManager.findNodesWithData({
          updateMode: msg.settings.updateMode,
        });
        await updateNodes(allWithData, tokensMap, msg.settings);
        await updatePluginData({ entries: allWithData, values: {} });
        notifyRemoteComponents({
          nodes: store.successfulNodes.size,
          remotes: store.remoteComponents,
        });
      }
      return;
    }
    case MessageToPluginTypes.REMAP_TOKENS:
      try {
        const {
          oldName, newName, updateMode, category,
        } = msg;
        const allWithData = await defaultNodeManager.findNodesWithData({
          updateMode,
        });

        // Go through allWithData and update all appearances of oldName to newName
        const updatedNodes = allWithData.reduce((all, node) => {
          const { tokens } = node;
          let shouldBeRemapped = false;
          const updatedTokens = Object.entries(tokens).reduce((acc, [key, val]) => {
            if (typeof category !== 'undefined' && key !== category) {
              acc[key] = val;
              return acc;
            }
            if (val === oldName) {
              acc[key] = newName;
              shouldBeRemapped = true;
            } else {
              acc[key] = val;
            }
            return acc;
          }, {});
          if (shouldBeRemapped) {
            all.push({
              ...node,
              tokens: updatedTokens,
            });
          }
          return all;
        }, []);
        await updatePluginData({ entries: updatedNodes, values: {}, shouldOverride: true });

        await sendSelectionChange();
        notifyRemoteComponents({
          nodes: store.successfulNodes.size,
          remotes: store.remoteComponents,
        });
      } catch (e) {
        console.error(e);
      }
      notifyRemoteComponents({
        nodes: store.successfulNodes.size,
        remotes: store.remoteComponents,
      });
      return;
    case MessageToPluginTypes.GO_TO_NODE:
      goToNode(msg.id);
      break;
    case MessageToPluginTypes.SELECT_NODES:
      selectNodes(msg.ids);
      break;
    case MessageToPluginTypes.PULL_STYLES:
      pullStyles(msg.styleTypes);
      break;
    case MessageToPluginTypes.NOTIFY:
      notifyUI(msg.msg, msg.opts);
      break;
    case MessageToPluginTypes.RESIZE_WINDOW:
      figma.ui.resize(msg.width, msg.height);
      break;
    case MessageToPluginTypes.CANCEL_OPERATION:
      defaultWorker.cancel();
      postToUI({
        type: MessageFromPluginTypes.CLEAR_JOBS,
      });
      break;
    case MessageToPluginTypes.SET_SHOW_EMPTY_GROUPS: {
      updateUISettings({
        showEmptyGroups: msg.showEmptyGroups,
      });
      break;
    }
    case MessageToPluginTypes.SET_UI: {
      const width = msg.uiWindow?.width ?? DefaultWindowSize.width;
      const height = msg.uiWindow?.height ?? DefaultWindowSize.height;
      updateUISettings({
        width,
        height,
        updateMode: msg.updateMode,
        updateRemote: msg.updateRemote,
        updateOnChange: msg.updateOnChange,
        updateStyles: msg.updateStyles,
        ignoreFirstPartForStyles: msg.ignoreFirstPartForStyles,
        inspectDeep: msg.inspectDeep,
      });
      figma.ui.resize(width, height);
      if (inspectDeep !== msg.inspectDeep) {
        inspectDeep = msg.inspectDeep;
        sendSelectionChange();
      }
      break;
    }
    case MessageToPluginTypes.CREATE_ANNOTATION: {
      createAnnotation(msg.tokens, msg.direction);
      break;
    }
    case MessageToPluginTypes.SET_LICENSE_KEY: {
      await figma.clientStorage.setAsync('licenseKey', msg.licenseKey);
      break;
    }
    default:
  }
});

figma.root.setSharedPluginData('tokens', 'nodemanagerCache', '');<|MERGE_RESOLUTION|>--- conflicted
+++ resolved
@@ -108,10 +108,7 @@
           case StorageProviderType.JSONBIN:
           case StorageProviderType.GITHUB:
           case StorageProviderType.GITLAB:
-<<<<<<< HEAD
           case StorageProviderType.ADO:
-=======
->>>>>>> 40fb2ea6
           case StorageProviderType.URL: {
             compareProvidersWithStored({
               providers: apiProviders, storageType, featureFlagId, usedTokenSet,
