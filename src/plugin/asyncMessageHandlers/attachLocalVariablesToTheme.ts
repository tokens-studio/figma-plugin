--- conflicted
+++ resolved
@@ -8,16 +8,12 @@
   const allFigmaCollections = figma.variables.getLocalVariableCollections();
   const collection = allFigmaCollections.find((co) => co.name === (theme.group ?? theme.name));
   const mode = collection?.modes.find((m) => m.name === theme.name);
-<<<<<<< HEAD
-  const figmaVariableMaps = new Map(figma.variables.getLocalVariables().filter((v) => v.variableCollectionId === collection?.id).map((variable) => ([variable.name, variable])));
-=======
   const figmaVariableMaps = new Map(
     figma.variables
       .getLocalVariables()
       .filter((v) => v.variableCollectionId === collection?.id)
       .map((variable) => [variable.name, variable]),
   );
->>>>>>> 4aa6e8bb
   if (collection && mode) {
     const collectionVariableIds: Record<string, string> = {};
     const tokensToCreateVariablesFor = generateTokensToCreate(theme, tokens, tokenTypesToCreateVariable);
