--- conflicted
+++ resolved
@@ -53,26 +53,6 @@
     if (updateMode === UpdateMode.SELECTION && category && tokens) {
       const tokensMap = tokenArrayGroupToMap(tokens);
       if (category === TokenTypes.COMPOSITION) {
-<<<<<<< HEAD
-        const updatedNodesWithOldTokens = allWithData.reduce<(NodeManagerNode & { tokens: Record<string, string> })[]>((all, node) => {
-          const { tokens } = node;
-          let shouldBeRemapped = false;
-          Object.entries(tokens).reduce<Record<string, string>>((acc, [, val]) => {
-            if (val === oldName) {
-              shouldBeRemapped = true;
-            }
-            return acc;
-          }, {});
-          if (shouldBeRemapped) {
-            all.push({
-              ...node,
-              tokens,
-            });
-          }
-          return all;
-        }, []);
-=======
->>>>>>> 5ff1d0cb
         await updatePluginData({
           entries: updatedNodesWithOldTokens, values: { [category]: newName }, shouldOverride: true, tokensMap,
         });
