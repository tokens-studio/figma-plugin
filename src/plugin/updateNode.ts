--- conflicted
+++ resolved
@@ -1,173 +1,99 @@
-<<<<<<< HEAD
-import {convertToFigmaColor} from './helpers';
-=======
 import {convertToFigmaColor} from './figmaTransforms/colors';
 import {transformValue} from './helpers';
->>>>>>> f3d657b3
 import setColorValuesOnTarget from './setColorValuesOnTarget';
 import setTextValuesOnTarget from './setTextValuesOnTarget';
 
 export default async function setValuesOnNode(node, values, data) {
-<<<<<<< HEAD
     try {
         // BORDER RADIUS
-        if (typeof values.borderRadius !== 'undefined') {
+        if (values.borderRadius) {
             if (typeof node.cornerRadius !== 'undefined') {
-                node.cornerRadius = Number(values.borderRadius);
-            }
-        }
-        if (typeof values.borderRadiusTopLeft !== 'undefined') {
+                node.cornerRadius = transformValue(values.borderRadius || values.borderRadiusTopLeft, 'borderRadius');
+            }
+        }
+        if (values.borderRadiusTopLeft) {
             if (typeof node.topLeftRadius !== 'undefined') {
-                node.topLeftRadius = Number(values.borderRadiusTopLeft);
-            }
-        }
-        if (typeof values.borderRadiusTopRight !== 'undefined') {
+                node.topLeftRadius = transformValue(values.borderRadiusTopLeft, 'borderRadius');
+            }
+        }
+        if (values.borderRadiusTopRight) {
             if (typeof node.topRightRadius !== 'undefined') {
-                node.topRightRadius = Number(values.borderRadiusTopRight);
-            }
-        }
-        if (typeof values.borderRadiusBottomRight !== 'undefined') {
+                node.topRightRadius = transformValue(values.borderRadiusTopRight, 'borderRadius');
+            }
+        }
+        if (values.borderRadiusBottomRight) {
             if (typeof node.bottomRightRadius !== 'undefined') {
-                node.bottomRightRadius = Number(values.borderRadiusBottomRight);
-            }
-        }
-        if (typeof values.borderRadiusBottomLeft !== 'undefined') {
+                node.bottomRightRadius = transformValue(values.borderRadiusBottomRight, 'borderRadius');
+            }
+        }
+        if (values.borderRadiusBottomLeft) {
             if (typeof node.bottomLeftRadius !== 'undefined') {
-                node.bottomLeftRadius = Number(values.borderRadiusBottomLeft);
-            }
-=======
-    // BORDER RADIUS
-    if (values.borderRadius) {
-        if (typeof node.cornerRadius !== 'undefined') {
-            node.cornerRadius = transformValue(values.borderRadius || values.borderRadiusTopLeft, 'borderRadius');
-        }
-    }
-    if (values.borderRadiusTopLeft) {
-        if (typeof node.topLeftRadius !== 'undefined') {
-            node.topLeftRadius = transformValue(values.borderRadiusTopLeft, 'borderRadius');
-        }
-    }
-    if (values.borderRadiusTopRight) {
-        if (typeof node.topRightRadius !== 'undefined') {
-            node.topRightRadius = transformValue(values.borderRadiusTopRight, 'borderRadius');
-        }
-    }
-    if (values.borderRadiusBottomRight) {
-        if (typeof node.bottomRightRadius !== 'undefined') {
-            node.bottomRightRadius = transformValue(values.borderRadiusBottomRight, 'borderRadius');
-        }
-    }
-    if (values.borderRadiusBottomLeft) {
-        if (typeof node.bottomLeftRadius !== 'undefined') {
-            node.bottomLeftRadius = transformValue(values.borderRadiusBottomLeft, 'borderRadius');
-        }
-    }
-
-    // BOX SHADOW
-    if (values.boxShadow) {
-        if (typeof node.effects !== 'undefined') {
-            // get all effects, but remove DROP_SHADOW, since we're about to add it
-            const effects = node.effects.filter((effect) => effect.type !== 'DROP_SHADOW');
-            const {x, y, spread, color, blur} = values.boxShadow;
-            const {
-                color: {r, g, b},
-                opacity,
-            } = convertToFigmaColor(color);
-
-            const effect: ShadowEffect = {
-                type: 'DROP_SHADOW',
-                visible: true,
-                blendMode: 'NORMAL',
-                color: {r, g, b, a: opacity},
-                offset: {x: transformValue(x, 'boxShadow'), y: transformValue(y, 'boxShadow')},
-                radius: transformValue(blur, 'boxShadow'),
-                spread: transformValue(spread, 'boxShadow'),
-            };
-
-            effects.push(effect);
-            node.effects = effects;
->>>>>>> f3d657b3
-        }
-
-<<<<<<< HEAD
+                node.bottomLeftRadius = transformValue(values.borderRadiusBottomLeft, 'borderRadius');
+            }
+        }
+
+        // BOX SHADOW
+        if (values.boxShadow) {
+            if (typeof node.effects !== 'undefined') {
+                // get all effects, but remove DROP_SHADOW, since we're about to add it
+                const effects = node.effects.filter((effect) => effect.type !== 'DROP_SHADOW');
+                const {x, y, spread, color, blur} = values.boxShadow;
+                const {
+                    color: {r, g, b},
+                    opacity,
+                } = convertToFigmaColor(color);
+
+                const effect: ShadowEffect = {
+                    type: 'DROP_SHADOW',
+                    visible: true,
+                    blendMode: 'NORMAL',
+                    color: {r, g, b, a: opacity},
+                    offset: {x: transformValue(x, 'boxShadow'), y: transformValue(y, 'boxShadow')},
+                    radius: transformValue(blur, 'boxShadow'),
+                    spread: transformValue(spread, 'boxShadow'),
+                };
+
+                effects.push(effect);
+                node.effects = effects;
+            }
+        }
+
         // BORDER WIDTH
         if (values.borderWidth) {
             // Has to be larger than 0
-            if (typeof node.strokeWeight !== 'undefined' && Number(values.borderWidth) >= 0) {
-                node.strokeWeight = Number(values.borderWidth);
-            }
-=======
-    // BORDER WIDTH
-    if (values.borderWidth) {
-        // Has to be larger than 0
-        if (typeof node.strokeWeight !== 'undefined' && transformValue(values.borderWidth, 'borderWidth') >= 0) {
-            node.strokeWeight = transformValue(values.borderWidth, 'borderWidth');
->>>>>>> f3d657b3
-        }
-
-<<<<<<< HEAD
+            if (typeof node.strokeWeight !== 'undefined' && transformValue(values.borderWidth, 'borderWidth') >= 0) {
+                node.strokeWeight = transformValue(values.borderWidth, 'borderWidth');
+            }
+        }
+
         // OPACITY
         if (values.opacity) {
             if (typeof node.opacity !== 'undefined') {
-                let num;
-                if (values.opacity.match(/(\d+%)/)) {
-                    num = values.opacity.match(/(\d+%)/)[0].slice(0, -1) / 100;
-                } else {
-                    num = Number(values.opacity);
-                }
-                node.opacity = num;
-            }
-=======
-    // OPACITY
-    if (values.opacity) {
-        if (typeof node.opacity !== 'undefined') {
-            node.opacity = transformValue(values.opacity, 'opacity');
->>>>>>> f3d657b3
-        }
-
-<<<<<<< HEAD
+                node.opacity = transformValue(values.opacity, 'opacity');
+            }
+        }
+
         // SIZING: BOTH
         if (values.sizing) {
             if (typeof node.resize !== 'undefined') {
-                node.resize(Number(values.sizing), Number(values.sizing));
-            }
-=======
-    // SIZING: BOTH
-    if (values.sizing) {
-        if (typeof node.resize !== 'undefined') {
-            node.resize(transformValue(values.sizing, 'sizing'), transformValue(values.sizing, 'sizing'));
->>>>>>> f3d657b3
-        }
-
-<<<<<<< HEAD
+                node.resize(transformValue(values.sizing, 'sizing'), transformValue(values.sizing, 'sizing'));
+            }
+        }
+
         // SIZING: WIDTH
         if (values.width) {
             if (typeof node.resize !== 'undefined') {
-                node.resize(Number(values.width), node.height);
-            }
-=======
-    // SIZING: WIDTH
-    if (values.width) {
-        if (typeof node.resize !== 'undefined') {
-            node.resize(transformValue(values.width, 'sizing'), node.height);
->>>>>>> f3d657b3
-        }
-
-<<<<<<< HEAD
+                node.resize(transformValue(values.width, 'sizing'), node.height);
+            }
+        }
+
         // SIZING: HEIGHT
         if (values.height) {
             if (typeof node.resize !== 'undefined') {
-                node.resize(node.width, Number(values.height));
-            }
-=======
-    // SIZING: HEIGHT
-    if (values.height) {
-        if (typeof node.resize !== 'undefined') {
-            node.resize(node.width, transformValue(values.height, 'sizing'));
->>>>>>> f3d657b3
-        }
-
-<<<<<<< HEAD
+                node.resize(node.width, transformValue(values.height, 'sizing'));
+            }
+        }
+
         // FILL
         if (values.fill && typeof values.fill === 'string') {
             if (typeof node.fills !== 'undefined') {
@@ -181,57 +107,43 @@
                 } else {
                     setColorValuesOnTarget(node, {value: values.fill}, 'fills');
                 }
-=======
-    // FILL
-    if (values.fill && typeof values.fill === 'string') {
-        if (typeof node.fills !== 'undefined') {
-            const paints = figma.getLocalPaintStyles();
-            const path = data.fill.split('.');
-            const pathname = path.slice(1, path.length).join('/');
-            const matchingStyles = paints.filter((n) => n.name === pathname);
-            if (matchingStyles.length) {
-                // matchingStyles[0].paints = [{color, opacity, type: 'SOLID'}];
-                node.fillStyleId = matchingStyles[0].id;
-            } else {
-                setColorValuesOnTarget(node, {value: values.fill}, 'fills');
->>>>>>> f3d657b3
-            }
-        }
-
-        // TYPOGRAPHY
-        // Either set typography or individual values, if typography is present we prefer that.
-        if (values.typography) {
-            if (node.type === 'TEXT') {
-                const styles = figma.getLocalTextStyles();
-                const path = data.typography.split('.'); // extract to helper fn
-                const pathname = path.slice(1, path.length).join('/');
-                const matchingStyles = styles.filter((n) => n.name === pathname);
-
-                if (matchingStyles.length) {
-                    node.textStyleId = matchingStyles[0].id;
-                } else {
-                    setTextValuesOnTarget(node, {value: values.typography});
-                }
-            }
-        } else if (
-            values.fontFamilies ||
-            values.fontWeights ||
-            values.lineHeights ||
-            values.fontSizes ||
-            values.letterSpacing ||
-            values.paragraphSpacing
-        ) {
-            if (node.type === 'TEXT') {
-                setTextValuesOnTarget(node, {
-                    value: {
-                        fontFamily: values.fontFamilies,
-                        fontWeight: values.fontWeights,
-                        lineHeight: values.lineHeights,
-                        fontSize: values.fontSizes,
-                        letterSpacing: values.letterSpacing,
-                        paragraphSpacing: values.paragraphSpacing,
-                    },
-                });
+            }
+
+            // TYPOGRAPHY
+            // Either set typography or individual values, if typography is present we prefer that.
+            if (values.typography) {
+                if (node.type === 'TEXT') {
+                    const styles = figma.getLocalTextStyles();
+                    const path = data.typography.split('.'); // extract to helper fn
+                    const pathname = path.slice(1, path.length).join('/');
+                    const matchingStyles = styles.filter((n) => n.name === pathname);
+
+                    if (matchingStyles.length) {
+                        node.textStyleId = matchingStyles[0].id;
+                    } else {
+                        setTextValuesOnTarget(node, {value: values.typography});
+                    }
+                }
+            } else if (
+                values.fontFamilies ||
+                values.fontWeights ||
+                values.lineHeights ||
+                values.fontSizes ||
+                values.letterSpacing ||
+                values.paragraphSpacing
+            ) {
+                if (node.type === 'TEXT') {
+                    setTextValuesOnTarget(node, {
+                        value: {
+                            fontFamily: values.fontFamilies,
+                            fontWeight: values.fontWeights,
+                            lineHeight: values.lineHeights,
+                            fontSize: values.fontSizes,
+                            letterSpacing: values.letterSpacing,
+                            paragraphSpacing: values.paragraphSpacing,
+                        },
+                    });
+                }
             }
         }
 
@@ -253,52 +165,52 @@
             }
         }
 
-<<<<<<< HEAD
         // SPACING
         if (values.spacing) {
             if (typeof node.paddingLeft !== 'undefined') {
-                node.paddingLeft = Number(values.spacing);
-                node.paddingRight = Number(values.spacing);
-                node.paddingTop = Number(values.spacing);
-                node.paddingBottom = Number(values.spacing);
-                node.itemSpacing = Number(values.spacing);
+                node.paddingLeft = transformValue(values.spacing, 'spacing');
+                node.paddingRight = transformValue(values.spacing, 'spacing');
+                node.paddingTop = transformValue(values.spacing, 'spacing');
+                node.paddingBottom = transformValue(values.spacing, 'spacing');
+                node.itemSpacing = transformValue(values.spacing, 'spacing');
             }
         }
         if (values.horizontalPadding) {
             if (typeof node.paddingLeft !== 'undefined') {
-                node.paddingLeft = Number(values.horizontalPadding);
-                node.paddingRight = Number(values.horizontalPadding);
+                node.paddingLeft = transformValue(values.horizontalPadding, 'spacing');
+                node.paddingRight = transformValue(values.horizontalPadding, 'spacing');
             }
         }
         if (values.verticalPadding) {
             if (typeof node.paddingTop !== 'undefined') {
-                node.paddingTop = Number(values.verticalPadding);
-                node.paddingBottom = Number(values.verticalPadding);
-            }
-        }
+                node.paddingTop = transformValue(values.verticalPadding, 'spacing');
+                node.paddingBottom = transformValue(values.verticalPadding, 'spacing');
+            }
+        }
+        if (values.itemSpacing) {
+            if (typeof node.itemSpacing !== 'undefined') {
+                node.itemSpacing = transformValue(values.itemSpacing, 'spacing');
+            }
+        }
+
         if (values.paddingTop) {
             if (typeof node.paddingTop !== 'undefined') {
-                node.paddingTop = Number(values.paddingTop);
+                node.paddingTop = transformValue(values.paddingTop, 'spacing');
             }
         }
         if (values.paddingRight) {
             if (typeof node.paddingRight !== 'undefined') {
-                node.paddingRight = Number(values.paddingRight);
+                node.paddingRight = transformValue(values.paddingRight, 'spacing');
             }
         }
         if (values.paddingBottom) {
             if (typeof node.paddingBottom !== 'undefined') {
-                node.paddingBottom = Number(values.paddingBottom);
+                node.paddingBottom = transformValue(values.paddingBottom, 'spacing');
             }
         }
         if (values.paddingLeft) {
             if (typeof node.paddingLeft !== 'undefined') {
-                node.paddingLeft = Number(values.paddingLeft);
-            }
-        }
-        if (values.itemSpacing) {
-            if (typeof node.itemSpacing !== 'undefined') {
-                node.itemSpacing = Number(values.itemSpacing);
+                node.paddingLeft = transformValue(values.paddingLeft, 'spacing');
             }
         }
 
@@ -324,57 +236,6 @@
                 await figma.loadFontAsync(node.fontName);
                 node.characters = String(values.description);
             }
-=======
-    // SPACING
-    if (values.spacing) {
-        if (typeof node.paddingLeft !== 'undefined') {
-            node.paddingLeft = transformValue(values.spacing, 'spacing');
-            node.paddingRight = transformValue(values.spacing, 'spacing');
-            node.paddingTop = transformValue(values.spacing, 'spacing');
-            node.paddingBottom = transformValue(values.spacing, 'spacing');
-            node.itemSpacing = transformValue(values.spacing, 'spacing');
-        }
-    }
-    if (values.horizontalPadding) {
-        if (typeof node.paddingLeft !== 'undefined') {
-            node.paddingLeft = transformValue(values.horizontalPadding, 'spacing');
-            node.paddingRight = transformValue(values.horizontalPadding, 'spacing');
-        }
-    }
-    if (values.verticalPadding) {
-        if (typeof node.paddingTop !== 'undefined') {
-            node.paddingTop = transformValue(values.verticalPadding, 'spacing');
-            node.paddingBottom = transformValue(values.verticalPadding, 'spacing');
-        }
-    }
-    if (values.itemSpacing) {
-        if (typeof node.itemSpacing !== 'undefined') {
-            node.itemSpacing = transformValue(values.itemSpacing, 'spacing');
-        }
-    }
-
-    // Raw value for text layers
-    if (values.tokenValue) {
-        if (typeof node.characters !== 'undefined') {
-            await figma.loadFontAsync(node.fontName);
-            node.characters = String(values.tokenValue);
-        }
-    }
-
-    // Name value for text layers
-    if (values.tokenName) {
-        if (typeof node.characters !== 'undefined') {
-            await figma.loadFontAsync(node.fontName);
-            node.characters = String(values.tokenName);
-        }
-    }
-
-    // Name value for text layers
-    if (values.description) {
-        if (typeof node.characters !== 'undefined') {
-            await figma.loadFontAsync(node.fontName);
-            node.characters = String(values.description);
->>>>>>> f3d657b3
         }
     } catch (e) {
         console.log('Error setting data on node', e);
