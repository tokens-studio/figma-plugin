import {
  MessageFromPluginTypes,
  PostToUIMessage,
} from '@/types/messages';
import { AnyTokenList, TokenStore } from '@/types/tokens';
import { SelectionGroup } from '@/types/SelectionGroup';
import { SelectionValue } from '@/types/SelectionValue';
import { UpdateMode } from '@/constants/UpdateMode';
import { AsyncMessageTypes, NotifyAsyncMessage } from '@/types/AsyncMessages';
import { AsyncMessageChannel } from '@/AsyncMessageChannel';
import { StorageTypeCredentials } from '@/types/StorageType';

export function notifyUI(msg: string, opts?: NotificationOptions) {
  figma.notify(msg, opts);
}

export function notifyToUI(msg: string, opts: NotifyAsyncMessage['opts'] = {}) {
  AsyncMessageChannel.ReactInstance.message({
    type: AsyncMessageTypes.NOTIFY,
    msg,
    opts,
  });
}

export function postToUI(props: PostToUIMessage) {
  figma.ui.postMessage(props);
}

export function notifyNoSelection() {
  postToUI({
    type: MessageFromPluginTypes.NO_SELECTION,
  });
}

export function notifySelection({
  selectionValues,
  mainNodeSelectionValues,
  selectedNodes,
}: {
  selectionValues: SelectionGroup[];
  mainNodeSelectionValues: SelectionValue[];
  selectedNodes: number;
}) {
  postToUI({
    type: MessageFromPluginTypes.SELECTION,
    selectionValues,
    mainNodeSelectionValues,
    selectedNodes,
  });
}

export type SavedSettings = {
<<<<<<< HEAD
  language: string,
=======
  sessionRecording: boolean;
>>>>>>> 87147571
  width: number;
  height: number;
  showEmptyGroups: boolean
  updateMode: UpdateMode;
  updateRemote: boolean;
  updateOnChange: boolean;
  updateStyles: boolean;
  ignoreFirstPartForStyles: boolean;
  prefixStylesWithThemeName: boolean;
  inspectDeep: boolean;
  shouldSwapStyles: boolean;
  baseFontSize: string;
  aliasBaseFontSize: string;
};

export function notifyUISettings(
  {
<<<<<<< HEAD
    language,
=======
    sessionRecording,
>>>>>>> 87147571
    width,
    height,
    updateMode,
    updateOnChange,
    updateStyles,
    showEmptyGroups,
    ignoreFirstPartForStyles,
    prefixStylesWithThemeName,
    updateRemote = true,
    inspectDeep,
    shouldSwapStyles,
    baseFontSize,
    aliasBaseFontSize,
  }: SavedSettings,
) {
  postToUI({
    type: MessageFromPluginTypes.UI_SETTINGS,
    settings: {
      uiWindow: {
        width,
        height,
        isMinimized: false,
      },
<<<<<<< HEAD
      language,
=======
      sessionRecording,
>>>>>>> 87147571
      updateMode,
      updateRemote,
      updateOnChange,
      updateStyles,
      ignoreFirstPartForStyles,
      prefixStylesWithThemeName,
      inspectDeep,
      shouldSwapStyles,
      baseFontSize,
      aliasBaseFontSize,
    },
  });
  postToUI({
    type: MessageFromPluginTypes.SHOW_EMPTY_GROUPS,
    showEmptyGroups,
  });
}

export function notifyAPIProviders(providers: StorageTypeCredentials[]) {
  postToUI({ type: MessageFromPluginTypes.API_PROVIDERS, providers });
}

export function notifyStyleValues(values: Record<string, AnyTokenList>) {
  postToUI({ type: MessageFromPluginTypes.STYLES, values });
}

export function notifySetTokens(values: TokenStore) {
  postToUI({ type: MessageFromPluginTypes.SET_TOKENS, values });
}

export function notifyException(error: string, opts = {}) {
  postToUI({
    type: MessageFromPluginTypes.NOTIFY_EXCEPTION,
    error,
    opts,
  });
}

export function trackFromPlugin(title: string, opts = {}) {
  postToUI({
    type: MessageFromPluginTypes.TRACK_FROM_PLUGIN,
    title,
    opts,
  });
}<|MERGE_RESOLUTION|>--- conflicted
+++ resolved
@@ -50,11 +50,8 @@
 }
 
 export type SavedSettings = {
-<<<<<<< HEAD
   language: string,
-=======
   sessionRecording: boolean;
->>>>>>> 87147571
   width: number;
   height: number;
   showEmptyGroups: boolean
@@ -72,11 +69,8 @@
 
 export function notifyUISettings(
   {
-<<<<<<< HEAD
     language,
-=======
     sessionRecording,
->>>>>>> 87147571
     width,
     height,
     updateMode,
@@ -100,11 +94,8 @@
         height,
         isMinimized: false,
       },
-<<<<<<< HEAD
       language,
-=======
       sessionRecording,
->>>>>>> 87147571
       updateMode,
       updateRemote,
       updateOnChange,
