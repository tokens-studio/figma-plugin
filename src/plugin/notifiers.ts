--- conflicted
+++ resolved
@@ -9,11 +9,9 @@
   UserIdFromPluginMessage,
 } from '@/types/messages';
 import store from './store';
-<<<<<<< HEAD
 import { AnyTokenList } from '@/types/tokens';
-=======
-import { SelectionGroup, SelectionValue } from '@/types';
->>>>>>> 0368c5ab
+import { SelectionGroup } from '@/types/SelectionGroup';
+import { SelectionValue } from '@/types/SelectionValue';
 
 export function postToFigma(props: PostToFigmaMessage) {
   parent.postMessage(
