import { SingleToken } from '@/types/tokens';
import setBooleanValuesOnVariable from './setBooleanValuesOnVariable';
import setColorValuesOnVariable from './setColorValuesOnVariable';
import setNumberValuesOnVariable from './setNumberValuesOnVariable';
import { checkIfContainsAlias } from '@/utils/alias';
import setStringValuesOnVariable from './setStringValuesOnVariable';

export type ReferenceVariableType = {
  variable: Variable;
  modeId: string;
  referenceVariable: string;
  shouldReferenceToVariable: boolean;
};

export default function setValuesOnVariable(
  variablesInFigma: Variable[],
  tokens: SingleToken<true, { path: string, variableId: string }>[],
  variableType: VariableResolvedDataType,
  collection: VariableCollection,
  mode: string,
): Record<string, ReferenceVariableType> {
  const variableObj: Record<string, ReferenceVariableType> = {};
  try {
    tokens.forEach((t) => {
    // Find the connected variable
<<<<<<< HEAD
    let variable = variablesInFigma.find((v) => (v.key === t.variableId && !v.remote) || v.name === t.path);
    if (!variable) {
      variable = figma.variables.createVariable(t.path, collection.id, variableType);
    }
    if (variable && variableType === 'BOOLEAN' && typeof t.value === 'string') {
      setBooleanValuesOnVariable(variable, mode, t.value);
    }
    if (variable && variableType === 'COLOR' && typeof t.value === 'string') {
      setColorValuesOnVariable(variable, mode, t.value);
    }
    if (variable && variableType === 'FLOAT') {
      setNumberValuesOnVariable(variable, mode, Number(t.value));
    }
    if (variable && variableType === 'STRING' && typeof t.value === 'string') {
      setStringValuesOnVariable(variable, mode, t.value);
    }
    if (variable) {
      let referenceTokenName: string = '';
      if (t.rawValue && t.rawValue?.toString().startsWith('{')) {
        referenceTokenName = t.rawValue?.toString().slice(1, t.rawValue.toString().length - 1);
      } else {
        referenceTokenName = t.rawValue!.toString().substring(1);
=======
      let variable = variablesInFigma.find((v) => (v.key === t.variableId && !v.remote) || v.name === t.path);
      if (!variable && shouldCreate) {
        variable = figma.variables.createVariable(t.path, collection.id, variableType);
>>>>>>> d9c3ded4
      }
      if (variable) {
        switch (variableType) {
          case 'BOOLEAN':
            if (typeof t.value === 'string') {
              setBooleanValuesOnVariable(variable, mode, t.value);
            }
            break;
          case 'COLOR':
            if (typeof t.value === 'string') {
              setColorValuesOnVariable(variable, mode, t.value);
            }
            break;
          case 'FLOAT':
            setNumberValuesOnVariable(variable, mode, Number(t.value));
            break;
          case 'STRING':
            if (typeof t.value === 'string') {
              setStringValuesOnVariable(variable, mode, t.value);
            }
            break;
          default:
            break;
        }
        let referenceTokenName: string = '';
        if (t.rawValue && t.rawValue?.toString().startsWith('{')) {
          referenceTokenName = t.rawValue?.toString().slice(1, t.rawValue.toString().length - 1);
        } else {
          referenceTokenName = t.rawValue!.toString().substring(1);
        }
        variableObj[t.name] = {
          variable,
          modeId: mode,
          referenceVariable: referenceTokenName.split('.').join('/'),
          shouldReferenceToVariable: checkIfContainsAlias(t.rawValue) && !t.$extensions?.['studio.tokens']?.modify,
        };
      }
    });
  } catch (e) {
    console.error('Setting values on variable is failed', e);
  }
  return variableObj;
}<|MERGE_RESOLUTION|>--- conflicted
+++ resolved
@@ -23,34 +23,9 @@
   try {
     tokens.forEach((t) => {
     // Find the connected variable
-<<<<<<< HEAD
-    let variable = variablesInFigma.find((v) => (v.key === t.variableId && !v.remote) || v.name === t.path);
-    if (!variable) {
-      variable = figma.variables.createVariable(t.path, collection.id, variableType);
-    }
-    if (variable && variableType === 'BOOLEAN' && typeof t.value === 'string') {
-      setBooleanValuesOnVariable(variable, mode, t.value);
-    }
-    if (variable && variableType === 'COLOR' && typeof t.value === 'string') {
-      setColorValuesOnVariable(variable, mode, t.value);
-    }
-    if (variable && variableType === 'FLOAT') {
-      setNumberValuesOnVariable(variable, mode, Number(t.value));
-    }
-    if (variable && variableType === 'STRING' && typeof t.value === 'string') {
-      setStringValuesOnVariable(variable, mode, t.value);
-    }
-    if (variable) {
-      let referenceTokenName: string = '';
-      if (t.rawValue && t.rawValue?.toString().startsWith('{')) {
-        referenceTokenName = t.rawValue?.toString().slice(1, t.rawValue.toString().length - 1);
-      } else {
-        referenceTokenName = t.rawValue!.toString().substring(1);
-=======
       let variable = variablesInFigma.find((v) => (v.key === t.variableId && !v.remote) || v.name === t.path);
-      if (!variable && shouldCreate) {
+      if (!variable) {
         variable = figma.variables.createVariable(t.path, collection.id, variableType);
->>>>>>> d9c3ded4
       }
       if (variable) {
         switch (variableType) {
