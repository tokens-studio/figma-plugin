import { resolveTokenValues } from './tokenHelpers';

const singleShadowToken = {
  type: 'boxShadow',
  description: 'the one with one shadow',
  value: {
    type: 'dropShadow',
    color: '{colors.red.500}',
    x: 0,
    y: 0,
    blur: 10,
    spread: 0,
  },
};

const multipleShadowToken = {
  type: 'boxShadow',
  description: 'the one with multiple shadow',
  value: [
    {
      type: 'dropShadow',
      color: 'rgba({colors.red.500}, 0.5)',
      x: 0,
      y: 0,
      blur: 2,
      spread: 4,
    },
    {
      type: 'dropShadow',
      color: '{theme.accent.subtle}',
      x: 0,
      y: 4,
      blur: 4,
      spread: 4,
    },
    {
      type: 'dropShadow',
      color: '#000000',
      x: 0,
      y: 8,
      blur: 16,
      spread: 4,
    },
  ],
};

const resolvedTypographyToken = {
  type: 'typography',
  value: {
    fontFamily: 'IBM Plex Serif',
    fontWeight: 'bold',
    fontSize: '{size.25}',
    lineHeight: 0,
    letterSpacing: 0,
    paragraphSpacing: 0,
    textCase: 'uppercase',
    textDecoration: 'none',  
  }
}

const unResolvedTypographyToken = {
  type: 'typography',
  value: {
    fontFamily: 'IBM Plex Serif',
    fontWeight: 'bold',
    fontSize: '{size.0}',
    lineHeight: 0,
    letterSpacing: 0,
    paragraphSpacing: 0,
    textCase: 'uppercase',
    textDecoration: 'none',  
  }
}

const unResolvedSingleShadowToken = {
  type: 'boxShadow',
  description: 'the one with one shadow',
  value: {
    type: 'dropShadow',
    color: '{colors.blue.500}',
    x: 0,
    y: 0,
    blur: 10,
    spread: 0,
  },
};

const unResolvedMultipleShadowToken = {
  type: 'boxShadow',
  description: 'the one with multiple shadow',
  value: [
    {
      type: 'dropShadow',
      color: 'rgba({colors.blue.500}, 0.5)',
      x: 0,
      y: 0,
      blur: 2,
      spread: 4,
    },
    {
      type: 'dropShadow',
      color: '{theme.accent.subtle}',
      x: 0,
      y: 4,
      blur: 4,
      spread: 4,
    },
    {
      type: 'dropShadow',
      color: '#000000',
      x: 0,
      y: 8,
      blur: 16,
      spread: 4,
    },
  ],
};


const tokens = [
  { name: 'foo', value: 3 },
  { name: 'bar', value: '{foo}' },
  { name: 'boo', value: '{baz}' },
  { name: 'math', value: '{foo} * 2' },
  { name: 'mathWrong', value: '{foo} * {boo}' },
  { name: 'colors.red.500', value: '#ff0000' },
  { name: 'opacity.default', value: '0.2 + 0.2' },
  { name: 'opacity.full', value: '{opacity.default} + 0.6' },
  { name: 'theme.accent.default', value: 'rgba({colors.red.500}, 0.5)' },
  { name: 'theme.accent.subtle', value: 'rgba({colors.red.500}, {opacity.default})' },
  { name: 'theme.accent.deep', value: 'rgba({theme.accent.default}, {opacity.full})' },
  { name: 'spacing.xs', value: '{spacing.xs}' },
  { name: 'shadow.single', ...singleShadowToken },
  { name: 'shadow.multiple', ...multipleShadowToken },
<<<<<<< HEAD
  { name: 'opacity.40', value: '40%' },
  { name: 'border-radius.7', value: '24px' },
  {
    name: 'composition.single',
    type: 'composition',
    value: {
      property: 'opacity',
      value: '{opacity.40}'
    }
  },
  {
    name: 'composition.multiple',
    type: 'composition',
    value: [
      {
        property: 'opacity',
        value: '{opacity.40}'
      },
      {
        property: 'borderRadius',
        value: '{border-radius.7}'
      },
    ]
  },
  {
    name: 'composition.alias',
    type: 'composition',
    value: {
      property: 'fill',
      value: '{colors.red.500}'
    }
  },
=======
  { name: 'size.25', value: '2px' },
  { name: 'typography.resolved', ...resolvedTypographyToken },
  { name: 'typography.unResolved', ...unResolvedTypographyToken },
  { name: 'shadow.unResolvedSingle', ...unResolvedSingleShadowToken },
  { name: 'shadow.unResolvedMultiple', ...unResolvedMultipleShadowToken },
>>>>>>> 3d08b61f
];

const output = [
  {
    name: 'foo',
    rawValue: 3,
    value: 3,
  },
  {
    name: 'bar',
    rawValue: '{foo}',
    value: 3,
  },
  {
    failedToResolve: true,
    name: 'boo',
    rawValue: '{baz}',
    value: '{baz}',
  },
  {
    name: 'math',
    rawValue: '{foo} * 2',
    value: 6,
  },
  {
    failedToResolve: true,
    name: 'mathWrong',
    rawValue: '{foo} * {boo}',
    value: '3 * {baz}',
  },
  {
    name: 'colors.red.500',
    rawValue: '#ff0000',
    value: '#ff0000',
  },
  {
    name: 'opacity.default',
    rawValue: '0.2 + 0.2',
    value: 0.4,
  },
  {
    name: 'opacity.full',
    rawValue: '{opacity.default} + 0.6',
    value: 1,
  },
  {
    name: 'theme.accent.default',
    rawValue: 'rgba({colors.red.500}, 0.5)',
    value: '#ff000080',
  },
  {
    name: 'theme.accent.subtle',
    rawValue: 'rgba({colors.red.500}, {opacity.default})',
    value: '#ff000066',
  },
  {
    name: 'theme.accent.deep',
    rawValue: 'rgba({theme.accent.default}, {opacity.full})',
    value: '#ff0000',
  },
  {
    failedToResolve: true,
    name: 'spacing.xs',
    rawValue: '{spacing.xs}',
    value: '{spacing.xs}',
  },
  {
    ...singleShadowToken,
    name: 'shadow.single',
    rawValue: singleShadowToken.value,
    value: {
      ...singleShadowToken.value,
      color: '#ff0000',
    },
  },
  {
    ...multipleShadowToken,
    name: 'shadow.multiple',
    rawValue: multipleShadowToken.value,
    value: [
      {
        ...multipleShadowToken.value[0],
        color: '#ff000080',
      },
      {
        ...multipleShadowToken.value[1],
        color: '#ff000066',
      },
      {
        ...multipleShadowToken.value[2],
        color: '#000000',
      },
    ],
  },
  {
<<<<<<< HEAD
    name: 'opacity.40',
    rawValue: '40%',
    value: '40%',
  },
  {
    name: 'border-radius.7',
    rawValue: '24px',
    value: '24px',
  },
  {
    name: 'composition.single',
    type: 'composition',
    value: {
      property: 'opacity',
      value: '40%'
    },
    rawValue: {
      property: 'opacity',
      value: '{opacity.40}'
    }
  },
  {
    name: 'composition.multiple',
    type: 'composition',
    value: [
      {
        property: 'opacity',
        value: '40%'
      },
      {
        property: 'borderRadius',
        value: '24px'
      },
    ],
    rawValue: [
      {
        property: 'opacity',
        value: '{opacity.40}'
      },
      {
        property: 'borderRadius',
        value: '{border-radius.7}'
      }
    ]
  },
  {
    name: 'composition.alias',
    type: 'composition',
    value: {
      property: 'fill',
      value: '#ff0000'
    },
    rawValue: {
      property: 'fill',
      value: '{colors.red.500}'
    }
=======
    name: 'size.25',
    rawValue: '2px',
    value: '2px'
  },
  {
    ...resolvedTypographyToken,
    name: 'typography.resolved',
    value: {
      ...resolvedTypographyToken.value,
      fontSize: '2px'
    },
    rawValue: resolvedTypographyToken.value
  },
  {
    ...unResolvedTypographyToken,
    failedToResolve: true,
    name: 'typography.unResolved',
    rawValue: unResolvedTypographyToken.value,
    value: unResolvedTypographyToken.value
  },
  {
    ...unResolvedSingleShadowToken,
    failedToResolve: true,
    name: 'shadow.unResolvedSingle',
    rawValue: unResolvedSingleShadowToken.value,
    value: {
      ...unResolvedSingleShadowToken.value,
    },
  },
  {
    ...unResolvedMultipleShadowToken,
    failedToResolve: true,
    name: 'shadow.unResolvedMultiple',
    rawValue: unResolvedMultipleShadowToken.value,
    value: [
      {
        ...unResolvedMultipleShadowToken.value[0],
      },
      {
        ...unResolvedMultipleShadowToken.value[1],
        color: '#ff000066',
      },
      {
        ...unResolvedMultipleShadowToken.value[2],
        color: '#000000',
      },
    ],
>>>>>>> 3d08b61f
  },
];
describe('resolveTokenValues', () => {
  it('resolves all values it can resolve', () => {
    expect(resolveTokenValues(tokens)).toEqual(output);
  });
});<|MERGE_RESOLUTION|>--- conflicted
+++ resolved
@@ -132,7 +132,6 @@
   { name: 'spacing.xs', value: '{spacing.xs}' },
   { name: 'shadow.single', ...singleShadowToken },
   { name: 'shadow.multiple', ...multipleShadowToken },
-<<<<<<< HEAD
   { name: 'opacity.40', value: '40%' },
   { name: 'border-radius.7', value: '24px' },
   {
@@ -165,13 +164,11 @@
       value: '{colors.red.500}'
     }
   },
-=======
   { name: 'size.25', value: '2px' },
   { name: 'typography.resolved', ...resolvedTypographyToken },
   { name: 'typography.unResolved', ...unResolvedTypographyToken },
   { name: 'shadow.unResolvedSingle', ...unResolvedSingleShadowToken },
   { name: 'shadow.unResolvedMultiple', ...unResolvedMultipleShadowToken },
->>>>>>> 3d08b61f
 ];
 
 const output = [
@@ -267,7 +264,6 @@
     ],
   },
   {
-<<<<<<< HEAD
     name: 'opacity.40',
     rawValue: '40%',
     value: '40%',
@@ -324,7 +320,8 @@
       property: 'fill',
       value: '{colors.red.500}'
     }
-=======
+  },
+  {
     name: 'size.25',
     rawValue: '2px',
     value: '2px'
@@ -372,7 +369,6 @@
         color: '#000000',
       },
     ],
->>>>>>> 3d08b61f
   },
 ];
 describe('resolveTokenValues', () => {
