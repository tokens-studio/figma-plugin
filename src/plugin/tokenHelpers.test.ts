import { TokenTypes } from '@/constants/TokenTypes';
import { resolveTokenValues } from './tokenHelpers';

const singleShadowToken = {
  type: TokenTypes.BOX_SHADOW,
  description: 'the one with one shadow',
  value: {
    type: 'dropShadow',
    color: '{colors.red.500}',
    x: 0,
    y: 0,
    blur: 10,
    spread: 0,
  },
};

const multipleShadowToken = {
  type: TokenTypes.BOX_SHADOW,
  description: 'the one with multiple shadow',
  value: [
    {
      type: 'dropShadow',
      color: 'rgba({colors.red.500}, 0.5)',
      x: 0,
      y: 0,
      blur: 2,
      spread: 4,
    },
    {
      type: 'dropShadow',
      color: '{theme.accent.subtle}',
      x: 0,
      y: 4,
      blur: 4,
      spread: 4,
    },
    {
      type: 'dropShadow',
      color: '#000000',
      x: 0,
      y: 8,
      blur: 16,
      spread: 4,
    },
  ],
};

const resolvedTypographyToken = {
<<<<<<< HEAD
  type: 'typography',
=======
  type: TokenTypes.TYPOGRAPHY,
>>>>>>> 3535adde
  value: {
    fontFamily: 'IBM Plex Serif',
    fontWeight: 'bold',
    fontSize: '{size.25}',
    lineHeight: 0,
    letterSpacing: 0,
    paragraphSpacing: 0,
    textCase: 'uppercase',
<<<<<<< HEAD
    textDecoration: 'none',  
  }
}

const unResolvedTypographyToken = {
  type: 'typography',
=======
    textDecoration: 'none',
  },
};

const unResolvedTypographyToken = {
  type: TokenTypes.TYPOGRAPHY,
>>>>>>> 3535adde
  value: {
    fontFamily: 'IBM Plex Serif',
    fontWeight: 'bold',
    fontSize: '{size.0}',
    lineHeight: 0,
    letterSpacing: 0,
    paragraphSpacing: 0,
    textCase: 'uppercase',
<<<<<<< HEAD
    textDecoration: 'none',  
  }
}

const unResolvedSingleShadowToken = {
  type: 'boxShadow',
=======
    textDecoration: 'none',
  },
};

const unResolvedSingleShadowToken = {
  type: TokenTypes.BOX_SHADOW,
>>>>>>> 3535adde
  description: 'the one with one shadow',
  value: {
    type: 'dropShadow',
    color: '{colors.blue.500}',
    x: 0,
    y: 0,
    blur: 10,
    spread: 0,
  },
};

const unResolvedMultipleShadowToken = {
<<<<<<< HEAD
  type: 'boxShadow',
=======
  type: TokenTypes.BOX_SHADOW,
>>>>>>> 3535adde
  description: 'the one with multiple shadow',
  value: [
    {
      type: 'dropShadow',
      color: 'rgba({colors.blue.500}, 0.5)',
      x: 0,
      y: 0,
      blur: 2,
      spread: 4,
    },
    {
      type: 'dropShadow',
      color: '{theme.accent.subtle}',
      x: 0,
      y: 4,
      blur: 4,
      spread: 4,
    },
    {
      type: 'dropShadow',
      color: '#000000',
      x: 0,
      y: 8,
      blur: 16,
      spread: 4,
    },
  ],
};

<<<<<<< HEAD

=======
>>>>>>> 3535adde
const tokens = [
  { name: 'foo', value: 3 },
  { name: 'bar', value: '{foo}' },
  { name: 'boo', value: '{baz}' },
  { name: 'math', value: '{foo} * 2' },
  { name: 'mathWrong', value: '{foo} * {boo}' },
  { name: 'colors.red.500', value: '#ff0000' },
  { name: 'opacity.default', value: '0.2 + 0.2' },
  { name: 'opacity.full', value: '{opacity.default} + 0.6' },
  { name: 'theme.accent.default', value: 'rgba({colors.red.500}, 0.5)' },
  { name: 'theme.accent.subtle', value: 'rgba({colors.red.500}, {opacity.default})' },
  { name: 'theme.accent.deep', value: 'rgba({theme.accent.default}, {opacity.full})' },
  { name: 'spacing.xs', value: '{spacing.xs}' },
  { name: 'shadow.single', ...singleShadowToken },
  { name: 'shadow.multiple', ...multipleShadowToken },
  { name: 'size.25', value: '2px' },
  { name: 'typography.resolved', ...resolvedTypographyToken },
  { name: 'typography.unResolved', ...unResolvedTypographyToken },
  { name: 'shadow.unResolvedSingle', ...unResolvedSingleShadowToken },
  { name: 'shadow.unResolvedMultiple', ...unResolvedMultipleShadowToken },
<<<<<<< HEAD
=======
  {
    name: 'shadow.shadowAlias',
    value: '{shadow.single}',
    description: 'the one with a nested shadow alias',
    type: TokenTypes.BOX_SHADOW,
  },
>>>>>>> 3535adde
];

const output = [
  {
    name: 'foo',
    rawValue: 3,
    value: 3,
  },
  {
    name: 'bar',
    rawValue: '{foo}',
    value: 3,
  },
  {
    failedToResolve: true,
    name: 'boo',
    rawValue: '{baz}',
    value: '{baz}',
  },
  {
    name: 'math',
    rawValue: '{foo} * 2',
    value: 6,
  },
  {
    failedToResolve: true,
    name: 'mathWrong',
    rawValue: '{foo} * {boo}',
    value: '3 * {baz}',
  },
  {
    name: 'colors.red.500',
    rawValue: '#ff0000',
    value: '#ff0000',
  },
  {
    name: 'opacity.default',
    rawValue: '0.2 + 0.2',
    value: 0.4,
  },
  {
    name: 'opacity.full',
    rawValue: '{opacity.default} + 0.6',
    value: 1,
  },
  {
    name: 'theme.accent.default',
    rawValue: 'rgba({colors.red.500}, 0.5)',
    value: '#ff000080',
  },
  {
    name: 'theme.accent.subtle',
    rawValue: 'rgba({colors.red.500}, {opacity.default})',
    value: '#ff000066',
  },
  {
    name: 'theme.accent.deep',
    rawValue: 'rgba({theme.accent.default}, {opacity.full})',
    value: '#ff0000',
  },
  {
    failedToResolve: true,
    name: 'spacing.xs',
    rawValue: '{spacing.xs}',
    value: '{spacing.xs}',
  },
  {
    ...singleShadowToken,
    name: 'shadow.single',
    rawValue: singleShadowToken.value,
    value: {
      ...singleShadowToken.value,
      color: '#ff0000',
    },
  },
  {
    ...multipleShadowToken,
    name: 'shadow.multiple',
    rawValue: multipleShadowToken.value,
    value: [
      {
        ...multipleShadowToken.value[0],
        color: '#ff000080',
      },
      {
        ...multipleShadowToken.value[1],
        color: '#ff000066',
      },
      {
        ...multipleShadowToken.value[2],
        color: '#000000',
      },
    ],
  },
  {
    name: 'size.25',
    rawValue: '2px',
<<<<<<< HEAD
    value: '2px'
=======
    value: '2px',
>>>>>>> 3535adde
  },
  {
    ...resolvedTypographyToken,
    name: 'typography.resolved',
    value: {
      ...resolvedTypographyToken.value,
<<<<<<< HEAD
      fontSize: '2px'
    },
    rawValue: resolvedTypographyToken.value
=======
      fontSize: '2px',
    },
    rawValue: resolvedTypographyToken.value,
>>>>>>> 3535adde
  },
  {
    ...unResolvedTypographyToken,
    failedToResolve: true,
    name: 'typography.unResolved',
    rawValue: unResolvedTypographyToken.value,
<<<<<<< HEAD
    value: unResolvedTypographyToken.value
=======
    value: unResolvedTypographyToken.value,
>>>>>>> 3535adde
  },
  {
    ...unResolvedSingleShadowToken,
    failedToResolve: true,
    name: 'shadow.unResolvedSingle',
    rawValue: unResolvedSingleShadowToken.value,
    value: {
      ...unResolvedSingleShadowToken.value,
    },
  },
  {
    ...unResolvedMultipleShadowToken,
    failedToResolve: true,
    name: 'shadow.unResolvedMultiple',
    rawValue: unResolvedMultipleShadowToken.value,
    value: [
      {
        ...unResolvedMultipleShadowToken.value[0],
      },
      {
        ...unResolvedMultipleShadowToken.value[1],
        color: '#ff000066',
      },
      {
        ...unResolvedMultipleShadowToken.value[2],
        color: '#000000',
      },
    ],
  },
<<<<<<< HEAD
=======
  {
    ...singleShadowToken,
    description: 'the one with a nested shadow alias',
    name: 'shadow.shadowAlias',
    rawValue: '{shadow.single}',
    value: {
      ...singleShadowToken.value,
      color: '#ff0000',
    },
  },
>>>>>>> 3535adde
];
describe('resolveTokenValues', () => {
  it('resolves all values it can resolve', () => {
    console.log('checking tokens', tokens);

    expect(resolveTokenValues(tokens)).toEqual(output);
  });
});<|MERGE_RESOLUTION|>--- conflicted
+++ resolved
@@ -46,11 +46,7 @@
 };
 
 const resolvedTypographyToken = {
-<<<<<<< HEAD
-  type: 'typography',
-=======
   type: TokenTypes.TYPOGRAPHY,
->>>>>>> 3535adde
   value: {
     fontFamily: 'IBM Plex Serif',
     fontWeight: 'bold',
@@ -59,21 +55,12 @@
     letterSpacing: 0,
     paragraphSpacing: 0,
     textCase: 'uppercase',
-<<<<<<< HEAD
-    textDecoration: 'none',  
-  }
-}
-
-const unResolvedTypographyToken = {
-  type: 'typography',
-=======
     textDecoration: 'none',
   },
 };
 
 const unResolvedTypographyToken = {
   type: TokenTypes.TYPOGRAPHY,
->>>>>>> 3535adde
   value: {
     fontFamily: 'IBM Plex Serif',
     fontWeight: 'bold',
@@ -82,21 +69,12 @@
     letterSpacing: 0,
     paragraphSpacing: 0,
     textCase: 'uppercase',
-<<<<<<< HEAD
-    textDecoration: 'none',  
-  }
-}
-
-const unResolvedSingleShadowToken = {
-  type: 'boxShadow',
-=======
     textDecoration: 'none',
   },
 };
 
 const unResolvedSingleShadowToken = {
   type: TokenTypes.BOX_SHADOW,
->>>>>>> 3535adde
   description: 'the one with one shadow',
   value: {
     type: 'dropShadow',
@@ -109,11 +87,7 @@
 };
 
 const unResolvedMultipleShadowToken = {
-<<<<<<< HEAD
-  type: 'boxShadow',
-=======
   type: TokenTypes.BOX_SHADOW,
->>>>>>> 3535adde
   description: 'the one with multiple shadow',
   value: [
     {
@@ -143,10 +117,6 @@
   ],
 };
 
-<<<<<<< HEAD
-
-=======
->>>>>>> 3535adde
 const tokens = [
   { name: 'foo', value: 3 },
   { name: 'bar', value: '{foo}' },
@@ -167,15 +137,12 @@
   { name: 'typography.unResolved', ...unResolvedTypographyToken },
   { name: 'shadow.unResolvedSingle', ...unResolvedSingleShadowToken },
   { name: 'shadow.unResolvedMultiple', ...unResolvedMultipleShadowToken },
-<<<<<<< HEAD
-=======
   {
     name: 'shadow.shadowAlias',
     value: '{shadow.single}',
     description: 'the one with a nested shadow alias',
     type: TokenTypes.BOX_SHADOW,
   },
->>>>>>> 3535adde
 ];
 
 const output = [
@@ -273,37 +240,23 @@
   {
     name: 'size.25',
     rawValue: '2px',
-<<<<<<< HEAD
-    value: '2px'
-=======
     value: '2px',
->>>>>>> 3535adde
   },
   {
     ...resolvedTypographyToken,
     name: 'typography.resolved',
     value: {
       ...resolvedTypographyToken.value,
-<<<<<<< HEAD
-      fontSize: '2px'
-    },
-    rawValue: resolvedTypographyToken.value
-=======
       fontSize: '2px',
     },
     rawValue: resolvedTypographyToken.value,
->>>>>>> 3535adde
   },
   {
     ...unResolvedTypographyToken,
     failedToResolve: true,
     name: 'typography.unResolved',
     rawValue: unResolvedTypographyToken.value,
-<<<<<<< HEAD
-    value: unResolvedTypographyToken.value
-=======
     value: unResolvedTypographyToken.value,
->>>>>>> 3535adde
   },
   {
     ...unResolvedSingleShadowToken,
@@ -333,8 +286,6 @@
       },
     ],
   },
-<<<<<<< HEAD
-=======
   {
     ...singleShadowToken,
     description: 'the one with a nested shadow alias',
@@ -345,7 +296,6 @@
       color: '#ff0000',
     },
   },
->>>>>>> 3535adde
 ];
 describe('resolveTokenValues', () => {
   it('resolves all values it can resolve', () => {
