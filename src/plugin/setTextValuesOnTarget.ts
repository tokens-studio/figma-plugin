--- conflicted
+++ resolved
@@ -79,11 +79,7 @@
           }
         }
         if (hasErrored) {
-<<<<<<< HEAD
-          notifyUI(`Error setting font family/weight combination for ${family}/${style}`, { error: true });
-=======
           notifyUI(`Error setting font family/weight combination for ${family}/${style}`);
->>>>>>> 85dc3efd
           trackFromPlugin('Font not found', { family, style });
         }
       }
