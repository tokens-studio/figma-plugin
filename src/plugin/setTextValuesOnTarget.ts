--- conflicted
+++ resolved
@@ -1,8 +1,5 @@
-<<<<<<< HEAD
-=======
 import {transformValue} from './helpers';
 
->>>>>>> f3d657b3
 export default async function setTextValuesOnTarget(target, token) {
     try {
         const {value, description} = token;
@@ -19,19 +16,6 @@
         }
 
         if (fontSize) {
-<<<<<<< HEAD
-            target.fontSize = fontSize;
-        }
-        if (lineHeight) {
-            target.lineHeight = lineHeight;
-        }
-
-        if (letterSpacing) {
-            target.letterSpacing = letterSpacing;
-        }
-        if (paragraphSpacing) {
-            target.paragraphSpacing = paragraphSpacing;
-=======
             target.fontSize = transformValue(fontSize, 'fontSizes');
         }
         if (lineHeight) {
@@ -42,16 +26,11 @@
         }
         if (paragraphSpacing) {
             target.paragraphSpacing = transformValue(paragraphSpacing, 'paragraphSpacing');
->>>>>>> f3d657b3
         }
         if (description) {
             target.description = description;
         }
     } catch (e) {
-<<<<<<< HEAD
         console.log('Error setting font on target', target, token, e);
-=======
-        console.log('Error setting font on target', e);
->>>>>>> f3d657b3
     }
 }