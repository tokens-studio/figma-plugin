/* eslint-disable no-param-reassign */
import { SingleTypographyToken } from '@/types/tokens';
import { transformValue } from './helpers';

export default async function setTextValuesOnTarget(
  target: TextNode | TextStyle,
  token: Pick<SingleTypographyToken, 'value' | 'description'>,
) {
  try {
    const { value, description } = token;
    if (typeof value !== 'string') {
      const {
        fontFamily,
        fontWeight,
        fontSize,
        lineHeight,
        letterSpacing,
        paragraphSpacing,
        paragraphIndent,
        textCase,
        textDecoration,
      } = value;
      const family = fontFamily?.toString() || (target.fontName !== figma.mixed ? target.fontName.family : '');
      const style = fontWeight?.toString() || (target.fontName !== figma.mixed ? target.fontName.style : '');

      try {
        if (fontFamily || fontWeight) {
          await figma.loadFontAsync({ family, style });
          target.fontName = {
            family,
            style,
          };
        }
      } catch (e) {
        const splitFontFamily = fontFamily?.split(',');
        const candidateStyles = transformValue(style, 'fontWeights');
<<<<<<< HEAD
        const candidateFonts: { family: string; style: string }[] = [];
        splitFontFamily?.forEach((candidateFontFamily) => {
          const normalizedFontFamily = candidateFontFamily?.replace(/['"]/g, '').trim();
          if (candidateStyles.length > 0) {
            candidateStyles.forEach((candidateStyle) => {
              candidateFonts.push({
                family: normalizedFontFamily,
                style: candidateStyle,
              });
            });
          } else {
            candidateFonts.push({
              family: normalizedFontFamily,
              style,
            });
          }
        });

        for (let i = 0; i < candidateFonts.length; i += 1) {
          let isApplied = false; // if font is applied then skip other font families
          await figma
            .loadFontAsync({ family: candidateFonts[i].family, style: candidateFonts[i].style })
            .then(() => {
              if (candidateFonts[i]) {
                target.fontName = {
                  family: candidateFonts[i].family,
                  style: candidateFonts[i].style,
                };
                isApplied = true;
              }
            })
            .catch((e) => {
              console.log('Error setting fontWeight on target', e);
            });
          if (isApplied) break;
        }
=======
        await Promise.all(
          candidateStyles.map(async (candidateStyle) => (
            figma.loadFontAsync({ family, style: candidateStyle })
              .then(() => {
                if (candidateStyle) {
                  target.fontName = {
                    family,
                    style: candidateStyle,
                  };
                }
              })
              .catch(() => {
                // TODO: Track this in mixpanel so we can add missing weights
              })
          )),
        );
>>>>>>> accd9c52
      }
      if (fontSize) {
        target.fontSize = transformValue(fontSize, 'fontSizes');
      }
      if (lineHeight) {
        const transformedValue = transformValue(String(lineHeight), 'lineHeights');
        if (transformedValue !== null) {
          target.lineHeight = transformedValue;
        }
      }
      if (letterSpacing) {
        const transformedValue = transformValue(letterSpacing, 'letterSpacing');
        if (transformedValue !== null) {
          target.letterSpacing = transformedValue;
        }
      }
      if (paragraphSpacing) {
        target.paragraphSpacing = transformValue(paragraphSpacing, 'paragraphSpacing');
      }
      if (paragraphIndent) {
        target.paragraphIndent = transformValue(paragraphIndent, 'paragraphIndent');
      }
      if (textCase) {
        target.textCase = transformValue(textCase, 'textCase');
      }
      if (textDecoration) {
        target.textDecoration = transformValue(textDecoration, 'textDecoration');
      }
      if (description && 'description' in target) {
        target.description = description;
      }
    }
  } catch (e) {
    console.log('Error setting font on target', target, token, e);
  }
}<|MERGE_RESOLUTION|>--- conflicted
+++ resolved
@@ -34,7 +34,6 @@
       } catch (e) {
         const splitFontFamily = fontFamily?.split(',');
         const candidateStyles = transformValue(style, 'fontWeights');
-<<<<<<< HEAD
         const candidateFonts: { family: string; style: string }[] = [];
         splitFontFamily?.forEach((candidateFontFamily) => {
           const normalizedFontFamily = candidateFontFamily?.replace(/['"]/g, '').trim();
@@ -68,27 +67,10 @@
             })
             .catch((e) => {
               console.log('Error setting fontWeight on target', e);
+              // TODO: Track this in mixpanel so we can add missing weights
             });
           if (isApplied) break;
         }
-=======
-        await Promise.all(
-          candidateStyles.map(async (candidateStyle) => (
-            figma.loadFontAsync({ family, style: candidateStyle })
-              .then(() => {
-                if (candidateStyle) {
-                  target.fontName = {
-                    family,
-                    style: candidateStyle,
-                  };
-                }
-              })
-              .catch(() => {
-                // TODO: Track this in mixpanel so we can add missing weights
-              })
-          )),
-        );
->>>>>>> accd9c52
       }
       if (fontSize) {
         target.fontSize = transformValue(fontSize, 'fontSizes');
