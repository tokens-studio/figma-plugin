import { MapValuesToTokensResult } from '@/types';
import { GetThemeInfoMessageResult } from '@/types/AsyncMessages';
import { NodeTokenRefMap } from '@/types/NodeTokenRefMap';
import { convertTokenNameToPath } from '@/utils/convertTokenNameToPath';
import { getAllFigmaStyleMaps } from '@/utils/getAllFigmaStyleMaps';
<<<<<<< HEAD
import { findMatchingNonLocalEffectStyle, findMatchingNonLocalPaintStyle, findMatchingNonLocalTextStyle } from './figmaUtils/nonLocalStyles';
import { getStyleId } from './figmaUtils/getStyleId';
import { setStyleIdBackup } from './figmaUtils/setStyleIdBackup';
=======
import { isPrimitiveValue, isSingleBoxShadowValue, isSingleTypographyValue } from '@/utils/is';
import { matchStyleName } from '@/utils/matchStyleName';
import { trySetStyleId } from '@/utils/trySetStyleId';
>>>>>>> 88fbd7b8
import { transformValue } from './helpers';
import setColorValuesOnTarget from './setColorValuesOnTarget';
import setEffectValuesOnTarget from './setEffectValuesOnTarget';
import setTextValuesOnTarget from './setTextValuesOnTarget';

// @README values typing is wrong

export default async function setValuesOnNode(
  node: BaseNode,
  values: MapValuesToTokensResult,
  data: NodeTokenRefMap,
  figmaStyleMaps: ReturnType<typeof getAllFigmaStyleMaps>,
  themeInfo: Omit<GetThemeInfoMessageResult, 'type'>,
  ignoreFirstPartForStyles = false,
  prefixStylesWithThemeName = false,
) {
  const activeThemeObject = themeInfo.activeTheme
    ? themeInfo.themes.find(({ id }) => themeInfo.activeTheme === id) ?? null
    : null;
  const stylePathSlice = ignoreFirstPartForStyles ? 1 : 0;
  const stylePathPrefix = prefixStylesWithThemeName && activeThemeObject
    ? activeThemeObject.name
    : null;

  try {
    // BORDER RADIUS
    if (
      node.type !== 'CONNECTOR'
      && node.type !== 'SHAPE_WITH_TEXT'
      && node.type !== 'STICKY'
      && node.type !== 'CODE_BLOCK'
    ) {
      if (
        'cornerRadius' in node
        && typeof values.borderRadius !== 'undefined'
        && isPrimitiveValue(values.borderRadius)
      ) {
        node.cornerRadius = transformValue(String(values.borderRadius), 'borderRadius');
      }
      if (
        'topLeftRadius' in node
        && typeof values.borderRadiusTopLeft !== 'undefined'
        && isPrimitiveValue(values.borderRadiusTopLeft)
      ) {
        node.topLeftRadius = transformValue(String(values.borderRadiusTopLeft), 'borderRadius');
      }
      if (
        'topRightRadius' in node
        && typeof values.borderRadiusTopRight !== 'undefined'
        && isPrimitiveValue(values.borderRadiusTopRight)
      ) {
        node.topRightRadius = transformValue(String(values.borderRadiusTopRight), 'borderRadius');
      }
      if (
        'bottomRightRadius' in node
        && typeof values.borderRadiusBottomRight !== 'undefined'
        && isPrimitiveValue(values.borderRadiusBottomRight)
      ) {
        node.bottomRightRadius = transformValue(String(values.borderRadiusBottomRight), 'borderRadius');
      }
      if (
        'bottomLeftRadius' in node
        && typeof values.borderRadiusBottomLeft !== 'undefined'
        && isPrimitiveValue(values.borderRadiusBottomLeft)
      ) {
        node.bottomLeftRadius = transformValue(String(values.borderRadiusBottomLeft), 'borderRadius');
      }

      // BOX SHADOW
      if ('effects' in node && typeof values.boxShadow !== 'undefined' && data.boxShadow) {
<<<<<<< HEAD
        const path = data.boxShadow.split('.');
        const pathname = path.slice(ignoreFirstPartForStyles ? 1 : 0, path.length).join('/');
        let matchingStyle = figmaStyleMaps.effectStyles.get(pathname);
        if (!matchingStyle) {
          // Local style not found - look for non-local matching style:
          const styleIdBackupKey = 'effectStyleId_original';
          const styleId = getStyleId(node, styleIdBackupKey, 'effects');
          matchingStyle = findMatchingNonLocalEffectStyle(styleId, values.boxShadow);
          setStyleIdBackup(node, matchingStyle ? '' : styleId, styleIdBackupKey);
        }
        if (matchingStyle) {
          node.effectStyleId = matchingStyle.id;
        } else {
          setEffectValuesOnTarget(node, { value: values.boxShadow });
=======
        const pathname = convertTokenNameToPath(data.boxShadow, stylePathPrefix, stylePathSlice);
        const matchingStyleId = matchStyleName(
          data.boxShadow,
          pathname,
          activeThemeObject?.$figmaStyleReferences ?? {},
          figmaStyleMaps.effectStyles,
        );
        if (!matchingStyleId || (matchingStyleId && !await trySetStyleId(node, 'effect', matchingStyleId))) {
          if (isSingleBoxShadowValue(values.boxShadow)) {
            setEffectValuesOnTarget(node, { value: values.boxShadow });
          }
>>>>>>> 88fbd7b8
        }
      }

      // BORDER WIDTH
      if (
        'strokeWeight' in node
        && typeof values.borderWidth !== 'undefined'
        && isPrimitiveValue(values.borderWidth)
      ) {
        node.strokeWeight = transformValue(String(values.borderWidth), 'borderWidth');
      }

      if ('strokeTopWeight' in node && typeof values.borderWidthTop !== 'undefined') {
        node.strokeTopWeight = transformValue(String(values.borderWidthTop), 'borderWidthTop');
      }

      if ('strokeRightWeight' in node && typeof values.borderWidthRight !== 'undefined') {
        node.strokeRightWeight = transformValue(String(values.borderWidthRight), 'borderWidthRight');
      }

      if ('strokeBottomWeight' in node && typeof values.borderWidthBottom !== 'undefined') {
        node.strokeBottomWeight = transformValue(String(values.borderWidthBottom), 'borderWidthBottom');
      }

      if ('strokeLeftWeight' in node && typeof values.borderWidthLeft !== 'undefined') {
        node.strokeLeftWeight = transformValue(String(values.borderWidthLeft), 'borderWidthLeft');
      }

      // OPACITY
      if (
        'opacity' in node
        && typeof values.opacity !== 'undefined'
        && isPrimitiveValue(values.opacity)
      ) {
        node.opacity = transformValue(String(values.opacity), 'opacity');
      }

      // SIZING: BOTH
      if (
        'resize' in node
        && typeof values.sizing !== 'undefined'
        && isPrimitiveValue(values.sizing)
      ) {
        const size = transformValue(String(values.sizing), 'sizing');
        node.resize(size, size);
      }

      // SIZING: WIDTH
      if (
        'resize' in node
        && typeof values.width !== 'undefined'
        && isPrimitiveValue(values.width)
      ) {
        node.resize(transformValue(String(values.width), 'sizing'), node.height);
      }

      // SIZING: HEIGHT
      if (
        'resize' in node
        && typeof values.height !== 'undefined'
        && isPrimitiveValue(values.height)
      ) {
        node.resize(node.width, transformValue(String(values.height), 'sizing'));
      }

      // FILL
      if (
        values.fill
        && typeof values.fill === 'string'
      ) {
        if ('fills' in node && data.fill) {
<<<<<<< HEAD
          const path = data.fill.split('.');
          const pathname = path.slice(ignoreFirstPartForStyles ? 1 : 0, path.length).join('/');
          let matchingStyle = figmaStyleMaps.paintStyles.get(pathname);
          if (!matchingStyle) {
            // Local style not found - look for non-local matching style:
            const fillStyleIdBackupKey = 'fillStyleId_original';
            const fillStyleId = getStyleId(node, fillStyleIdBackupKey, 'fills');
            matchingStyle = findMatchingNonLocalPaintStyle(fillStyleId, values.fill);
            setStyleIdBackup(node, matchingStyle ? '' : fillStyleId, fillStyleIdBackupKey);
          }

          if (matchingStyle) {
            // matchingStyles[0].paints = [{color, opacity, type: 'SOLID'}];
            node.fillStyleId = matchingStyle.id;
          } else {
=======
          const pathname = convertTokenNameToPath(data.fill, stylePathPrefix, stylePathSlice);
          const matchingStyleId = matchStyleName(
            data.fill,
            pathname,
            activeThemeObject?.$figmaStyleReferences ?? {},
            figmaStyleMaps.paintStyles,
          );
          if (!matchingStyleId || (matchingStyleId && !await trySetStyleId(node, 'fill', matchingStyleId))) {
>>>>>>> 88fbd7b8
            setColorValuesOnTarget(node, { value: values.fill }, 'fills');
          }
        }
      }

      // TYPOGRAPHY
      // Either set typography or individual values, if typography is present we prefer that.
      if (values.typography) {
        if (node.type === 'TEXT' && data.typography) {
<<<<<<< HEAD
          const path = data.typography.split('.'); // extract to helper fn
          const pathname = path.slice(ignoreFirstPartForStyles ? 1 : 0, path.length).join('/');
          let matchingStyle = figmaStyleMaps.textStyles.get(pathname);
          if (!matchingStyle) {
            // Local style not found - look for non-local matching style:
            const styleIdBackupKey = 'textStyleId_original';
            const styleId = getStyleId(node, styleIdBackupKey, 'typography');
            matchingStyle = findMatchingNonLocalTextStyle(styleId, values.typography, values.description);
            setStyleIdBackup(node, matchingStyle ? '' : styleId, styleIdBackupKey);
          }
          if (matchingStyle) {
            node.textStyleId = matchingStyle.id;
          } else {
            setTextValuesOnTarget(node, { value: values.typography });
=======
          const pathname = convertTokenNameToPath(data.typography, stylePathPrefix, stylePathSlice);
          const matchingStyleId = matchStyleName(
            data.typography,
            pathname,
            activeThemeObject?.$figmaStyleReferences ?? {},
            figmaStyleMaps.textStyles,
          );
          if (!matchingStyleId || (matchingStyleId && !await trySetStyleId(node, 'text', matchingStyleId))) {
            if (isSingleTypographyValue(values.typography)) {
              setTextValuesOnTarget(node, { value: values.typography });
            }
>>>>>>> 88fbd7b8
          }
        }
      } else if (
        values.fontFamilies
        || values.fontWeights
        || values.lineHeights
        || values.fontSizes
        || values.letterSpacing
        || values.paragraphSpacing
        || values.textCase
        || values.textDecoration
      ) {
        if (node.type === 'TEXT') {
          setTextValuesOnTarget(node, {
            value: {
              fontFamily: isPrimitiveValue(values.fontFamilies) ? String(values.fontFamilies) : undefined,
              fontWeight: isPrimitiveValue(values.fontWeights) ? String(values.fontWeights) : undefined,
              lineHeight: isPrimitiveValue(values.lineHeights) ? String(values.lineHeights) : undefined,
              fontSize: isPrimitiveValue(values.fontSizes) ? String(values.fontSizes) : undefined,
              letterSpacing: isPrimitiveValue(values.letterSpacing) ? String(values.letterSpacing) : undefined,
              paragraphSpacing: isPrimitiveValue(values.paragraphSpacing) ? String(values.paragraphSpacing) : undefined,
              textCase: isPrimitiveValue(values.textCase) ? String(values.textCase) : undefined,
              textDecoration: isPrimitiveValue(values.textDecoration) ? String(values.textDecoration) : undefined,
            },
          });
        }
      }

      // BORDER COLOR
      if (typeof values.border !== 'undefined' && typeof values.border === 'string') {
        if ('strokes' in node && data.border) {
<<<<<<< HEAD
          const path = data.border.split('.');
          const pathname = path.slice(ignoreFirstPartForStyles ? 1 : 0, path.length).join('/');
          let matchingStyle = figmaStyleMaps.paintStyles.get(pathname);
          if (!matchingStyle) {
            // Local style not found - look for non-local matching style:
            const styleIdBackupKey = 'strokeStyleId_original';
            const styleId = getStyleId(node, styleIdBackupKey, 'strokes');
            matchingStyle = findMatchingNonLocalPaintStyle(styleId, values.border);
            setStyleIdBackup(node, matchingStyle ? '' : styleId, styleIdBackupKey);
          }

          if (matchingStyle) {
            node.strokeStyleId = matchingStyle.id;
          } else {
=======
          const pathname = convertTokenNameToPath(data.border, stylePathPrefix, stylePathSlice);
          const matchingStyleId = matchStyleName(
            data.border,
            pathname,
            activeThemeObject?.$figmaStyleReferences ?? {},
            figmaStyleMaps.paintStyles,
          );
          if (!matchingStyleId || (matchingStyleId && !await trySetStyleId(node, 'stroke', matchingStyleId))) {
>>>>>>> 88fbd7b8
            setColorValuesOnTarget(node, { value: values.border }, 'strokes');
          }
        }
      }

      // SPACING
      if (
        'paddingLeft' in node
        && typeof values.spacing !== 'undefined'
        && isPrimitiveValue(values.spacing)
      ) {
        const spacing = transformValue(String(values.spacing), 'spacing');
        node.paddingLeft = spacing;
        node.paddingRight = spacing;
        node.paddingTop = spacing;
        node.paddingBottom = spacing;
        node.itemSpacing = spacing;
      }
      if (
        'paddingLeft' in node
        && typeof values.horizontalPadding !== 'undefined'
        && isPrimitiveValue(values.horizontalPadding)
      ) {
        const horizontalPadding = transformValue(String(values.horizontalPadding), 'spacing');
        node.paddingLeft = horizontalPadding;
        node.paddingRight = horizontalPadding;
      }
      if (
        'paddingTop' in node
        && typeof values.verticalPadding !== 'undefined'
        && isPrimitiveValue(values.verticalPadding)
      ) {
        const verticalPadding = transformValue(String(values.verticalPadding), 'spacing');
        node.paddingTop = verticalPadding;
        node.paddingBottom = verticalPadding;
      }

      if (
        'itemSpacing' in node
        && typeof values.itemSpacing !== 'undefined'
        && isPrimitiveValue(values.itemSpacing)
      ) {
        if (node.primaryAxisAlignItems === 'SPACE_BETWEEN') {
          node.primaryAxisAlignItems = 'MIN';
        }
        node.itemSpacing = transformValue(String(values.itemSpacing), 'spacing');
      }

      if (
        'paddingTop' in node
        && typeof values.paddingTop !== 'undefined'
        && isPrimitiveValue(values.paddingTop)
      ) {
        node.paddingTop = transformValue(String(values.paddingTop), 'spacing');
      }
      if (
        'paddingRight' in node
        && typeof values.paddingRight !== 'undefined'
        && isPrimitiveValue(values.paddingRight)
      ) {
        node.paddingRight = transformValue(String(values.paddingRight), 'spacing');
      }

      if (
        'paddingBottom' in node
        && typeof values.paddingBottom !== 'undefined'
        && isPrimitiveValue(values.paddingBottom)
      ) {
        node.paddingBottom = transformValue(String(values.paddingBottom), 'spacing');
      }

      if (
        'paddingLeft' in node
        && typeof values.paddingLeft !== 'undefined'
        && isPrimitiveValue(values.paddingLeft)
      ) {
        node.paddingLeft = transformValue(String(values.paddingLeft), 'spacing');
      }

      // Raw value for text layers
      if (values.tokenValue) {
        if ('characters' in node && node.fontName !== figma.mixed) {
          await figma.loadFontAsync(node.fontName);

          // If we're inserting an object, stringify that
          const value = typeof values.tokenValue === 'object' ? JSON.stringify(values.tokenValue) : values.tokenValue;
          node.characters = String(value);
        }
      }

      // Real value for text layers
      if ('value' in values) {
        if ('characters' in node && node.fontName !== figma.mixed) {
          await figma.loadFontAsync(node.fontName);
          // If we're inserting an object, stringify that
          const value = typeof values.value === 'object' ? JSON.stringify(values.value) : values.value;
          node.characters = String(value);
        }
      }

      // Name value for text layers
      if (values.tokenName) {
        if ('characters' in node && node.fontName !== figma.mixed) {
          await figma.loadFontAsync(node.fontName);
          node.characters = String(values.tokenName);
        }
      }

      // Name value for text layers
      if (values.description) {
        if ('characters' in node && node.fontName !== figma.mixed) {
          await figma.loadFontAsync(node.fontName);
          node.characters = String(values.description);
        }
      }
    }
  } catch (e) {
    console.log('Error setting data on node', e);
  }
}<|MERGE_RESOLUTION|>--- conflicted
+++ resolved
@@ -3,15 +3,12 @@
 import { NodeTokenRefMap } from '@/types/NodeTokenRefMap';
 import { convertTokenNameToPath } from '@/utils/convertTokenNameToPath';
 import { getAllFigmaStyleMaps } from '@/utils/getAllFigmaStyleMaps';
-<<<<<<< HEAD
 import { findMatchingNonLocalEffectStyle, findMatchingNonLocalPaintStyle, findMatchingNonLocalTextStyle } from './figmaUtils/nonLocalStyles';
 import { getStyleId } from './figmaUtils/getStyleId';
 import { setStyleIdBackup } from './figmaUtils/setStyleIdBackup';
-=======
 import { isPrimitiveValue, isSingleBoxShadowValue, isSingleTypographyValue } from '@/utils/is';
 import { matchStyleName } from '@/utils/matchStyleName';
 import { trySetStyleId } from '@/utils/trySetStyleId';
->>>>>>> 88fbd7b8
 import { transformValue } from './helpers';
 import setColorValuesOnTarget from './setColorValuesOnTarget';
 import setEffectValuesOnTarget from './setEffectValuesOnTarget';
@@ -82,34 +79,26 @@
 
       // BOX SHADOW
       if ('effects' in node && typeof values.boxShadow !== 'undefined' && data.boxShadow) {
-<<<<<<< HEAD
-        const path = data.boxShadow.split('.');
-        const pathname = path.slice(ignoreFirstPartForStyles ? 1 : 0, path.length).join('/');
-        let matchingStyle = figmaStyleMaps.effectStyles.get(pathname);
-        if (!matchingStyle) {
-          // Local style not found - look for non-local matching style:
-          const styleIdBackupKey = 'effectStyleId_original';
-          const styleId = getStyleId(node, styleIdBackupKey, 'effects');
-          matchingStyle = findMatchingNonLocalEffectStyle(styleId, values.boxShadow);
-          setStyleIdBackup(node, matchingStyle ? '' : styleId, styleIdBackupKey);
-        }
-        if (matchingStyle) {
-          node.effectStyleId = matchingStyle.id;
-        } else {
-          setEffectValuesOnTarget(node, { value: values.boxShadow });
-=======
         const pathname = convertTokenNameToPath(data.boxShadow, stylePathPrefix, stylePathSlice);
-        const matchingStyleId = matchStyleName(
+        let matchingStyleId = matchStyleName(
           data.boxShadow,
           pathname,
           activeThemeObject?.$figmaStyleReferences ?? {},
           figmaStyleMaps.effectStyles,
         );
+
+        if (!matchingStyleId && isSingleBoxShadowValue(values.boxShadow)) {
+          // Local style not found - look for non-local matching style:
+          const styleIdBackupKey = 'effectStyleId_original';
+          const styleId = getStyleId(node, styleIdBackupKey, 'effects');
+          matchingStyleId = findMatchingNonLocalEffectStyle(styleId, values.boxShadow)?.id;
+          setStyleIdBackup(node, matchingStyleId ? '' : styleId, styleIdBackupKey);
+        }
+
         if (!matchingStyleId || (matchingStyleId && !await trySetStyleId(node, 'effect', matchingStyleId))) {
           if (isSingleBoxShadowValue(values.boxShadow)) {
             setEffectValuesOnTarget(node, { value: values.boxShadow });
           }
->>>>>>> 88fbd7b8
         }
       }
 
@@ -181,32 +170,23 @@
         && typeof values.fill === 'string'
       ) {
         if ('fills' in node && data.fill) {
-<<<<<<< HEAD
-          const path = data.fill.split('.');
-          const pathname = path.slice(ignoreFirstPartForStyles ? 1 : 0, path.length).join('/');
-          let matchingStyle = figmaStyleMaps.paintStyles.get(pathname);
-          if (!matchingStyle) {
-            // Local style not found - look for non-local matching style:
-            const fillStyleIdBackupKey = 'fillStyleId_original';
-            const fillStyleId = getStyleId(node, fillStyleIdBackupKey, 'fills');
-            matchingStyle = findMatchingNonLocalPaintStyle(fillStyleId, values.fill);
-            setStyleIdBackup(node, matchingStyle ? '' : fillStyleId, fillStyleIdBackupKey);
-          }
-
-          if (matchingStyle) {
-            // matchingStyles[0].paints = [{color, opacity, type: 'SOLID'}];
-            node.fillStyleId = matchingStyle.id;
-          } else {
-=======
           const pathname = convertTokenNameToPath(data.fill, stylePathPrefix, stylePathSlice);
-          const matchingStyleId = matchStyleName(
+          let matchingStyleId = matchStyleName(
             data.fill,
             pathname,
             activeThemeObject?.$figmaStyleReferences ?? {},
             figmaStyleMaps.paintStyles,
           );
+
+          if (!matchingStyleId) {
+            // Local style not found - look for non-local matching style:
+            const fillStyleIdBackupKey = 'fillStyleId_original';
+            const fillStyleId = getStyleId(node, fillStyleIdBackupKey, 'fills');
+            matchingStyleId = findMatchingNonLocalPaintStyle(fillStyleId, values.fill)?.id;
+            setStyleIdBackup(node, matchingStyleId ? '' : fillStyleId, fillStyleIdBackupKey);
+          }
+
           if (!matchingStyleId || (matchingStyleId && !await trySetStyleId(node, 'fill', matchingStyleId))) {
->>>>>>> 88fbd7b8
             setColorValuesOnTarget(node, { value: values.fill }, 'fills');
           }
         }
@@ -216,34 +196,26 @@
       // Either set typography or individual values, if typography is present we prefer that.
       if (values.typography) {
         if (node.type === 'TEXT' && data.typography) {
-<<<<<<< HEAD
-          const path = data.typography.split('.'); // extract to helper fn
-          const pathname = path.slice(ignoreFirstPartForStyles ? 1 : 0, path.length).join('/');
-          let matchingStyle = figmaStyleMaps.textStyles.get(pathname);
-          if (!matchingStyle) {
-            // Local style not found - look for non-local matching style:
-            const styleIdBackupKey = 'textStyleId_original';
-            const styleId = getStyleId(node, styleIdBackupKey, 'typography');
-            matchingStyle = findMatchingNonLocalTextStyle(styleId, values.typography, values.description);
-            setStyleIdBackup(node, matchingStyle ? '' : styleId, styleIdBackupKey);
-          }
-          if (matchingStyle) {
-            node.textStyleId = matchingStyle.id;
-          } else {
-            setTextValuesOnTarget(node, { value: values.typography });
-=======
           const pathname = convertTokenNameToPath(data.typography, stylePathPrefix, stylePathSlice);
-          const matchingStyleId = matchStyleName(
+          let matchingStyleId = matchStyleName(
             data.typography,
             pathname,
             activeThemeObject?.$figmaStyleReferences ?? {},
             figmaStyleMaps.textStyles,
           );
+
+          if (!matchingStyleId && isSingleTypographyValue(values.typography)) {
+            // Local style not found - look for non-local matching style:
+            const styleIdBackupKey = 'textStyleId_original';
+            const styleId = getStyleId(node, styleIdBackupKey, 'typography');
+            matchingStyleId = findMatchingNonLocalTextStyle(styleId, values.typography)?.id;
+            setStyleIdBackup(node, matchingStyleId ? '' : styleId, styleIdBackupKey);
+          }
+
           if (!matchingStyleId || (matchingStyleId && !await trySetStyleId(node, 'text', matchingStyleId))) {
             if (isSingleTypographyValue(values.typography)) {
               setTextValuesOnTarget(node, { value: values.typography });
             }
->>>>>>> 88fbd7b8
           }
         }
       } else if (
@@ -275,31 +247,23 @@
       // BORDER COLOR
       if (typeof values.border !== 'undefined' && typeof values.border === 'string') {
         if ('strokes' in node && data.border) {
-<<<<<<< HEAD
-          const path = data.border.split('.');
-          const pathname = path.slice(ignoreFirstPartForStyles ? 1 : 0, path.length).join('/');
-          let matchingStyle = figmaStyleMaps.paintStyles.get(pathname);
-          if (!matchingStyle) {
-            // Local style not found - look for non-local matching style:
-            const styleIdBackupKey = 'strokeStyleId_original';
-            const styleId = getStyleId(node, styleIdBackupKey, 'strokes');
-            matchingStyle = findMatchingNonLocalPaintStyle(styleId, values.border);
-            setStyleIdBackup(node, matchingStyle ? '' : styleId, styleIdBackupKey);
-          }
-
-          if (matchingStyle) {
-            node.strokeStyleId = matchingStyle.id;
-          } else {
-=======
           const pathname = convertTokenNameToPath(data.border, stylePathPrefix, stylePathSlice);
-          const matchingStyleId = matchStyleName(
+          let matchingStyleId = matchStyleName(
             data.border,
             pathname,
             activeThemeObject?.$figmaStyleReferences ?? {},
             figmaStyleMaps.paintStyles,
           );
+
+          if (!matchingStyleId) {
+            // Local style not found - look for non-local matching style:
+            const styleIdBackupKey = 'strokeStyleId_original';
+            const styleId = getStyleId(node, styleIdBackupKey, 'strokes');
+            matchingStyleId = findMatchingNonLocalPaintStyle(styleId, values.border)?.id;
+            setStyleIdBackup(node, matchingStyleId ? '' : styleId, styleIdBackupKey);
+          }
+
           if (!matchingStyleId || (matchingStyleId && !await trySetStyleId(node, 'stroke', matchingStyleId))) {
->>>>>>> 88fbd7b8
             setColorValuesOnTarget(node, { value: values.border }, 'strokes');
           }
         }
