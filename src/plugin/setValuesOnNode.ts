import { Properties } from '@/constants/Properties';
import { TokenTypes } from '@/constants/TokenTypes';
import { GetThemeInfoMessageResult } from '@/types/AsyncMessages';
import { convertTokenNameToPath } from '@/utils/convertTokenNameToPath';
import { getAllFigmaStyleMaps } from '@/utils/getAllFigmaStyleMaps';
import { trySetStyleId } from '@/utils/trySetStyleId';
import { transformValue } from './helpers';
import setColorValuesOnTarget from './setColorValuesOnTarget';
import setEffectValuesOnTarget from './setEffectValuesOnTarget';
import setTextValuesOnTarget from './setTextValuesOnTarget';

export default async function setValuesOnNode(
  node: BaseNode,
  values: Partial<Record<Properties, string>>,
  data: any, // @TODO fix this typing
  figmaStyleMaps: ReturnType<typeof getAllFigmaStyleMaps>,
  themeInfo: Omit<GetThemeInfoMessageResult, 'type'>,
  ignoreFirstPartForStyles = false,
) {
  const activeThemeObject = themeInfo.activeTheme
    ? themeInfo.themes.find(({ id }) => themeInfo.activeTheme === id) ?? null
    : null;

  try {
    // BORDER RADIUS
    if (
      node.type !== 'CONNECTOR'
      && node.type !== 'SHAPE_WITH_TEXT'
      && node.type !== 'STICKY'
      && node.type !== 'CODE_BLOCK'
    ) {
      if ('cornerRadius' in node && typeof values.borderRadius !== 'undefined') {
        node.cornerRadius = transformValue(values.borderRadius, 'borderRadius');
      }
      if ('topLeftRadius' in node && typeof values.borderRadiusTopLeft !== 'undefined') {
        node.topLeftRadius = transformValue(values.borderRadiusTopLeft, 'borderRadius');
      }
      if ('topRightRadius' in node && typeof values.borderRadiusTopRight !== 'undefined') {
        node.topRightRadius = transformValue(values.borderRadiusTopRight, 'borderRadius');
      }
      if ('bottomRightRadius' in node && typeof values.borderRadiusBottomRight !== 'undefined') {
        node.bottomRightRadius = transformValue(values.borderRadiusBottomRight, 'borderRadius');
      }
      if ('bottomLeftRadius' in node && typeof values.borderRadiusBottomLeft !== 'undefined') {
        node.bottomLeftRadius = transformValue(values.borderRadiusBottomLeft, 'borderRadius');
      }

      // BOX SHADOW
      if ('effects' in node && typeof values.boxShadow !== 'undefined') {
        const pathname = convertTokenNameToPath(data.boxShadow, ignoreFirstPartForStyles ? 1 : 0);
        const matchingStyleId = (
          activeThemeObject?.$figmaStyleReferences?.[pathname]
          || figmaStyleMaps.effectStyles.get(pathname)?.id
        );
        if (!matchingStyleId || (matchingStyleId && !trySetStyleId(node, 'effect', matchingStyleId))) {
          setEffectValuesOnTarget(node, { value: values.boxShadow, type: TokenTypes.BOX_SHADOW });
        }
      }

      // BORDER WIDTH
      if ('strokeWeight' in node && typeof values.borderWidth !== 'undefined') {
        node.strokeWeight = transformValue(values.borderWidth, 'borderWidth');
      }

      // OPACITY
      if ('opacity' in node && typeof values.opacity !== 'undefined') {
        node.opacity = transformValue(values.opacity, 'opacity');
      }

      // SIZING: BOTH
      if ('resize' in node && typeof values.sizing !== 'undefined') {
        node.resize(transformValue(values.sizing, 'sizing'), transformValue(values.sizing, 'sizing'));
      }

      // SIZING: WIDTH
      if ('resize' in node && typeof values.width !== 'undefined') {
        node.resize(transformValue(values.width, 'sizing'), node.height);
      }

      // SIZING: HEIGHT
      if ('resize' in node && typeof values.height !== 'undefined') {
        node.resize(node.width, transformValue(values.height, 'sizing'));
      }

      // FILL
      if (values.fill && typeof values.fill === 'string') {
        if ('fills' in node) {
          const pathname = convertTokenNameToPath(data.fill, ignoreFirstPartForStyles ? 1 : 0);
          const matchingStyleId = (
            activeThemeObject?.$figmaStyleReferences?.[pathname]
            || figmaStyleMaps.paintStyles.get(pathname)?.id
          );
          if (!matchingStyleId || (matchingStyleId && !trySetStyleId(node, 'fill', matchingStyleId))) {
            setColorValuesOnTarget(node, { value: values.fill }, 'fills');
          }
        }
      }

      // TYPOGRAPHY
      // Either set typography or individual values, if typography is present we prefer that.
      if (values.typography) {
        if (node.type === 'TEXT') {
<<<<<<< HEAD
          const pathname = convertTokenNameToPath(data.typography, ignoreFirstPartForStyles ? 1 : 0);
          const matchingStyleId = (
            activeThemeObject?.$figmaStyleReferences?.[pathname]
            || figmaStyleMaps.textStyles.get(pathname)?.id
          );

          if (!matchingStyleId || (matchingStyleId && !trySetStyleId(node, 'text', matchingStyleId))) {
=======
          const path = data.typography.split('.'); // extract to helper fn
          const pathname = path.slice(ignoreFirstPartForStyles ? 1 : 0, path.length).join('/');
          const matchingStyle = figmaStyleMaps.textStyles.get(pathname);
          if (matchingStyle) {
            node.textStyleId = matchingStyle.id;
          } else {
>>>>>>> fdbc8066
            setTextValuesOnTarget(node, { value: values.typography });
          }
        }
      } else if (
        values.fontFamilies
        || values.fontWeights
        || values.lineHeights
        || values.fontSizes
        || values.letterSpacing
        || values.paragraphSpacing
        || values.textCase
        || values.textDecoration
      ) {
        if (node.type === 'TEXT') {
          setTextValuesOnTarget(node, {
            value: {
              fontFamily: values.fontFamilies,
              fontWeight: values.fontWeights,
              lineHeight: values.lineHeights,
              fontSize: values.fontSizes,
              letterSpacing: values.letterSpacing,
              paragraphSpacing: values.paragraphSpacing,
              textCase: values.textCase,
              textDecoration: values.textDecoration,
            },
          });
        }
      }

      // BORDER COLOR
      if (typeof values.border !== 'undefined') {
        if ('strokes' in node) {
          const pathname = convertTokenNameToPath(data.border, ignoreFirstPartForStyles ? 1 : 0);
          const matchingStyleId = (
            activeThemeObject?.$figmaStyleReferences?.[pathname]
            || figmaStyleMaps.paintStyles.get(pathname)?.id
          );
          if (!matchingStyleId || (matchingStyleId && !trySetStyleId(node, 'text', matchingStyleId))) {
            setColorValuesOnTarget(node, { value: values.border }, 'strokes');
          }
        }
      }

      // SPACING
      if ('paddingLeft' in node && typeof values.spacing !== 'undefined') {
        node.paddingLeft = transformValue(values.spacing, 'spacing');
        node.paddingRight = transformValue(values.spacing, 'spacing');
        node.paddingTop = transformValue(values.spacing, 'spacing');
        node.paddingBottom = transformValue(values.spacing, 'spacing');
        node.itemSpacing = transformValue(values.spacing, 'spacing');
      }
      if ('paddingLeft' in node && typeof values.horizontalPadding !== 'undefined') {
        node.paddingLeft = transformValue(values.horizontalPadding, 'spacing');
        node.paddingRight = transformValue(values.horizontalPadding, 'spacing');
      }
      if ('paddingTop' in node && typeof values.verticalPadding !== 'undefined') {
        node.paddingTop = transformValue(values.verticalPadding, 'spacing');
        node.paddingBottom = transformValue(values.verticalPadding, 'spacing');
      }
      if ('itemSpacing' in node && typeof values.itemSpacing !== 'undefined') {
        node.itemSpacing = transformValue(values.itemSpacing, 'spacing');
      }

      if ('paddingTop' in node && typeof values.paddingTop !== 'undefined') {
        node.paddingTop = transformValue(values.paddingTop, 'spacing');
      }
      if ('paddingRight' in node && typeof values.paddingRight !== 'undefined') {
        node.paddingRight = transformValue(values.paddingRight, 'spacing');
      }
      if ('paddingBottom' in node && typeof values.paddingBottom !== 'undefined') {
        node.paddingBottom = transformValue(values.paddingBottom, 'spacing');
      }
      if ('paddingLeft' in node && typeof values.paddingLeft !== 'undefined') {
        node.paddingLeft = transformValue(values.paddingLeft, 'spacing');
      }

      // Raw value for text layers
      if (values.tokenValue) {
        if ('characters' in node && node.fontName !== figma.mixed) {
          await figma.loadFontAsync(node.fontName);

          // If we're inserting an object, stringify that
          const value = typeof values.tokenValue === 'object' ? JSON.stringify(values.tokenValue) : values.tokenValue;
          node.characters = String(value);
        }
      }

      // Real value for text layers
      if (values.value) {
        if ('characters' in node && node.fontName !== figma.mixed) {
          await figma.loadFontAsync(node.fontName);
          // If we're inserting an object, stringify that
          const value = typeof values.value === 'object' ? JSON.stringify(values.value) : values.value;
          node.characters = String(value);
        }
      }

      // Name value for text layers
      if (values.tokenName) {
        if ('characters' in node && node.fontName !== figma.mixed) {
          await figma.loadFontAsync(node.fontName);
          node.characters = String(values.tokenName);
        }
      }

      // Name value for text layers
      if (values.description) {
        if ('characters' in node && node.fontName !== figma.mixed) {
          await figma.loadFontAsync(node.fontName);
          node.characters = String(values.description);
        }
      }
    }
  } catch (e) {
    console.log('Error setting data on node', e);
  }
}<|MERGE_RESOLUTION|>--- conflicted
+++ resolved
@@ -100,7 +100,6 @@
       // Either set typography or individual values, if typography is present we prefer that.
       if (values.typography) {
         if (node.type === 'TEXT') {
-<<<<<<< HEAD
           const pathname = convertTokenNameToPath(data.typography, ignoreFirstPartForStyles ? 1 : 0);
           const matchingStyleId = (
             activeThemeObject?.$figmaStyleReferences?.[pathname]
@@ -108,14 +107,6 @@
           );
 
           if (!matchingStyleId || (matchingStyleId && !trySetStyleId(node, 'text', matchingStyleId))) {
-=======
-          const path = data.typography.split('.'); // extract to helper fn
-          const pathname = path.slice(ignoreFirstPartForStyles ? 1 : 0, path.length).join('/');
-          const matchingStyle = figmaStyleMaps.textStyles.get(pathname);
-          if (matchingStyle) {
-            node.textStyleId = matchingStyle.id;
-          } else {
->>>>>>> fdbc8066
             setTextValuesOnTarget(node, { value: values.typography });
           }
         }
