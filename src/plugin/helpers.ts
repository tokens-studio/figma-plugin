--- conflicted
+++ resolved
@@ -2,12 +2,9 @@
 import {convertLetterSpacingToFigma} from './figmaTransforms/letterSpacing';
 import {convertLineHeightToFigma} from './figmaTransforms/lineHeight';
 import convertOpacityToFigma from './figmaTransforms/opacity';
-<<<<<<< HEAD
 import {convertBoxShadowTypeToFigma} from './figmaTransforms/boxShadow';
-=======
 import {convertTextCaseToFigma} from './figmaTransforms/textCase';
 import {convertTextDecorationToFigma} from './figmaTransforms/textDecoration';
->>>>>>> f9d652ef
 
 export function isObject(item) {
     return item && typeof item === 'object' && !Array.isArray(item);
@@ -87,16 +84,12 @@
             return convertLineHeightToFigma(value);
         case 'opacity':
             return convertOpacityToFigma(value.toString());
-<<<<<<< HEAD
         case 'boxShadowType':
             return convertBoxShadowTypeToFigma(value);
-
-=======
         case 'textCase':
             return convertTextCaseToFigma(value.toString());
         case 'textDecoration':
             return convertTextDecorationToFigma(value.toString());
->>>>>>> f9d652ef
         default:
             return value;
     }
