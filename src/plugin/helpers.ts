--- conflicted
+++ resolved
@@ -272,7 +272,6 @@
     };
 }
 
-<<<<<<< HEAD
 export function convertFigmaGradientToString(paint: GradientPaint) {
     const {gradientStops} = paint;
     const gradientStopsString = gradientStops
@@ -294,7 +293,8 @@
         };
     });
     return {gradientStops};
-=======
+}
+
 export function generateId(len, charSet = 'ABCDEFGHIJKLMNOPQRSTUVWXYZabcdefghijklmnopqrstuvwxyz0123456789') {
     let randomString = '';
     for (let i = 0; i < len; i++) {
@@ -320,5 +320,4 @@
     }
 
     return userId;
->>>>>>> 3e68b0b8
 }