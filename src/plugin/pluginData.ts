import omit from 'just-omit';
import get from 'just-safe-get';
import compact from 'just-compact';
import { NodeTokenRefMap } from '@/types/NodeTokenRefMap';
import { SharedPluginDataNamespaces } from '@/constants/SharedPluginDataNamespaces';
import { Properties } from '@/constants/Properties';
import { MessageFromPluginTypes } from '@/types/messages';
import { BackgroundJobs } from '@/constants/BackgroundJobs';
import { AnyTokenList } from '@/types/tokens';
import store from './store';
import { notifySelection, postToUI } from './notifiers';
import removeValuesFromNode from './removeValuesFromNode';
import { defaultNodeManager, NodeManagerNode } from './NodeManager';
import { tokensSharedDataHandler } from './SharedDataHandler';
import { defaultWorker } from './Worker';
import { ProgressTracker } from './ProgressTracker';
import { SelectionGroup, SelectionValue } from '@/types';
<<<<<<< HEAD
import { CompositionTokenProperty } from '@/types/CompositionTokenProperty';
=======
import { TokenTypes } from '@/constants/TokenTypes';
>>>>>>> 883e8c32

// @TODO FIX TYPINGS! Missing or bad typings are very difficult for other developers to work in

export function transformPluginDataToSelectionValues(pluginData: NodeManagerNode[]): SelectionGroup[] {
  const selectionValues = pluginData.reduce<SelectionGroup[]>((acc, curr) => {
    const { tokens, id, node: { name, type } } = curr;

    Object.entries(tokens).forEach(([key, value]) => {
      const existing = acc.find((item) => item.type === key && item.value === value);

      if (existing) {
        existing.nodes.push({ id, name, type });
      } else {
        const category = get(Properties, key) as Properties | TokenTypes;

        acc.push({
          value, type: key, category, nodes: [{ id, name, type }],
        });
      }
    });
    return acc;
  }, []);

  return selectionValues;
}

export type SelectionContent = {
  selectionValues?: SelectionGroup[]
  mainNodeSelectionValues: SelectionValue[]
  selectedNodes: number
};

export async function sendPluginValues({ nodes, values, shouldSendSelectionValues }: { nodes: readonly BaseNode[], values?: NodeTokenRefMap, shouldSendSelectionValues: boolean }): Promise<SelectionContent> {
  let pluginValues: typeof values | NodeManagerNode[] = values;
  let mainNodeSelectionValues: SelectionValue[] = [];
  let selectionValues;
  if (!pluginValues) {
    pluginValues = await defaultNodeManager.findNodesWithData({ nodes });
  }
  // TODO: Handle all selected nodes share the same properties
  // TODO: Handle many selected and mixed (for Tokens tab)
  if (Array.isArray(pluginValues) && pluginValues?.length > 0) {
    if (shouldSendSelectionValues) selectionValues = transformPluginDataToSelectionValues(pluginValues);
    mainNodeSelectionValues = pluginValues.map((value) => value.tokens);
  }

  const selectedNodes = figma.currentPage.selection.length;

  notifySelection({ selectionValues: selectionValues ?? [], mainNodeSelectionValues, selectedNodes });
  return { selectionValues, mainNodeSelectionValues, selectedNodes };
}

export async function removePluginData({ nodes, key, shouldRemoveValues = true }: { nodes: readonly (BaseNode | SceneNode)[], key?: Properties, shouldRemoveValues?: boolean }) {
  return Promise.all(nodes.map(async (node) => {
    if (key) {
      node.setPluginData(key, '');
      tokensSharedDataHandler.set(node, key, '');
      await defaultNodeManager.updateNode(node, (tokens) => (
        omit(tokens, key)
      ));
      if (shouldRemoveValues) {
        removeValuesFromNode(node, key);
      }
    } else {
      await defaultNodeManager.updateNode(node, (tokens) => (
        omit(tokens, Object.values(Properties))
      ));
      Object.values(Properties).forEach((prop) => {
        node.setPluginData(prop, '');
        tokensSharedDataHandler.set(node, prop, '');
        if (shouldRemoveValues) {
          removeValuesFromNode(node, prop);
        }
      });
    }
    // @deprecated remove deprecated values key
    node.setPluginData('values', '');
    store.successfulNodes.add(node);
  }));
}

export async function updatePluginData({
  entries, values, shouldOverride = false, shouldRemove = true, tokensMap,
}: { entries: readonly NodeManagerNode[], values: NodeTokenRefMap, shouldOverride?: boolean, shouldRemove?: boolean, tokensMap?: Map<string, AnyTokenList[number]> }) {
  const namespace = SharedPluginDataNamespaces.TOKENS;
  postToUI({
    type: MessageFromPluginTypes.START_JOB,
    job: {
      name: BackgroundJobs.PLUGIN_UPDATEPLUGINDATA,
      timePerTask: 2,
      completedTasks: 0,
      totalTasks: entries.length,
    },
  });

  const tracker = new ProgressTracker(BackgroundJobs.PLUGIN_UPDATEPLUGINDATA);
  const promises: Set<Promise<void>> = new Set();
  entries.forEach(({ node, tokens }) => {
    promises.add(defaultWorker.schedule(async () => {
      const currentValuesOnNode = tokens ?? {};
      let newValuesOnNode: NodeTokenRefMap = {};
      if (values.composition === 'delete') newValuesOnNode = { ...values, ...currentValuesOnNode, composition: values.composition };
      else newValuesOnNode = { ...currentValuesOnNode, ...values };
      if (currentValuesOnNode.composition) {
        // when select another composition token, reset applied properties by current composition token
        const resolvedToken = tokensMap?.get(currentValuesOnNode.composition);
        let removeProperties: String[] = [];
        if (resolvedToken) {
<<<<<<< HEAD
          removeProperties = Object.keys(resolvedToken.rawValue).map((property) => (
            property
          ));
=======
          if (Array.isArray(resolvedToken.rawValue)) {
            removeProperties = compact(resolvedToken?.rawValue.map((item) => (
              'property' in item ? item.property : null
            )));
          } else if (
            resolvedToken.rawValue
            && typeof resolvedToken.rawValue === 'object'
            && 'property' in resolvedToken.rawValue
          ) {
            removeProperties.push(resolvedToken?.rawValue.property);
          }
>>>>>>> 883e8c32
        }
        if (removeProperties && removeProperties.length > 0) {
          await Promise.all(removeProperties.map(async (property) => {
            await removePluginData({ nodes: [node], key: property as Properties, shouldRemoveValues: shouldRemove });
          }));
        }
      }

      await Promise.all(Object.entries(newValuesOnNode).map(async ([key, value]) => {
<<<<<<< HEAD
        if (value === currentValuesOnNode[key as CompositionTokenProperty] && !shouldOverride) {
=======
        if (value === currentValuesOnNode[key as keyof typeof currentValuesOnNode] && !shouldOverride) {
>>>>>>> 883e8c32
          return;
        }

        const jsonValue = JSON.stringify(value);
        switch (value) {
          case 'delete':
<<<<<<< HEAD
            delete newValuesOnNode[key as CompositionTokenProperty];
=======
            delete newValuesOnNode[key as keyof typeof newValuesOnNode];
>>>>>>> 883e8c32
            await removePluginData({ nodes: [node], key: key as Properties, shouldRemoveValues: shouldRemove });
            break;
          // Pre-Version 53 had horizontalPadding and verticalPadding.
          case 'horizontalPadding':
            newValuesOnNode.paddingLeft = jsonValue;
            newValuesOnNode.paddingRight = jsonValue;
            node.setSharedPluginData(namespace, Properties.paddingLeft, jsonValue);
            node.setSharedPluginData(namespace, Properties.paddingRight, jsonValue);
            break;
          case 'verticalPadding':
            newValuesOnNode.paddingTop = jsonValue;
            newValuesOnNode.paddingBottom = jsonValue;
            node.setSharedPluginData(namespace, Properties.paddingTop, jsonValue);
            node.setSharedPluginData(namespace, Properties.paddingBottom, jsonValue);
            break;
          default:
            node.setSharedPluginData(namespace, key, jsonValue);
            break;
        }
      }));
      await defaultNodeManager.updateNode(node, newValuesOnNode);

      const nodeHasNoValues = Object.keys(newValuesOnNode).length === 0 && newValuesOnNode.constructor === Object;
      const editRelaunchData = node.getRelaunchData() as {
        edit?: string
      };

      if (!nodeHasNoValues) {
        const updatedRelaunchData = Object.keys(newValuesOnNode).join(', ');
        if (updatedRelaunchData !== editRelaunchData.edit) {
          node.setRelaunchData({
            edit: updatedRelaunchData,
          });
        }
      } else {
        node.setRelaunchData({});
      }

      tracker.next();
      tracker.reportIfNecessary();
    }));
  });
  await Promise.all(promises);

  postToUI({
    type: MessageFromPluginTypes.COMPLETE_JOB,
    name: BackgroundJobs.PLUGIN_UPDATEPLUGINDATA,
  });
}<|MERGE_RESOLUTION|>--- conflicted
+++ resolved
@@ -1,6 +1,5 @@
 import omit from 'just-omit';
 import get from 'just-safe-get';
-import compact from 'just-compact';
 import { NodeTokenRefMap } from '@/types/NodeTokenRefMap';
 import { SharedPluginDataNamespaces } from '@/constants/SharedPluginDataNamespaces';
 import { Properties } from '@/constants/Properties';
@@ -15,11 +14,8 @@
 import { defaultWorker } from './Worker';
 import { ProgressTracker } from './ProgressTracker';
 import { SelectionGroup, SelectionValue } from '@/types';
-<<<<<<< HEAD
 import { CompositionTokenProperty } from '@/types/CompositionTokenProperty';
-=======
 import { TokenTypes } from '@/constants/TokenTypes';
->>>>>>> 883e8c32
 
 // @TODO FIX TYPINGS! Missing or bad typings are very difficult for other developers to work in
 
@@ -75,12 +71,14 @@
 export async function removePluginData({ nodes, key, shouldRemoveValues = true }: { nodes: readonly (BaseNode | SceneNode)[], key?: Properties, shouldRemoveValues?: boolean }) {
   return Promise.all(nodes.map(async (node) => {
     if (key) {
+      console.log("remove11", key)
       node.setPluginData(key, '');
       tokensSharedDataHandler.set(node, key, '');
       await defaultNodeManager.updateNode(node, (tokens) => (
         omit(tokens, key)
       ));
       if (shouldRemoveValues) {
+        console.log("remove", key)
         removeValuesFromNode(node, key);
       }
     } else {
@@ -127,49 +125,28 @@
         // when select another composition token, reset applied properties by current composition token
         const resolvedToken = tokensMap?.get(currentValuesOnNode.composition);
         let removeProperties: String[] = [];
-        if (resolvedToken) {
-<<<<<<< HEAD
+        if (resolvedToken && resolvedToken.rawValue) {
           removeProperties = Object.keys(resolvedToken.rawValue).map((property) => (
             property
           ));
-=======
-          if (Array.isArray(resolvedToken.rawValue)) {
-            removeProperties = compact(resolvedToken?.rawValue.map((item) => (
-              'property' in item ? item.property : null
-            )));
-          } else if (
-            resolvedToken.rawValue
-            && typeof resolvedToken.rawValue === 'object'
-            && 'property' in resolvedToken.rawValue
-          ) {
-            removeProperties.push(resolvedToken?.rawValue.property);
-          }
->>>>>>> 883e8c32
         }
+        console.log("removeproper", removeProperties)
         if (removeProperties && removeProperties.length > 0) {
           await Promise.all(removeProperties.map(async (property) => {
             await removePluginData({ nodes: [node], key: property as Properties, shouldRemoveValues: shouldRemove });
           }));
         }
       }
-
+      console.log("newvlaues",newValuesOnNode)
       await Promise.all(Object.entries(newValuesOnNode).map(async ([key, value]) => {
-<<<<<<< HEAD
         if (value === currentValuesOnNode[key as CompositionTokenProperty] && !shouldOverride) {
-=======
-        if (value === currentValuesOnNode[key as keyof typeof currentValuesOnNode] && !shouldOverride) {
->>>>>>> 883e8c32
           return;
         }
 
         const jsonValue = JSON.stringify(value);
         switch (value) {
           case 'delete':
-<<<<<<< HEAD
             delete newValuesOnNode[key as CompositionTokenProperty];
-=======
-            delete newValuesOnNode[key as keyof typeof newValuesOnNode];
->>>>>>> 883e8c32
             await removePluginData({ nodes: [node], key: key as Properties, shouldRemoveValues: shouldRemove });
             break;
           // Pre-Version 53 had horizontalPadding and verticalPadding.
