--- conflicted
+++ resolved
@@ -1,12 +1,7 @@
 /* eslint-disable no-param-reassign */
 import {figmaRGBToHex} from '@figma-plugin/helpers';
-<<<<<<< HEAD
-import {NewTokenObject, SingleTokenObject} from 'types/tokens';
-import {ColorToken, TypographyToken} from '../../types/propertyTypes';
-=======
 import {PullStyleTypes, SingleTokenObject} from 'Types/tokens';
 import {ColorToken, ShadowTokenSingleValue} from 'Types/propertyTypes';
->>>>>>> 3a6d963f
 import {slugify} from '../app/components/utils';
 import {convertBoxShadowTypeFromFigma} from './figmaTransforms/boxShadow';
 import {convertFigmaGradientToString} from './figmaTransforms/gradients';
@@ -16,19 +11,6 @@
 import {convertFigmaToTextDecoration} from './figmaTransforms/textDecoration';
 import {notifyStyleValues} from './notifiers';
 
-<<<<<<< HEAD
-export default function pullStyles(styleTypes): void {
-    let colors: ColorToken[] = [];
-    let typography: TypographyToken[] = [];
-    let fontFamilies: NewTokenObject[] = [];
-    let lineHeights: NewTokenObject[] = [];
-    let fontWeights: NewTokenObject[] = [];
-    let fontSizes: NewTokenObject[] = [];
-    let letterSpacing: NewTokenObject[] = [];
-    let paragraphSpacing: NewTokenObject[] = [];
-    let textCase: NewTokenObject[] = [];
-    let textDecoration: NewTokenObject[] = [];
-=======
 export default function pullStyles(styleTypes: PullStyleTypes): void {
     let colors: SingleTokenObject[] = [];
     let typography: SingleTokenObject[] = [];
@@ -41,7 +23,6 @@
     let paragraphSpacing: SingleTokenObject[] = [];
     let textCase: SingleTokenObject[] = [];
     let textDecoration: SingleTokenObject[] = [];
->>>>>>> 3a6d963f
     if (styleTypes.colorStyles) {
         colors = figma
             .getLocalPaintStyles()
@@ -196,11 +177,7 @@
                 .map((section) => section.trim())
                 .join('.');
 
-<<<<<<< HEAD
-            const styleObject: TypographyToken = {name: normalizedName, value: obj, type: 'typography'};
-=======
             const styleObject: SingleTokenObject = {name: normalizedName, value: obj, type: 'typography'};
->>>>>>> 3a6d963f
 
             if (style.description) {
                 styleObject.description = style.description;
@@ -262,9 +239,6 @@
         typography,
         textCase,
         textDecoration,
-<<<<<<< HEAD
-    });
-=======
     };
 
     const returnedObject = Object.entries(stylesObject).reduce((acc, [key, value]) => {
@@ -275,5 +249,4 @@
     }, {});
 
     notifyStyleValues(returnedObject);
->>>>>>> 3a6d963f
 }