/* eslint-disable no-param-reassign */
import {figmaRGBToHex} from '@figma-plugin/helpers';
<<<<<<< HEAD
import {NewTokenObject, PullStyleTypes, SingleTokenObject} from 'Types/tokens';
import {ColorToken, TypographyToken, ShadowTokenSingleValue} from 'Types/propertyTypes';
=======
import {NewTokenObject, SingleTokenObject} from 'types/tokens';
import {ColorToken, TypographyToken} from '../../types/propertyTypes';
>>>>>>> a2f3cdf4
import {slugify} from '../app/components/utils';
import {convertBoxShadowTypeFromFigma} from './figmaTransforms/boxShadow';
import {convertFigmaGradientToString} from './figmaTransforms/gradients';
import {convertFigmaToLetterSpacing} from './figmaTransforms/letterSpacing';
import {convertFigmaToLineHeight} from './figmaTransforms/lineHeight';
import {convertFigmaToTextCase} from './figmaTransforms/textCase';
import {convertFigmaToTextDecoration} from './figmaTransforms/textDecoration';
import {notifyStyleValues} from './notifiers';

<<<<<<< HEAD
export default function pullStyles(styleTypes: PullStyleTypes): void {
    let colors: ColorToken[] = [];
    let typography: TypographyToken[] = [];
    let effects: ShadowTokenSingleValue[] = [];
=======
export default function pullStyles(styleTypes): void {
    let colors: ColorToken[] = [];
    let typography: TypographyToken[] = [];
>>>>>>> a2f3cdf4
    let fontFamilies: NewTokenObject[] = [];
    let lineHeights: NewTokenObject[] = [];
    let fontWeights: NewTokenObject[] = [];
    let fontSizes: NewTokenObject[] = [];
    let letterSpacing: NewTokenObject[] = [];
    let paragraphSpacing: NewTokenObject[] = [];
    let textCase: NewTokenObject[] = [];
    let textDecoration: NewTokenObject[] = [];
    if (styleTypes.colorStyles) {
        colors = figma
            .getLocalPaintStyles()
            .filter((style) => style.paints.length === 1)
            .map((style) => {
                const paint = style.paints[0];
                let styleObject: ColorToken = {} as ColorToken;
                if (style.description) {
                    styleObject.description = style.description;
                }
                if (paint.type === 'SOLID') {
                    const {r, g, b} = paint.color;
                    const a = paint.opacity;
                    styleObject.value = figmaRGBToHex({r, g, b, a});
                } else if (paint.type === 'GRADIENT_LINEAR') {
                    styleObject.value = convertFigmaGradientToString(paint);
                } else {
                    styleObject = null;
                }
                const normalizedName = style.name
                    .split('/')
                    .map((section) => section.trim())
                    .join('.');

                return styleObject
                    ? {
                          name: normalizedName,
                          type: 'color',
                          ...styleObject,
                      }
                    : null;
            })
            .filter(Boolean);
    }

    if (styleTypes.textStyles) {
        const rawFontSizes = [];
        const fontCombinations = [];
        const rawLineHeights = [];
        const rawParagraphSpacing = [];
        const rawLetterSpacing = [];
        const rawTextCase = [];
        const rawTextDecoration = [];

        const figmaTextStyles = figma.getLocalTextStyles();

        figmaTextStyles.map((style) => {
            if (!rawFontSizes.includes(style.fontSize)) rawFontSizes.push(style.fontSize);
            fontCombinations.push(style.fontName);
            rawLineHeights.push(style.lineHeight);
            if (!rawParagraphSpacing.includes(style.paragraphSpacing)) rawParagraphSpacing.push(style.paragraphSpacing);
            rawLetterSpacing.push(style.letterSpacing);
            if (!rawTextCase.includes(style.textCase)) rawTextCase.push(style.textCase);
            if (!rawTextDecoration.includes(style.textDecoration)) rawTextDecoration.push(style.textDecoration);
        });

        fontSizes = rawFontSizes
            .sort((a, b) => a - b)
            .map((size, idx) => ({
                name: `fontSize.${idx}`,
                value: size.toString(),
                type: 'fontSizes',
            }));

        const uniqueFontCombinations = fontCombinations.filter(
            (v, i, a) => a.findIndex((t) => t.family === v.family && t.style === v.style) === i
        );
        lineHeights = rawLineHeights
            .filter((v, i, a) => a.findIndex((t) => t.unit === v.unit && t.value === v.value) === i)
            .map((lh, idx) => ({
                name: `lineHeights.${idx}`,
                value: convertFigmaToLineHeight(lh).toString(),
                type: 'lineHeights',
            }));

        fontFamilies = [...new Set(uniqueFontCombinations.map((font) => font.family))].map((fontFamily) => ({
            name: `fontFamilies.${slugify(fontFamily)}`,
            value: fontFamily,
            type: 'fontFamilies',
        }));

        fontWeights = uniqueFontCombinations.map((font, idx) => ({
            name: `fontWeights.${slugify(font.family)}-${idx}`,
            value: font.style,
            type: 'fontWeights',
        }));

        paragraphSpacing = rawParagraphSpacing
            .sort((a, b) => a - b)
            .map((size, idx) => ({
                name: `paragraphSpacing.${idx}`,
                value: size.toString(),
                type: 'paragraphSpacing',
            }));

        letterSpacing = rawLetterSpacing
            .filter((v, i, a) => a.findIndex((t) => t.unit === v.unit && t.value === v.value) === i)
            .map((lh, idx) => ({
                name: `letterSpacing.${idx}`,
                value: convertFigmaToLetterSpacing(lh).toString(),
                type: 'letterSpacing',
            }));

        textCase = rawTextCase.map((value) => ({
            name: `textCase.${convertFigmaToTextCase(value)}`,
            value: convertFigmaToTextCase(value),
            type: 'textCase',
        }));

        textDecoration = rawTextDecoration.map((value) => ({
            name: `textDecoration.${convertFigmaToTextDecoration(value)}`,
            value: convertFigmaToTextDecoration(value),
            type: 'textDecoration',
        }));

        typography = figmaTextStyles.map((style) => {
            const foundFamily = fontFamilies.find((el: SingleTokenObject) => el.value === style.fontName.family);
            const foundFontWeight = fontWeights.find(
                (el: SingleTokenObject) =>
                    el.name.includes(slugify(style.fontName.family)) && el.value === style.fontName?.style
            );
            const foundLineHeight = lineHeights.find(
                (el: SingleTokenObject) => el.value === convertFigmaToLineHeight(style.lineHeight).toString()
            );
            const foundFontSize = fontSizes.find((el: SingleTokenObject) => el.value === style.fontSize.toString());
            const foundLetterSpacing = letterSpacing.find(
                (el: SingleTokenObject) => el.value === convertFigmaToLetterSpacing(style.letterSpacing).toString()
            );
            const foundParagraphSpacing = paragraphSpacing.find(
                (el: SingleTokenObject) => el.value === style.paragraphSpacing.toString()
            );
            const foundTextCase = textCase.find(
                (el: SingleTokenObject) => el.value === convertFigmaToTextCase(style.textCase.toString())
            );
            const foundTextDecoration = textDecoration.find(
                (el: SingleTokenObject) => el.value === convertFigmaToTextDecoration(style.textDecoration.toString())
            );

            const obj = {
                fontFamily: `$${foundFamily?.name}`,
                fontWeight: `$${foundFontWeight?.name}`,
                lineHeight: `$${foundLineHeight?.name}`,
                fontSize: `$${foundFontSize?.name}`,
                letterSpacing: `$${foundLetterSpacing?.name}`,
                paragraphSpacing: `$${foundParagraphSpacing?.name}`,
                textCase: `$${foundTextCase?.name}`,
                textDecoration: `$${foundTextDecoration?.name}`,
            };

            const normalizedName = style.name
                .split('/')
                .map((section) => section.trim())
                .join('.');

            const styleObject: TypographyToken = {name: normalizedName, value: obj, type: 'typography'};

            if (style.description) {
                styleObject.description = style.description;
            }

            return styleObject;
        });
    }

    if (styleTypes.effectStyles) {
        effects = figma
            .getLocalEffectStyles()
            .filter((style) => style.effects.every((effect) => ['DROP_SHADOW', 'INNER_SHADOW'].includes(effect.type)))
            .map((style) => {
                // convert paint to object containg x, y, spread, color
                const shadows: ShadowTokenSingleValue[] = style.effects.map((effect: ShadowEffect) => {
                    const effectObject: ShadowTokenSingleValue = {} as ShadowTokenSingleValue;

                    effectObject.color = figmaRGBToHex(effect.color);
                    effectObject.type = convertBoxShadowTypeFromFigma(effect.type);
                    effectObject.x = effect.offset.x;
                    effectObject.y = effect.offset.y;
                    effectObject.blur = effect.radius;
                    effectObject.spread = effect.spread;

                    return effectObject;
                });

                if (!shadows) return null;

                const normalizedName = style.name
                    .split('/')
                    .map((section) => section.trim())
                    .join('.');

                const styleObject: ShadowToken = {
                    value: shadows.length > 1 ? shadows : shadows[0],
                    type: 'boxShadow',
                    name: normalizedName,
                };
                if (style.description) {
                    styleObject.description = style.description;
                }

                return styleObject;
            })
            .filter(Boolean);
    }

    notifyStyleValues({
        colors,
        effects,
        fontFamilies,
        lineHeights,
        fontWeights,
        fontSizes,
        letterSpacing,
        paragraphSpacing,
        typography,
        textCase,
        textDecoration,
    });
}<|MERGE_RESOLUTION|>--- conflicted
+++ resolved
@@ -1,12 +1,7 @@
 /* eslint-disable no-param-reassign */
 import {figmaRGBToHex} from '@figma-plugin/helpers';
-<<<<<<< HEAD
 import {NewTokenObject, PullStyleTypes, SingleTokenObject} from 'Types/tokens';
-import {ColorToken, TypographyToken, ShadowTokenSingleValue} from 'Types/propertyTypes';
-=======
-import {NewTokenObject, SingleTokenObject} from 'types/tokens';
-import {ColorToken, TypographyToken} from '../../types/propertyTypes';
->>>>>>> a2f3cdf4
+import {ColorToken, ShadowTokenSingleValue} from 'Types/propertyTypes';
 import {slugify} from '../app/components/utils';
 import {convertBoxShadowTypeFromFigma} from './figmaTransforms/boxShadow';
 import {convertFigmaGradientToString} from './figmaTransforms/gradients';
@@ -16,16 +11,10 @@
 import {convertFigmaToTextDecoration} from './figmaTransforms/textDecoration';
 import {notifyStyleValues} from './notifiers';
 
-<<<<<<< HEAD
 export default function pullStyles(styleTypes: PullStyleTypes): void {
-    let colors: ColorToken[] = [];
-    let typography: TypographyToken[] = [];
-    let effects: ShadowTokenSingleValue[] = [];
-=======
-export default function pullStyles(styleTypes): void {
-    let colors: ColorToken[] = [];
-    let typography: TypographyToken[] = [];
->>>>>>> a2f3cdf4
+    let colors: SingleTokenObject[] = [];
+    let typography: SingleTokenObject[] = [];
+    let effects: SingleTokenObject[] = [];
     let fontFamilies: NewTokenObject[] = [];
     let lineHeights: NewTokenObject[] = [];
     let fontWeights: NewTokenObject[] = [];
@@ -188,7 +177,7 @@
                 .map((section) => section.trim())
                 .join('.');
 
-            const styleObject: TypographyToken = {name: normalizedName, value: obj, type: 'typography'};
+            const styleObject: SingleTokenObject = {name: normalizedName, value: obj, type: 'typography'};
 
             if (style.description) {
                 styleObject.description = style.description;
@@ -224,7 +213,7 @@
                     .map((section) => section.trim())
                     .join('.');
 
-                const styleObject: ShadowToken = {
+                const styleObject: SingleTokenObject = {
                     value: shadows.length > 1 ? shadows : shadows[0],
                     type: 'boxShadow',
                     name: normalizedName,
