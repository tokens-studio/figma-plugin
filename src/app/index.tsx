--- conflicted
+++ resolved
@@ -4,12 +4,8 @@
 import * as ReactDOM from 'react-dom';
 import './assets/fonts/jetbrainsmono.css';
 import './styles/main.css';
-<<<<<<< HEAD
-import {ErrorBoundary} from 'react-error-boundary';
 import {Provider} from 'react-redux';
-=======
 import * as Sentry from '@sentry/react';
->>>>>>> e4c05c24
 import {initializeAnalytics} from '../utils/analytics';
 import App from './components/App';
 import {TokenProvider} from './store/TokenContext';
@@ -20,7 +16,7 @@
 
 Sentry.init({
     dsn: 'https://26bac1a4b1ba4d91bc9420d10d95bb3e@o386310.ingest.sentry.io/5220409',
-    release: `figma-tokens@${process.env.npm_package_version}`,
+    release: `figma-tokens@${process.env.PLUGIN_VERSION}`,
     environment: process.env.ENVIRONMENT,
 });
 
@@ -37,20 +33,12 @@
 }
 
 ReactDOM.render(
-<<<<<<< HEAD
-    <ErrorBoundary FallbackComponent={ErrorFallback}>
+    <Sentry.ErrorBoundary fallback={ErrorFallback}>
         <Provider store={store}>
             <TokenProvider>
                 <App />
             </TokenProvider>
         </Provider>
-    </ErrorBoundary>,
-=======
-    <Sentry.ErrorBoundary fallback={ErrorFallback}>
-        <TokenProvider>
-            <App />
-        </TokenProvider>
     </Sentry.ErrorBoundary>,
->>>>>>> e4c05c24
     document.getElementById('app')
 );