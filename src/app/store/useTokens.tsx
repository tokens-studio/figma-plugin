--- conflicted
+++ resolved
@@ -78,11 +78,7 @@
     } = opts;
     const tokenSets = includeAllTokens ? Object.keys(tokens) : [activeTokenSet];
     return formatTokens({
-<<<<<<< HEAD
-      tokens: filterInternalProperty(tokens), tokenSets, resolvedTokens: tokensContext.resolvedTokens, includeAllTokens, includeParent, expandTypography, expandShadow, expandComposition,
-=======
-      tokens, tokenSets, resolvedTokens: tokensContext.resolvedTokens, includeAllTokens, includeParent, expandTypography, expandShadow, expandComposition, expandBorder,
->>>>>>> 9da1123c
+      tokens: filterInternalProperty(tokens), tokenSets, resolvedTokens: tokensContext.resolvedTokens, includeAllTokens, includeParent, expandTypography, expandShadow, expandComposition, expandBorder,
     });
   }, [tokens, activeTokenSet, tokensContext.resolvedTokens]);
 
