--- conflicted
+++ resolved
@@ -232,11 +232,7 @@
     });
     if (confirmData && confirmData.result) {
       if (Array.isArray(confirmData.data) && confirmData.data.some((data: string) => [UpdateMode.DOCUMENT, UpdateMode.PAGE, UpdateMode.SELECTION].includes(data as UpdateMode))) {
-<<<<<<< HEAD
-        await handleBulkRemap(newGroupName, oldGroupName, confirmData.data[0] as UpdateMode);
-=======
         await Promise.all(tokensToRename.map((tokenToRename) => handleBulkRemap(tokenToRename.newName, tokenToRename.oldName, confirmData.data[0])));
->>>>>>> 55c8c224
         lastUsedRenameOption = confirmData.data[0] as UpdateMode;
       }
       if (confirmData.data.includes('rename-variable-token-group')) {
@@ -401,7 +397,7 @@
       tokensToSet,
       tokens: resolvedTokens,
     });
-  }, [store]);
+  }, []);
 
   const filterMultiValueTokens = useCallback(() => {
     const tempTokens = Object.entries(tokens).reduce((tempTokens, [tokenSetKey, tokenList]) => {
