import { useDispatch, useSelector, useStore } from 'react-redux';
import { useCallback, useMemo, useContext } from 'react';
import {
  AnyTokenList,
  SingleToken,
} from '@/types/tokens';
import stringifyTokens from '@/utils/stringifyTokens';
import formatTokens from '@/utils/formatTokens';
import { mergeTokenGroups, resolveTokenValues } from '@/utils/tokenHelpers';
import useConfirm, { ResolveCallbackPayload } from '../hooks/useConfirm';
import { Properties } from '@/constants/Properties';
import { track } from '@/utils/analytics';
import { checkIfAlias } from '@/utils/alias';
import {
  activeTokenSetSelector,
  storeTokenIdInJsonEditorSelector,
  inspectStateSelector,
  settingsStateSelector,
  tokensSelector,
  uiStateSelector,
  updateModeSelector,
  usedTokenSetSelector,
} from '@/selectors';
import { TokenSetStatus } from '@/constants/TokenSetStatus';
import { TokenTypes } from '@/constants/TokenTypes';
import { isEqual } from '@/utils/isEqual';
import { UpdateMode } from '@/constants/UpdateMode';
import { AsyncMessageTypes } from '@/types/AsyncMessages';
import { AsyncMessageChannel } from '@/AsyncMessageChannel';
import { NodeInfo } from '@/types/NodeInfo';
import { TokensContext } from '@/context';
import { Dispatch, RootState } from '../store';
import { DeleteTokenPayload } from '@/types/payloads';
import { notifyToUI } from '@/plugin/notifiers';
import { UpdateTokenVariablePayload } from '@/types/payloads/UpdateTokenVariablePayload';
import { wrapTransaction } from '@/profiling/transaction';
import { BackgroundJobs } from '@/constants/BackgroundJobs';

type ConfirmResult =
  ('textStyles' | 'colorStyles' | 'effectStyles' | string)[]
  | string;

type GetFormattedTokensOptions = {
  includeAllTokens: boolean;
  includeParent: boolean;
  expandTypography: boolean;
  expandShadow: boolean;
  expandComposition: boolean;
  expandBorder: boolean;
};

type RemoveTokensByValueData = { property: Properties; nodes: NodeInfo[] }[];

export type SyncOption = 'removeStyle' | 'renameStyle';
export type SyncVariableOption = 'removeVariable' | 'renameVariable';

export default function useTokens() {
  const dispatch = useDispatch<Dispatch>();
  const usedTokenSet = useSelector(usedTokenSetSelector);
  const activeTokenSet = useSelector(activeTokenSetSelector);
  const updateMode = useSelector(updateModeSelector);
  const tokens = useSelector(tokensSelector);
  const settings = useSelector(settingsStateSelector, isEqual);
  const storeTokenIdInJsonEditor = useSelector(storeTokenIdInJsonEditorSelector);
  const { confirm } = useConfirm<ConfirmResult>();
  const store = useStore<RootState>();
  const tokensContext = useContext(TokensContext);
  const shouldConfirm = useMemo(() => updateMode === UpdateMode.DOCUMENT, [updateMode]);

  // Gets value of token
  const getTokenValue = useCallback((name: string, resolved: AnyTokenList) => (
    resolved.find((t) => t.name === name)
  ), []);

  // Returns resolved value of a specific token
  const isAlias = useCallback((token: SingleToken, resolvedTokens: AnyTokenList) => (
    checkIfAlias(token, resolvedTokens)
  ), []);

  // Returns formatted tokens for style dictionary
  const getFormattedTokens = useCallback((opts: GetFormattedTokensOptions) => {
    const {
      includeAllTokens = false, includeParent = true, expandTypography = false, expandShadow = false, expandComposition = false, expandBorder = false,
    } = opts;
    const tokenSets = includeAllTokens ? Object.keys(tokens) : [activeTokenSet];
    return formatTokens({
      tokens, tokenSets, resolvedTokens: tokensContext.resolvedTokens, includeAllTokens, includeParent, expandTypography, expandShadow, expandComposition, expandBorder, storeTokenIdInJsonEditor,
    });
  }, [tokens, activeTokenSet, storeTokenIdInJsonEditor, tokensContext.resolvedTokens]);

  // Returns stringified tokens for the JSON editor
  const getStringTokens = useCallback(() => (
    stringifyTokens(tokens, activeTokenSet, storeTokenIdInJsonEditor)
  ), [tokens, activeTokenSet, storeTokenIdInJsonEditor]);

  // handles updating JSON
  const handleJSONUpdate = useCallback((newTokens: string) => {
    track('Update JSON');
    dispatch.tokenState.setJSONData(newTokens);
  }, [dispatch.tokenState]);

  // Handles the update operation
  const handleUpdate = useCallback(() => {
    track('Update Tokens');
    if (shouldConfirm) {
      confirm({
        text: 'Are you sure?',
        description:
            'You are about to run a document wide update. This operation can take more than 30 minutes on very large documents.',
      }).then((result) => {
        if (result && result.result) {
          dispatch.tokenState.updateDocument();
        }
      });
    } else {
      dispatch.tokenState.updateDocument();
    }
  }, [confirm, dispatch.tokenState, shouldConfirm]);

  // Calls Figma asking for all local text- and color styles
  const pullStyles = useCallback(async () => {
    const userDecision = await confirm({
      text: 'Import styles',
      description: 'What styles should be imported?',
      confirmAction: 'Import',
      choices: [
        { key: 'colorStyles', label: 'Color', enabled: true },
        { key: 'textStyles', label: 'Text', enabled: true },
        { key: 'effectStyles', label: 'Shadows', enabled: true },
      ],
    });

    if (userDecision && Array.isArray(userDecision.data) && userDecision.data.length) {
      track('Import styles', {
        textStyles: userDecision.data.includes('textStyles'),
        colorStyles: userDecision.data.includes('colorStyles'),
        effectStyles: userDecision.data.includes('effectStyles'),
      });

      AsyncMessageChannel.ReactInstance.message({
        type: AsyncMessageTypes.PULL_STYLES,
        styleTypes: {
          textStyles: userDecision.data.includes('textStyles'),
          colorStyles: userDecision.data.includes('colorStyles'),
          effectStyles: userDecision.data.includes('effectStyles'),
        },
      });
    }
  }, [confirm]);

  const removeTokensByValue = useCallback((data: RemoveTokensByValueData) => {
    track('removeTokensByValue', { count: data.length });

    AsyncMessageChannel.ReactInstance.message({
      type: AsyncMessageTypes.REMOVE_TOKENS_BY_VALUE,
      tokensToRemove: data,
    });
  }, []);

  const handleRemap = useCallback(async (type: Properties | TokenTypes, name: string, newTokenName: string, resolvedTokens: SingleToken[]) => {
    const settings = settingsStateSelector(store.getState());
    track('remapToken', { fromInspect: true });

    wrapTransaction({ name: 'remapToken' }, async () => AsyncMessageChannel.ReactInstance.message({
      type: AsyncMessageTypes.REMAP_TOKENS,
      category: type,
      oldName: name,
      newName: newTokenName,
      updateMode: UpdateMode.SELECTION,
      tokens: resolvedTokens,
      settings,
    }));
  }, [confirm]);

  const handleBulkRemap = useCallback(async (newName: string, oldName: string, updateMode = UpdateMode.SELECTION) => {
    track('bulkRemapToken', { fromInspect: true });

    wrapTransaction({ name: 'bulkRemapToken' }, async () => AsyncMessageChannel.ReactInstance.message({
      type: AsyncMessageTypes.BULK_REMAP_TOKENS,
      oldName,
      newName,
      updateMode,
    }));
  }, []);

  // Calls Figma with an old name and new name and asks it to update all tokens that use the old name
  const remapToken = useCallback(async (oldName: string, newName: string, updateMode?: UpdateMode) => {
    track('remapToken', { fromRename: true });

    wrapTransaction({ name: 'remapToken' }, async () => AsyncMessageChannel.ReactInstance.message({
      type: AsyncMessageTypes.REMAP_TOKENS,
      oldName,
      newName,
      updateMode: updateMode || settings.updateMode,
    }));
  }, [settings.updateMode]);

  const remapTokensInGroup = useCallback(async ({ oldGroupName, newGroupName, type }: { oldGroupName: string, newGroupName: string, type: string }) => {
    const confirmData = await confirm({
      text: `Remap all tokens that use tokens in ${oldGroupName} group?`,
      description: 'This will change all layers that used the old token name. This could take a while.',
      choices: [
        {
          key: UpdateMode.SELECTION, label: 'Selection', unique: true, enabled: UpdateMode.SELECTION === settings.updateMode,
        },
        {
          key: UpdateMode.PAGE, label: 'Page', unique: true, enabled: UpdateMode.PAGE === settings.updateMode,
        },
        {
          key: UpdateMode.DOCUMENT, label: 'Document', unique: true, enabled: UpdateMode.DOCUMENT === settings.updateMode,
        },
        {
          key: 'rename-variable-token-group', label: 'Rename variable',
        },
      ],
    });
    if (confirmData && confirmData.result) {
      if (Array.isArray(confirmData.data) && confirmData.data.some((data: string) => [UpdateMode.DOCUMENT, UpdateMode.PAGE, UpdateMode.SELECTION].includes(data as UpdateMode))) {
        await handleBulkRemap(newGroupName, oldGroupName, confirmData.data[0]);
        dispatch.settings.setUpdateMode(confirmData.data[0] as UpdateMode);
      }
      if (confirmData.data.includes('rename-variable-token-group')) {
        track('renameVariablesInTokenGroup', { newGroupName, oldGroupName });
        const tokensInParent = tokens[activeTokenSet] ?? [];
        const tokensToRename: { oldName: string, newName: string }[] = [];
        tokensInParent.map((token) => {
          if (token.name.startsWith(oldGroupName) && token.type === type) {
            tokensToRename.push({
              oldName: token.name,
              newName: token.name.replace(`${oldGroupName}`, `${newGroupName}`),
            });
          }
          return token;
        }) as AnyTokenList;

        const result = await AsyncMessageChannel.ReactInstance.message({
          type: AsyncMessageTypes.RENAME_VARIABLES,
          tokens: tokensToRename,
        });
        dispatch.tokenState.renameVariableIdsToTheme(result.renameVariableToken);
      }
    }
  }, [activeTokenSet, tokens, settings.updateMode, confirm, handleBulkRemap, dispatch.settings, dispatch.tokenState]);

  // Asks user which styles to create, then calls Figma with all tokens to create styles
  const createStylesFromTokens = useCallback(async () => {
    const userDecision = await confirm({
      text: 'Create styles',
      description: 'What styles should be created?',
      confirmAction: 'Create',
      choices: [
        { key: 'colorStyles', label: 'Color', enabled: true },
        { key: 'textStyles', label: 'Text', enabled: true },
        { key: 'effectStyles', label: 'Shadows', enabled: true },
      ],
    });

    if (userDecision && Array.isArray(userDecision.data) && userDecision.data.length) {
      track('createStyles', {
        textStyles: userDecision.data.includes('textStyles'),
        colorStyles: userDecision.data.includes('colorStyles'),
        effectStyles: userDecision.data.includes('effectStyles'),
      });

      const enabledTokenSets = Object.entries(usedTokenSet)
        .filter(([, status]) => status === TokenSetStatus.ENABLED)
        .map(([tokenSet]) => tokenSet);
      if (enabledTokenSets.length === 0) {
        notifyToUI('No styles created. Make sure token sets are active.', { error: true });
        return;
      }
      const resolved = resolveTokenValues(mergeTokenGroups(tokens, usedTokenSet));
      const withoutSourceTokens = resolved.filter((token) => (
        !token.internal__Parent || enabledTokenSets.includes(token.internal__Parent) // filter out SOURCE tokens
      ));

      const tokensToCreate = withoutSourceTokens.filter((token) => (
        [
          userDecision.data.includes('textStyles') && token.type === TokenTypes.TYPOGRAPHY,
          userDecision.data.includes('colorStyles') && token.type === TokenTypes.COLOR,
          userDecision.data.includes('effectStyles') && token.type === TokenTypes.BOX_SHADOW,
        ].some((isEnabled) => isEnabled)
      ));

      const createStylesResult = await wrapTransaction({ name: 'createStyles' }, async () => AsyncMessageChannel.ReactInstance.message({
        type: AsyncMessageTypes.CREATE_STYLES,
        tokens: tokensToCreate,
        settings,
      }));

      dispatch.tokenState.assignStyleIdsToCurrentTheme(createStylesResult.styleIds, tokensToCreate);
    }
  }, [confirm, usedTokenSet, tokens, settings, dispatch.tokenState]);

  const syncStyles = useCallback(async () => {
    const userConfirmation = await confirm({
      text: 'Sync styles',
      description: 'This will try to rename any styles that were connected via Themes and try to remove any styles that are not connected to any theme.',
      choices: [
        { key: 'removeStyles', label: 'Remove styles without connection' },
        { key: 'renameStyles', label: 'Rename styles' },
      ],
    }) as ResolveCallbackPayload<any>;

    if (userConfirmation && Array.isArray(userConfirmation.data) && userConfirmation.data.length) {
      track('syncStyles', userConfirmation.data);

      const syncStyleResult = await wrapTransaction({ name: 'syncStyles' }, async () => AsyncMessageChannel.ReactInstance.message({
        type: AsyncMessageTypes.SYNC_STYLES,
        tokens,
        options: {
          renameStyle: userConfirmation.data.includes('renameStyles'),
          removeStyle: userConfirmation.data.includes('removeStyles'),
        },
        settings,
      }));

      dispatch.tokenState.removeStyleIdsFromThemes(syncStyleResult.styleIdsToRemove);
    }
  }, [confirm, tokens, dispatch.tokenState, settings]);

  const renameStylesFromTokens = useCallback(async ({ oldName, newName, parent }: { oldName: string, newName: string, parent: string }) => {
    track('renameStyles', { oldName, newName, parent });

    const renameStylesResult = await AsyncMessageChannel.ReactInstance.message({
      type: AsyncMessageTypes.RENAME_STYLES,
      oldName,
      newName,
      parent,
      settings,
    });
    dispatch.tokenState.renameStyleIdsToCurrentTheme(renameStylesResult.styleIds, newName);
  }, [settings, dispatch.tokenState]);

  const removeStylesFromTokens = useCallback(async (token: DeleteTokenPayload) => {
    track('removeStyles', token);

    const removeStylesResult = await AsyncMessageChannel.ReactInstance.message({
      type: AsyncMessageTypes.REMOVE_STYLES,
      token,
      settings,
    });
    dispatch.tokenState.removeStyleIdsFromThemes(removeStylesResult.styleIds);
  }, [settings, dispatch.tokenState]);

  const setNoneValuesOnNode = useCallback((resolvedTokens: SingleToken[]) => {
    const uiState = uiStateSelector(store.getState());
    const inspectState = inspectStateSelector(store.getState());
    const tokensToSet = uiState.selectionValues
      .filter((v) => inspectState.selectedTokens.includes(`${v.category}-${v.value}`))
      .map((v) => ({ nodes: v.nodes, property: v.type })) as ({
      property: Properties;
      nodes: NodeInfo[];
    }[]);

    track('setNoneValuesOnNode', tokensToSet);

    AsyncMessageChannel.ReactInstance.message({
      type: AsyncMessageTypes.SET_NONE_VALUES_ON_NODE,
      tokensToSet,
      tokens: resolvedTokens,
    });
  }, []);

  const createVariables = useCallback(async () => {
    track('createVariables');
<<<<<<< HEAD
    dispatch.uiState.startJob({
      name: BackgroundJobs.UI_CREATEVARIABLES,
      isInfinite: true,
    });
    const createVariableResult = await wrapTransaction({ name: 'createVariables' }, async () => await AsyncMessageChannel.ReactInstance.message({
=======
    const createVariableResult = await wrapTransaction({
      name: 'createVariables',
      statExtractor: (result, transaction) => {
        result.then((resolve) => {
          transaction.setMeasurement('variables', resolve.totalVariables, '');
        });
      },
    }, async () => await AsyncMessageChannel.ReactInstance.message({
>>>>>>> 5103b7d7
      type: AsyncMessageTypes.CREATE_LOCAL_VARIABLES,
      tokens,
      settings,
    }));
    dispatch.tokenState.assignVariableIdsToTheme(createVariableResult.variableIds);
    dispatch.uiState.completeJob(BackgroundJobs.UI_CREATEVARIABLES);
  }, [dispatch.tokenState, dispatch.uiState, tokens, settings]);

  const renameVariablesFromToken = useCallback(async ({ oldName, newName }: { oldName: string, newName: string }) => {
    track('renameVariables', { oldName, newName });

    const result = await wrapTransaction({ name: 'renameVariables' }, async () => AsyncMessageChannel.ReactInstance.message({
      type: AsyncMessageTypes.RENAME_VARIABLES,
      tokens: [{
        oldName,
        newName,
      }],
    }));

    dispatch.tokenState.renameVariableIdsToTheme(result.renameVariableToken);
  }, [dispatch.tokenState]);

  const syncVariables = useCallback(async () => {
    const userConfirmation = await confirm({
      text: 'Sync variables',
      description: 'This will try to rename any variables that were connected via Tokens and try to remove any variables that are not connected to any token.',
      choices: [
        { key: 'removeVariables', label: 'Remove variables without connection' },
        { key: 'renameVariables', label: 'Rename variables' },
      ],
    }) as ResolveCallbackPayload<any>;

    if (userConfirmation) {
      track('syncVariables', userConfirmation.data);

      await wrapTransaction({ name: 'syncVariables' }, async () => AsyncMessageChannel.ReactInstance.message({
        type: AsyncMessageTypes.SYNC_VARIABLES,
        tokens,
        options: {
          renameVariable: userConfirmation.data.includes('renameVariables'),
          removeVariable: userConfirmation.data.includes('removeVariables'),
        },
        settings,
      }));
    }
  }, [confirm, tokens, settings]);

  const updateVariablesFromToken = useCallback(async (payload: UpdateTokenVariablePayload) => {
    track('updateVariables', payload);

    await wrapTransaction({ name: 'updateVariables' }, async () => AsyncMessageChannel.ReactInstance.message({
      type: AsyncMessageTypes.UPDATE_VARIABLES,
      payload,
    }));
  }, []);

  return useMemo(() => ({
    isAlias,
    getTokenValue,
    getFormattedTokens,
    getStringTokens,
    createStylesFromTokens,
    pullStyles,
    remapToken,
    remapTokensInGroup,
    removeTokensByValue,
    handleRemap,
    renameStylesFromTokens,
    handleBulkRemap,
    removeStylesFromTokens,
    syncStyles,
    setNoneValuesOnNode,
    handleUpdate,
    handleJSONUpdate,
    createVariables,
    renameVariablesFromToken,
    syncVariables,
    updateVariablesFromToken,
  }), [
    isAlias,
    getTokenValue,
    getFormattedTokens,
    getStringTokens,
    createStylesFromTokens,
    pullStyles,
    remapToken,
    remapTokensInGroup,
    removeTokensByValue,
    handleRemap,
    renameStylesFromTokens,
    handleBulkRemap,
    removeStylesFromTokens,
    syncStyles,
    setNoneValuesOnNode,
    handleUpdate,
    handleJSONUpdate,
    createVariables,
    renameVariablesFromToken,
    syncVariables,
    updateVariablesFromToken,
  ]);
}<|MERGE_RESOLUTION|>--- conflicted
+++ resolved
@@ -364,13 +364,10 @@
 
   const createVariables = useCallback(async () => {
     track('createVariables');
-<<<<<<< HEAD
     dispatch.uiState.startJob({
       name: BackgroundJobs.UI_CREATEVARIABLES,
       isInfinite: true,
     });
-    const createVariableResult = await wrapTransaction({ name: 'createVariables' }, async () => await AsyncMessageChannel.ReactInstance.message({
-=======
     const createVariableResult = await wrapTransaction({
       name: 'createVariables',
       statExtractor: (result, transaction) => {
@@ -379,7 +376,6 @@
         });
       },
     }, async () => await AsyncMessageChannel.ReactInstance.message({
->>>>>>> 5103b7d7
       type: AsyncMessageTypes.CREATE_LOCAL_VARIABLES,
       tokens,
       settings,
