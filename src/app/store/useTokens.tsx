import { useDispatch, useSelector, useStore } from 'react-redux';
import { useCallback, useMemo, useContext } from 'react';
import {
  AnyTokenList,
  SingleToken,
} from '@/types/tokens';
import stringifyTokens from '@/utils/stringifyTokens';
import formatTokens from '@/utils/formatTokens';
import { mergeTokenGroups, resolveTokenValues } from '@/plugin/tokenHelpers';
import useConfirm from '../hooks/useConfirm';
import { Properties } from '@/constants/Properties';
import { track } from '@/utils/analytics';
import { checkIfAlias } from '@/utils/alias';
import {
  activeTokenSetSelector,
  settingsStateSelector,
  tokensSelector,
  usedTokenSetSelector,
  themesListSelector,
} from '@/selectors';
import { TokenSetStatus } from '@/constants/TokenSetStatus';
import { TokenTypes } from '@/constants/TokenTypes';
import { isEqual } from '@/utils/isEqual';
import { UpdateMode } from '@/constants/UpdateMode';
import { AsyncMessageTypes } from '@/types/AsyncMessages';
import { AsyncMessageChannel } from '@/AsyncMessageChannel';
import { NodeInfo } from '@/types/NodeInfo';
import { TokensContext } from '@/context';
import { Dispatch, RootState } from '../store';
import { DeleteTokenPayload } from '@/types/payloads';
import { theme } from '@/stitches.config';
import { UsedTokenSetsMap } from '@/types';
import { appendTypeToToken } from '../components/createTokenObj';

type ConfirmResult =
  ('textStyles' | 'colorStyles' | 'effectStyles')[]
  | string;

type GetFormattedTokensOptions = {
  includeAllTokens: boolean;
  includeParent: boolean;
  expandTypography: boolean;
  expandShadow: boolean;
  expandComposition: boolean;
};

type RemoveTokensByValueData = { property: Properties; nodes: NodeInfo[] }[];

export default function useTokens() {
  const dispatch = useDispatch<Dispatch>();
  const usedTokenSet = useSelector(usedTokenSetSelector);
  const activeTokenSet = useSelector(activeTokenSetSelector);
  const tokens = useSelector(tokensSelector);
  const settings = useSelector(settingsStateSelector, isEqual);
  const { confirm } = useConfirm<ConfirmResult>();
  const store = useStore<RootState>();
  const tokensContext = useContext(TokensContext);
  const themes = useSelector(themesListSelector);

  // Gets value of token
  const getTokenValue = useCallback((name: string, resolved: AnyTokenList) => (
    resolved.find((t) => t.name === name)
  ), []);

  // Returns resolved value of a specific token
  const isAlias = useCallback((token: SingleToken, resolvedTokens: AnyTokenList) => (
    checkIfAlias(token, resolvedTokens)
  ), []);

  // Returns formatted tokens for style dictionary
  const getFormattedTokens = useCallback((opts: GetFormattedTokensOptions) => {
    const {
      includeAllTokens = false, includeParent = true, expandTypography = false, expandShadow = false, expandComposition = false,
    } = opts;
    const tokenSets = includeAllTokens ? Object.keys(tokens) : [activeTokenSet];
    return formatTokens({
      tokens, tokenSets, resolvedTokens: tokensContext.resolvedTokens, includeAllTokens, includeParent, expandTypography, expandShadow, expandComposition,
    });
  }, [tokens, activeTokenSet]);

  // Returns stringified tokens for the JSON editor
  const getStringTokens = useCallback(() => (
    stringifyTokens(tokens, activeTokenSet)
  ), [tokens, activeTokenSet]);

  // Calls Figma asking for all local text- and color styles
  const pullStyles = useCallback(async () => {
    const userDecision = await confirm({
      text: 'Import styles',
      description: 'What styles should be imported?',
      confirmAction: 'Import',
      choices: [
        { key: 'colorStyles', label: 'Color', enabled: true },
        { key: 'textStyles', label: 'Text', enabled: true },
        { key: 'effectStyles', label: 'Shadows', enabled: true },
      ],
    });

    if (userDecision && Array.isArray(userDecision.data) && userDecision.data.length) {
      track('Import styles', {
        textStyles: userDecision.data.includes('textStyles'),
        colorStyles: userDecision.data.includes('colorStyles'),
        effectStyles: userDecision.data.includes('effectStyles'),
      });

      AsyncMessageChannel.ReactInstance.message({
        type: AsyncMessageTypes.PULL_STYLES,
        styleTypes: {
          textStyles: userDecision.data.includes('textStyles'),
          colorStyles: userDecision.data.includes('colorStyles'),
          effectStyles: userDecision.data.includes('effectStyles'),
        },
      });
    }
  }, [confirm]);

  const removeTokensByValue = useCallback((data: RemoveTokensByValueData) => {
    track('removeTokensByValue', { count: data.length });

    AsyncMessageChannel.ReactInstance.message({
      type: AsyncMessageTypes.REMOVE_TOKENS_BY_VALUE,
      tokensToRemove: data,
    });
  }, []);

  const handleRemap = useCallback(async (type: Properties | TokenTypes, name: string, newTokenName: string, resolvedTokens: SingleToken[]) => {
    const settings = settingsStateSelector(store.getState());
    track('remapToken', { fromInspect: true });
    AsyncMessageChannel.ReactInstance.message({
      type: AsyncMessageTypes.REMAP_TOKENS,
      category: type,
      oldName: name,
      newName: newTokenName,
      updateMode: UpdateMode.SELECTION,
      tokens: resolvedTokens,
      settings,
    });
  }, [confirm]);

  const handleBulkRemap = useCallback(async (newName: string, oldName: string) => {
    track('bulkRemapToken', { fromInspect: true });
    AsyncMessageChannel.ReactInstance.message({
      type: AsyncMessageTypes.BULK_REMAP_TOKENS,
      oldName,
      newName,
    });
  }, []);

  // Calls Figma with an old name and new name and asks it to update all tokens that use the old name
  const remapToken = useCallback(async (oldName: string, newName: string, updateMode?: UpdateMode) => {
    track('remapToken', { fromRename: true });

    AsyncMessageChannel.ReactInstance.message({
      type: AsyncMessageTypes.REMAP_TOKENS,
      oldName,
      newName,
      updateMode: updateMode || settings.updateMode,
    });
  }, [settings.updateMode]);

  const remapTokensInGroup = useCallback(async ({ oldGroupName, newGroupName }: { oldGroupName: string, newGroupName: string }) => {
    const shouldRemap = await confirm({
      text: `Remap all tokens that use tokens in ${oldGroupName} group?`,
      description: 'This will change all layers that used the old token name. This could take a while.',
      choices: [
        {
          key: UpdateMode.SELECTION, label: 'Selection', unique: true, enabled: UpdateMode.SELECTION === settings.updateMode,
        },
        {
          key: UpdateMode.PAGE, label: 'Page', unique: true, enabled: UpdateMode.PAGE === settings.updateMode,
        },
        {
          key: UpdateMode.DOCUMENT, label: 'Document', unique: true, enabled: UpdateMode.DOCUMENT === settings.updateMode,
        },
      ],
    });
    if (shouldRemap) {
      await handleBulkRemap(newGroupName, oldGroupName);
      dispatch.settings.setUpdateMode(shouldRemap.data[0] as UpdateMode);
    }
  }, [settings.updateMode, confirm, handleBulkRemap, dispatch.settings]);

  // Asks user which styles to create, then calls Figma with all tokens to create styles
  const createStylesFromTokens = useCallback(async () => {
    const userDecision = await confirm({
      text: 'Create styles',
      description: 'What styles should be created?',
      confirmAction: 'Create',
      choices: [
        { key: 'colorStyles', label: 'Color', enabled: true },
        { key: 'textStyles', label: 'Text', enabled: true },
        { key: 'effectStyles', label: 'Shadows', enabled: true },
      ],
    });

    if (userDecision && Array.isArray(userDecision.data) && userDecision.data.length) {
      track('createStyles', {
        textStyles: userDecision.data.includes('textStyles'),
        colorStyles: userDecision.data.includes('colorStyles'),
        effectStyles: userDecision.data.includes('effectStyles'),
      });

      const enabledTokenSets = Object.entries(usedTokenSet)
        .filter(([, status]) => status === TokenSetStatus.ENABLED)
        .map(([tokenSet]) => tokenSet);
      const resolved = resolveTokenValues(mergeTokenGroups(tokens, usedTokenSet));
      const withoutIgnoredAndSourceTokens = resolved.filter((token) => (
        !token.name.split('.').some((part) => part.startsWith('_')) // filter out ignored tokens
        && (!token.internal__Parent || enabledTokenSets.includes(token.internal__Parent)) // filter out SOURCE tokens
      ));

      const tokensToCreate = withoutIgnoredAndSourceTokens.filter((token) => (
        [
          userDecision.data.includes('textStyles') && token.type === TokenTypes.TYPOGRAPHY,
          userDecision.data.includes('colorStyles') && token.type === TokenTypes.COLOR,
          userDecision.data.includes('effectStyles') && token.type === TokenTypes.BOX_SHADOW,
        ].some((isEnabled) => isEnabled)
      ));

      const createStylesResult = await AsyncMessageChannel.ReactInstance.message({
        type: AsyncMessageTypes.CREATE_STYLES,
        tokens: tokensToCreate,
        settings,
      });
      dispatch.tokenState.assignStyleIdsToCurrentTheme(createStylesResult.styleIds);
    }
  }, [confirm, usedTokenSet, tokens, settings, dispatch.tokenState]);

<<<<<<< HEAD
  const syncStyles = useCallback(async () => {
    const userConfirmation = await confirm({
      text: 'Sync styles',
      description: 'Choose sync option',
      choices: [
        { key: 'updateStyles', label: 'Remove styles without connection' },
        { key: 'renameStyles', label: 'Rename styles' },
      ],
    });

    if (userConfirmation && Array.isArray(userConfirmation.data) && userConfirmation.data.length) {
      track('syncStyles', userConfirmation.data);
      const syncStylesResult = await AsyncMessageChannel.ReactInstance.message({
        type: AsyncMessageTypes.SYNC_STYLES,
        tokens,
      });
      // dispatch.tokenState.assignStyleIdsToCurrentTheme(createStylesResult.styleIds);
    }
  }, [confirm, usedTokenSet, tokens, settings, dispatch.tokenState]);
=======
  const renameStylesFromTokens = useCallback(async ({ oldName, newName, parent }: { oldName: string, newName: string, parent: string }) => {
    track('renameStyles', { oldName, newName, parent });

    const renameStylesResult = await AsyncMessageChannel.ReactInstance.message({
      type: AsyncMessageTypes.RENAME_STYLES,
      oldName,
      newName,
      parent,
      settings,
    });
    dispatch.tokenState.renameStyleIdsToCurrentTheme(renameStylesResult.styleIds, newName);
  }, [settings, dispatch.tokenState]);
>>>>>>> 9c04efb4

  const removeStylesFromTokens = useCallback(async (token: DeleteTokenPayload) => {
    track('removeStyles', token);

    const removeStylesResult = await AsyncMessageChannel.ReactInstance.message({
      type: AsyncMessageTypes.REMOVE_STYLES,
      token,
      settings,
    });
    dispatch.tokenState.removeStyleIdsFromThemes(removeStylesResult.styleIds);
  }, [settings, dispatch.tokenState]);

  return useMemo(() => ({
    isAlias,
    getTokenValue,
    getFormattedTokens,
    getStringTokens,
    createStylesFromTokens,
    pullStyles,
    remapToken,
    remapTokensInGroup,
    removeTokensByValue,
    handleRemap,
    renameStylesFromTokens,
    handleBulkRemap,
    removeStylesFromTokens,
    syncStyles,
  }), [
    isAlias,
    getTokenValue,
    getFormattedTokens,
    getStringTokens,
    createStylesFromTokens,
    pullStyles,
    remapToken,
    remapTokensInGroup,
    removeTokensByValue,
    handleRemap,
    renameStylesFromTokens,
    handleBulkRemap,
    removeStylesFromTokens,
    syncStyles,
  ]);
}<|MERGE_RESOLUTION|>--- conflicted
+++ resolved
@@ -16,7 +16,6 @@
   settingsStateSelector,
   tokensSelector,
   usedTokenSetSelector,
-  themesListSelector,
 } from '@/selectors';
 import { TokenSetStatus } from '@/constants/TokenSetStatus';
 import { TokenTypes } from '@/constants/TokenTypes';
@@ -28,9 +27,6 @@
 import { TokensContext } from '@/context';
 import { Dispatch, RootState } from '../store';
 import { DeleteTokenPayload } from '@/types/payloads';
-import { theme } from '@/stitches.config';
-import { UsedTokenSetsMap } from '@/types';
-import { appendTypeToToken } from '../components/createTokenObj';
 
 type ConfirmResult =
   ('textStyles' | 'colorStyles' | 'effectStyles')[]
@@ -55,7 +51,6 @@
   const { confirm } = useConfirm<ConfirmResult>();
   const store = useStore<RootState>();
   const tokensContext = useContext(TokensContext);
-  const themes = useSelector(themesListSelector);
 
   // Gets value of token
   const getTokenValue = useCallback((name: string, resolved: AnyTokenList) => (
@@ -226,7 +221,6 @@
     }
   }, [confirm, usedTokenSet, tokens, settings, dispatch.tokenState]);
 
-<<<<<<< HEAD
   const syncStyles = useCallback(async () => {
     const userConfirmation = await confirm({
       text: 'Sync styles',
@@ -239,14 +233,14 @@
 
     if (userConfirmation && Array.isArray(userConfirmation.data) && userConfirmation.data.length) {
       track('syncStyles', userConfirmation.data);
-      const syncStylesResult = await AsyncMessageChannel.ReactInstance.message({
+      await AsyncMessageChannel.ReactInstance.message({
         type: AsyncMessageTypes.SYNC_STYLES,
         tokens,
       });
       // dispatch.tokenState.assignStyleIdsToCurrentTheme(createStylesResult.styleIds);
     }
   }, [confirm, usedTokenSet, tokens, settings, dispatch.tokenState]);
-=======
+
   const renameStylesFromTokens = useCallback(async ({ oldName, newName, parent }: { oldName: string, newName: string, parent: string }) => {
     track('renameStyles', { oldName, newName, parent });
 
@@ -259,7 +253,6 @@
     });
     dispatch.tokenState.renameStyleIdsToCurrentTheme(renameStylesResult.styleIds, newName);
   }, [settings, dispatch.tokenState]);
->>>>>>> 9c04efb4
 
   const removeStylesFromTokens = useCallback(async (token: DeleteTokenPayload) => {
     track('removeStyles', token);
