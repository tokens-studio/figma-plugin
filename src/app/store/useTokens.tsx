import { useDispatch, useSelector, useStore } from 'react-redux';
import { useCallback, useMemo, useContext } from 'react';
import {
  AnyTokenList,
  SingleToken,
} from '@/types/tokens';
import stringifyTokens from '@/utils/stringifyTokens';
import formatTokens from '@/utils/formatTokens';
import { mergeTokenGroups, resolveTokenValues } from '@/plugin/tokenHelpers';
import useConfirm from '../hooks/useConfirm';
import { Properties } from '@/constants/Properties';
import { track } from '@/utils/analytics';
import { checkIfAlias } from '@/utils/alias';
import {
  activeTokenSetSelector,
  settingsStateSelector,
  tokensSelector,
  usedTokenSetSelector,
} from '@/selectors';
import { TokenSetStatus } from '@/constants/TokenSetStatus';
import { TokenTypes } from '@/constants/TokenTypes';
import { isEqual } from '@/utils/isEqual';
import { UpdateMode } from '@/constants/UpdateMode';
import { AsyncMessageTypes } from '@/types/AsyncMessages';
import { AsyncMessageChannel } from '@/AsyncMessageChannel';
import { NodeInfo } from '@/types/NodeInfo';
import { TokensContext } from '@/context';
import { Dispatch, RootState } from '../store';
import { DeleteTokenPayload } from '@/types/payloads';

type ConfirmResult =
  ('textStyles' | 'colorStyles' | 'effectStyles')[]
  | string;

type GetFormattedTokensOptions = {
  includeAllTokens: boolean;
  includeParent: boolean;
  expandTypography: boolean;
  expandShadow: boolean;
  expandComposition: boolean;
};

type RemoveTokensByValueData = { property: Properties; nodes: NodeInfo[] }[];

export default function useTokens() {
  const dispatch = useDispatch<Dispatch>();
  const usedTokenSet = useSelector(usedTokenSetSelector);
  const activeTokenSet = useSelector(activeTokenSetSelector);
  const tokens = useSelector(tokensSelector);
  const settings = useSelector(settingsStateSelector, isEqual);
  const { confirm } = useConfirm<ConfirmResult>();
  const store = useStore<RootState>();
  const tokensContext = useContext(TokensContext);

  // Gets value of token
  const getTokenValue = useCallback((name: string, resolved: AnyTokenList) => (
    resolved.find((t) => t.name === name)
  ), []);

  // Returns resolved value of a specific token
  const isAlias = useCallback((token: SingleToken, resolvedTokens: AnyTokenList) => (
    checkIfAlias(token, resolvedTokens)
  ), []);

  // Returns formatted tokens for style dictionary
  const getFormattedTokens = useCallback((opts: GetFormattedTokensOptions) => {
    const {
      includeAllTokens = false, includeParent = true, expandTypography = false, expandShadow = false, expandComposition = false,
    } = opts;
    const tokenSets = includeAllTokens ? Object.keys(tokens) : [activeTokenSet];
    return formatTokens({
      tokens, tokenSets, resolvedTokens: tokensContext.resolvedTokens, includeAllTokens, includeParent, expandTypography, expandShadow, expandComposition,
    });
  }, [tokens, activeTokenSet]);

  // Returns stringified tokens for the JSON editor
  const getStringTokens = useCallback(() => (
    stringifyTokens(tokens, activeTokenSet)
  ), [tokens, activeTokenSet]);

  // Calls Figma asking for all local text- and color styles
  const pullStyles = useCallback(async () => {
    const userDecision = await confirm({
      text: 'Import styles',
      description: 'What styles should be imported?',
      confirmAction: 'Import',
      choices: [
        { key: 'colorStyles', label: 'Color', enabled: true },
        { key: 'textStyles', label: 'Text', enabled: true },
        { key: 'effectStyles', label: 'Shadows', enabled: true },
      ],
    });

    if (userDecision && Array.isArray(userDecision.data) && userDecision.data.length) {
      track('Import styles', {
        textStyles: userDecision.data.includes('textStyles'),
        colorStyles: userDecision.data.includes('colorStyles'),
        effectStyles: userDecision.data.includes('effectStyles'),
      });

      AsyncMessageChannel.ReactInstance.message({
        type: AsyncMessageTypes.PULL_STYLES,
        styleTypes: {
          textStyles: userDecision.data.includes('textStyles'),
          colorStyles: userDecision.data.includes('colorStyles'),
          effectStyles: userDecision.data.includes('effectStyles'),
        },
      });
    }
  }, [confirm]);

  const removeTokensByValue = useCallback((data: RemoveTokensByValueData) => {
    track('removeTokensByValue', { count: data.length });

    AsyncMessageChannel.ReactInstance.message({
      type: AsyncMessageTypes.REMOVE_TOKENS_BY_VALUE,
      tokensToRemove: data,
    });
  }, []);

  const handleRemap = useCallback(async (type: Properties | TokenTypes, name: string, newTokenName: string, resolvedTokens: SingleToken[]) => {
    const settings = settingsStateSelector(store.getState());
    track('remapToken', { fromInspect: true });
    AsyncMessageChannel.ReactInstance.message({
      type: AsyncMessageTypes.REMAP_TOKENS,
      category: type,
      oldName: name,
      newName: newTokenName,
      updateMode: UpdateMode.SELECTION,
      tokens: resolvedTokens,
      settings,
    });
  }, [confirm]);

  const handleBulkRemap = useCallback(async (newName: string, oldName: string) => {
    track('bulkRemapToken', { fromInspect: true });
    AsyncMessageChannel.ReactInstance.message({
      type: AsyncMessageTypes.BULK_REMAP_TOKENS,
      oldName,
      newName,
    });
  }, []);

  // Calls Figma with an old name and new name and asks it to update all tokens that use the old name
  const remapToken = useCallback(async (oldName: string, newName: string, updateMode?: UpdateMode) => {
    track('remapToken', { fromRename: true });

    AsyncMessageChannel.ReactInstance.message({
      type: AsyncMessageTypes.REMAP_TOKENS,
      oldName,
      newName,
      updateMode: updateMode || settings.updateMode,
    });
  }, [settings.updateMode]);

  const remapTokensInGroup = useCallback(async ({ oldGroupName, newGroupName }: { oldGroupName: string, newGroupName: string }) => {
    const shouldRemap = await confirm({
      text: `Remap all tokens that use tokens in ${oldGroupName} group?`,
      description: 'This will change all layers that used the old token name. This could take a while.',
      choices: [
        {
          key: UpdateMode.SELECTION, label: 'Selection', unique: true, enabled: UpdateMode.SELECTION === settings.updateMode,
        },
        {
          key: UpdateMode.PAGE, label: 'Page', unique: true, enabled: UpdateMode.PAGE === settings.updateMode,
        },
        {
          key: UpdateMode.DOCUMENT, label: 'Document', unique: true, enabled: UpdateMode.DOCUMENT === settings.updateMode,
        },
      ],
    });
    if (shouldRemap) {
      await handleBulkRemap(newGroupName, oldGroupName);
      dispatch.settings.setUpdateMode(shouldRemap.data[0] as UpdateMode);
    }
  }, [settings.updateMode, confirm, handleBulkRemap, dispatch.settings]);

  // Asks user which styles to create, then calls Figma with all tokens to create styles
  const createStylesFromTokens = useCallback(async () => {
    const userDecision = await confirm({
      text: 'Create styles',
      description: 'What styles should be created?',
      confirmAction: 'Create',
      choices: [
        { key: 'colorStyles', label: 'Color', enabled: true },
        { key: 'textStyles', label: 'Text', enabled: true },
        { key: 'effectStyles', label: 'Shadows', enabled: true },
      ],
    });

    if (userDecision && Array.isArray(userDecision.data) && userDecision.data.length) {
      track('createStyles', {
        textStyles: userDecision.data.includes('textStyles'),
        colorStyles: userDecision.data.includes('colorStyles'),
        effectStyles: userDecision.data.includes('effectStyles'),
      });

      const enabledTokenSets = Object.entries(usedTokenSet)
        .filter(([, status]) => status === TokenSetStatus.ENABLED)
        .map(([tokenSet]) => tokenSet);
      const resolved = resolveTokenValues(mergeTokenGroups(tokens, usedTokenSet));
      const withoutIgnoredAndSourceTokens = resolved.filter((token) => (
        !token.name.split('.').some((part) => part.startsWith('_')) // filter out ignored tokens
        && (!token.internal__Parent || enabledTokenSets.includes(token.internal__Parent)) // filter out SOURCE tokens
      ));

      const tokensToCreate = withoutIgnoredAndSourceTokens.filter((token) => (
        [
          userDecision.data.includes('textStyles') && token.type === TokenTypes.TYPOGRAPHY,
          userDecision.data.includes('colorStyles') && token.type === TokenTypes.COLOR,
          userDecision.data.includes('effectStyles') && token.type === TokenTypes.BOX_SHADOW,
        ].some((isEnabled) => isEnabled)
      ));

      const createStylesResult = await AsyncMessageChannel.ReactInstance.message({
        type: AsyncMessageTypes.CREATE_STYLES,
        tokens: tokensToCreate,
        settings,
      });
      dispatch.tokenState.assignStyleIdsToCurrentTheme(createStylesResult.styleIds);
    }
  }, [confirm, usedTokenSet, tokens, settings, dispatch.tokenState]);

<<<<<<< HEAD
  const renameStylesFromTokens = useCallback(async ({ oldName, newName, parent } : { oldName: string, newName: string, parent: string }) => {
    track('renameStyles', { oldName, newName, parent });

    const renameStylesResult = await AsyncMessageChannel.ReactInstance.message({
      type: AsyncMessageTypes.RENAME_STYLES,
      oldName,
      newName,
      parent,
      settings,
    });
    dispatch.tokenState.renameStyleIdsToCurrentTheme(renameStylesResult.styleIds, newName);
=======
  const removeStylesFromTokens = useCallback(async (token: DeleteTokenPayload) => {
    track('removeStyles', token);

    const removeStylesResult = await AsyncMessageChannel.ReactInstance.message({
      type: AsyncMessageTypes.REMOVE_STYLES,
      token,
      settings,
    });
    dispatch.tokenState.removeStyleIdsFromThemes(removeStylesResult.styleIds);
>>>>>>> 4f409ffe
  }, [settings, dispatch.tokenState]);

  return useMemo(() => ({
    isAlias,
    getTokenValue,
    getFormattedTokens,
    getStringTokens,
    createStylesFromTokens,
    pullStyles,
    remapToken,
    remapTokensInGroup,
    removeTokensByValue,
    handleRemap,
    renameStylesFromTokens,
    handleBulkRemap,
    removeStylesFromTokens,
  }), [
    isAlias,
    getTokenValue,
    getFormattedTokens,
    getStringTokens,
    createStylesFromTokens,
    pullStyles,
    remapToken,
    remapTokensInGroup,
    removeTokensByValue,
    handleRemap,
    renameStylesFromTokens,
    handleBulkRemap,
    removeStylesFromTokens,
  ]);
}<|MERGE_RESOLUTION|>--- conflicted
+++ resolved
@@ -221,8 +221,7 @@
     }
   }, [confirm, usedTokenSet, tokens, settings, dispatch.tokenState]);
 
-<<<<<<< HEAD
-  const renameStylesFromTokens = useCallback(async ({ oldName, newName, parent } : { oldName: string, newName: string, parent: string }) => {
+  const renameStylesFromTokens = useCallback(async ({ oldName, newName, parent }: { oldName: string, newName: string, parent: string }) => {
     track('renameStyles', { oldName, newName, parent });
 
     const renameStylesResult = await AsyncMessageChannel.ReactInstance.message({
@@ -233,7 +232,8 @@
       settings,
     });
     dispatch.tokenState.renameStyleIdsToCurrentTheme(renameStylesResult.styleIds, newName);
-=======
+  }, [settings, dispatch.tokenState]);
+
   const removeStylesFromTokens = useCallback(async (token: DeleteTokenPayload) => {
     track('removeStyles', token);
 
@@ -243,7 +243,6 @@
       settings,
     });
     dispatch.tokenState.removeStyleIdsFromThemes(removeStylesResult.styleIds);
->>>>>>> 4f409ffe
   }, [settings, dispatch.tokenState]);
 
   return useMemo(() => ({
