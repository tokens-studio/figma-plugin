--- conflicted
+++ resolved
@@ -6,11 +6,7 @@
 import useStorage from '../../useStorage';
 import { compareUpdatedAt } from '@/utils/date';
 import {
-<<<<<<< HEAD
-  storeTokenIdInJsonEditorSelector, themesListSelector, tokensSelector,
-=======
   activeThemeSelector, storeTokenIdInJsonEditorSelector, themesListSelector, tokensSelector, usedTokenSetSelector,
->>>>>>> ed742206
 } from '@/selectors';
 import { UpdateRemoteFunctionPayload } from '@/types/UpdateRemoteFunction';
 import { GenericVersionedMeta, GenericVersionedStorage } from '@/storage';
@@ -116,11 +112,8 @@
   const { setStorageType } = useStorage();
   const tokens = useSelector(tokensSelector);
   const themes = useSelector(themesListSelector);
-<<<<<<< HEAD
-=======
   const activeTheme = useSelector(activeThemeSelector);
   const usedTokenSets = useSelector(usedTokenSetSelector);
->>>>>>> ed742206
   const storeTokenIdInJsonEditor = useSelector(storeTokenIdInJsonEditorSelector);
 
   const createNewGenericVersionedStorage = useCallback(
@@ -273,6 +266,8 @@
         dispatch.tokenState.setTokenData({
           values: content.tokens,
           themes: content.themes,
+          usedTokenSet: usedTokenSets,
+          activeTheme,
         });
         return content;
       }
