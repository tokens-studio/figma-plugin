import { useDispatch, useSelector } from 'react-redux';
import { Octokit } from '@octokit/rest';
import { Dispatch, RootState } from '@/app/store';
import { MessageToPluginTypes } from '@/types/messages';
import convertTokensToObject from '@/utils/convertTokensToObject';
import useConfirm from '@/app/hooks/useConfirm';
import usePushDialog from '@/app/hooks/usePushDialog';
import IsJSONString from '@/utils/isJSONString';
import { ContextObject } from '@/types/api';
import { notifyToUI, postToFigma } from '../../../plugin/notifiers';
import { FeatureFlags } from '@/utils/featureFlags';
import { AnyTokenSet, TokenValues } from '@/types/tokens';

type TokenSets = {
  [key: string]: AnyTokenSet;
};

/** Returns a URL to a page where the user can create a pull request with a given branch */
export function getCreatePullRequestUrl(id: string, branchName: string) {
  return `https://github.com/${id}/compare/${branchName}?expand=1`;
}

function hasSameContent(content: TokenValues, storedContent: string) {
  const stringifiedContent = JSON.stringify(content.values, null, 2);

  return stringifiedContent === storedContent;
}

export const fetchBranches = async ({ context, owner, repo }: { context: ContextObject, owner: string, repo: string }) => {
  const octokit = new Octokit({ auth: context.secret, baseUrl: context.baseUrl });
  const branches = await octokit.repos
    .listBranches({ owner, repo })
    .then((response) => response.data);
  return branches.map((branch) => branch.name);
};

export const checkPermissions = async ({ context, owner, repo }: { context: ContextObject, owner: string, repo: string }) => {
  try {
    const octokit = new Octokit({ auth: context.secret, baseUrl: context.baseUrl });

    const currentUser = await octokit.rest.users.getAuthenticated();

    if (!currentUser.data.login) return null;

    const permissions = await octokit.rest.repos.getCollaboratorPermissionLevel({
      owner,
      repo,
      username: currentUser.data.login,
    });

    return permissions;
  } catch (e) {
    console.log(e);

    return null;
  }
};

function getTreeMode(type: 'dir' | 'file') {
  switch (type) {
    case 'dir':
      return '040000';
    default:
      return '100644';
  }
}

export const readContents = async ({
  context, owner, repo, opts,
}: { context: ContextObject, owner: string, repo: string, opts: FeatureFlagOpts }) => {
  const octokit = new Octokit({ auth: context.secret, baseUrl: context.baseUrl });
  let response;

  try {
    response = await octokit.rest.repos.getContent({
      owner,
      repo,
      path: context.filePath,
      ref: context.branch,
    });

    const fileContents: Array<{ name: string; data: string }> = [];
    if (Array.isArray(response.data) && opts.multiFile) {
      const folderResponse = await octokit.rest.git.createTree({
        owner,
        repo,
        tree: response.data.map((item) => ({ path: item.path, sha: item.sha, mode: getTreeMode(item.type) })),
      });
      if (folderResponse.data.tree[0].sha) {
        const treeResponse = await octokit.rest.git.getTree({
          owner,
          repo,
          tree_sha: folderResponse.data.tree[0].sha,
          recursive: 'true',
        });
        if (treeResponse.data.tree.length > 0) {
          await Promise.all(
<<<<<<< HEAD
            treeResponse.data.tree
              .filter((i) => i.path?.endsWith('.json'))
              .map((treeItem) => {
                if (treeItem.path) {
                  return octokit.rest.repos
                    .getContent({
                      owner,
                      repo,
                      path: `${context.filePath}/${treeItem.path}`,
                      ref: context.branch,
                    })
                    .then((res) => {
                      if (!Array.isArray(res.data) && 'content' in res.data && treeItem.path) {
                        fileContents.push({ name: treeItem.path.replace('.json', ''), data: atob(res.data.content) });
                      }
                    });
                }
                return null;
              }),
=======
            treeResponse.data.tree.filter((i) => i.path?.endsWith('.json')).map((treeItem) => {
              if (treeItem.path) {
                return octokit.rest.repos.getContent({
                  owner,
                  repo,
                  path: `${context.filePath}/${treeItem.path}`,
                  ref: context.branch,
                }).then((res) => {
                  if (!Array.isArray(res.data) && 'content' in res.data && treeItem.path) {
                    fileContents.push({ name: treeItem.path.replace('.json', ''), data: decodeBase64(res.data.content) });
                  }
                });
              }
              return null;
            }),
>>>>>>> 47702bd4
          );
        }
      }

      if (fileContents.length > 0) {
        // If we receive multiple files, parse each
        // sort by name (as we can't guarantee order)
        const allContents = fileContents
          .sort((a, b) => a.name.localeCompare(b.name))
          .reduce((acc, curr) => {
            if (IsJSONString(curr.data)) {
              const parsed = JSON.parse(curr.data);

              acc[curr.name] = parsed;
            }
            return acc;
          }, {});
        return allContents ? { values: allContents } : null;
      }
    } else if ('content' in response.data) {
      const data = decodeBase64(response.data.content);
      // If content of file is parseable JSON, parse it
      if (IsJSONString(data)) {
        const parsed = JSON.parse(data);
        return {
          values: parsed,
        };
      }
    }
    // If not, return null as we can't process that file. We should let the user know, though.
    return null;
  } catch (e) {
    // Raise error (usually this is an auth error)
    console.log('Error', e);
    return null;
  }
};

type FeatureFlagOpts = {
  multiFile: boolean;
};

const extractFiles = (filePath: string, tokenObj: TokenSets, opts: FeatureFlagOpts) => {
  const files: { [key: string]: string } = {};
  if (filePath.endsWith('.json')) {
    files[filePath] = JSON.stringify(tokenObj, null, 2);
  } else if (opts.multiFile) {
    Object.keys(tokenObj).forEach((key) => {
      files[`${filePath}/${key}.json`] = JSON.stringify(tokenObj[key], null, 2);
    });
  }

  return files;
};

const createOrUpdateFiles = (
  octokit,
  context: {
    owner: string;
    repo: string;
    branch: string;
    filePath: string;
    tokenObj: TokenSets;
    createNewBranch: boolean;
    commitMessage?: string;
  },
  opts: FeatureFlagOpts,
) => {
  const files = extractFiles(context.filePath, context.tokenObj, opts);

  return octokit.repos.createOrUpdateFiles({
    owner: context.owner,
    repo: context.repo,
    branch: context.branch,
    createBranch: context.createNewBranch,
    changes: [{ message: context.commitMessage || 'Commit from Figma', files }],
  });
};

export function useGitHub() {
  const { tokens } = useSelector((state: RootState) => state.tokenState);
  const { localApiState, featureFlags } = useSelector((state: RootState) => state.uiState);
  const dispatch = useDispatch<Dispatch>();

  const { confirm } = useConfirm();
  const { pushDialog } = usePushDialog();

  async function askUserIfPull(): Promise<boolean> {
    const { result } = await confirm({
      text: 'Pull from GitHub?',
      description: 'Your repo already contains tokens, do you want to pull these now?',
    });
    return result;
  }

  function getTokenObj() {
    const raw = convertTokensToObject(tokens);
    const string = JSON.stringify(raw, null, 2);
    return { raw, string };
  }

  async function writeTokensToGitHub({
    context,
    tokenObj,
    owner,
    repo,
    commitMessage,
    customBranch,
  }: {
    context: ContextObject;
    tokenObj: TokenSets;
    owner: string;
    repo: string;
    commitMessage?: string;
    customBranch?: string;
  }): Promise<TokenValues | null> {
    try {
      const OctokitWithPlugin = Octokit.plugin(require('octokit-commit-multiple-files'));
      const octokit = new OctokitWithPlugin({ auth: context.secret, baseUrl: context.baseUrl });

      const branches = await fetchBranches({ context, owner, repo });
      const branch = customBranch || context.branch;
      if (!branches) return null;
      let response;

      if (branches.includes(branch)) {
        response = await createOrUpdateFiles(
          octokit,
          {
            owner,
            repo,
            branch,
            filePath: context.filePath,
            tokenObj,
            createNewBranch: false,
            commitMessage: commitMessage || 'Commit from Figma',
          },
          { multiFile: Boolean(featureFlags?.gh_mfs_enabled) },
        );
      } else {
        response = await createOrUpdateFiles(
          octokit,
          {
            owner,
            repo,
            branch,
            filePath: context.filePath,
            tokenObj,
            createNewBranch: true,
            commitMessage: commitMessage || 'Commit from Figma',
          },
          { multiFile: Boolean(featureFlags?.gh_mfs_enabled) },
        );
      }
      dispatch.tokenState.setLastSyncedState(JSON.stringify(tokenObj, null, 2));
      notifyToUI('Pushed changes to GitHub');
      return response;
    } catch (e) {
      notifyToUI('Error pushing to GitHub', { error: true });
      console.log('Error pushing to GitHub', e);
    }
    return null;
  }

  async function pushTokensToGitHub(context: ContextObject) {
    const { raw: rawTokenObj, string: tokenObj } = getTokenObj();
    const [owner, repo] = context.id.split('/');

    const content = await readContents({
      context,
      owner,
      repo,
      opts: { multiFile: Boolean(featureFlags?.gh_mfs_enabled) },
    });

    if (content) {
      if (content && hasSameContent(content, tokenObj)) {
        notifyToUI('Nothing to commit');
        return rawTokenObj;
      }
    }

    dispatch.uiState.setLocalApiState({ ...context });

    const pushSettings = await pushDialog();
    if (pushSettings) {
      const { commitMessage, customBranch } = pushSettings;
      try {
        await writeTokensToGitHub({
          context,
          tokenObj: rawTokenObj,
          owner,
          repo,
          commitMessage,
          customBranch,
        });
        dispatch.uiState.setLocalApiState({ ...localApiState, branch: customBranch });
        dispatch.uiState.setApiData({ ...context, branch: customBranch });

        pushDialog('success');
      } catch (e) {
        console.log('Error pushing to GitHub', e);
      }
    }
    return rawTokenObj;
  }

  async function checkAndSetAccess({ context, owner, repo }: { context: ContextObject; owner: string; repo: string }) {
    const hasWriteAccess = await checkPermissions({ context, owner, repo });
    dispatch.tokenState.setEditProhibited(!hasWriteAccess);
  }

  async function pullTokensFromGitHub(context: ContextObject, receivedFeatureFlags?: FeatureFlags) {
    const multiFile = receivedFeatureFlags ? receivedFeatureFlags.gh_mfs_enabled : featureFlags?.gh_mfs_enabled;

    const [owner, repo] = context.id.split('/');

    await checkAndSetAccess({ context, owner, repo });

    try {
      const content = await readContents({
        context,
        owner,
        repo,
        opts: { multiFile: Boolean(multiFile) },
      });

      if (content) {
        return content;
      }
    } catch (e) {
      console.log('Error', e);
    }
    return null;
  }

  // Function to initially check auth and sync tokens with GitHub
  async function syncTokensWithGitHub(context: ContextObject): Promise<TokenValues | null> {
    try {
      const [owner, repo] = context.id.split('/');
      const hasBranches = await fetchBranches({ context, owner, repo });

      if (!hasBranches) {
        return null;
      }

      const content = await pullTokensFromGitHub(context);

      const { string: tokenObj } = getTokenObj();

      if (content) {
        if (!hasSameContent(content, tokenObj)) {
          const userDecision = await askUserIfPull();
          if (userDecision) {
            dispatch.tokenState.setLastSyncedState(JSON.stringify(content.values, null, 2));
            dispatch.tokenState.setTokenData(content);
            notifyToUI('Pulled tokens from GitHub');
            return content;
          }
          return { values: tokenObj };
        }
        return content;
      }
      return await pushTokensToGitHub(context);
    } catch (e) {
      notifyToUI('Error syncing with GitHub, check credentials', { error: true });
      console.log('Error', e);
      return null;
    }
  }

  async function addNewGitHubCredentials(context: ContextObject): Promise<TokenValues | null> {
    let { raw: rawTokenObj } = getTokenObj();

    const data = await syncTokensWithGitHub(context);

    if (data) {
      postToFigma({
        type: MessageToPluginTypes.CREDENTIALS,
        ...context,
      });
      if (data?.values) {
        dispatch.tokenState.setLastSyncedState(JSON.stringify(data.values, null, 2));
        dispatch.tokenState.setTokenData(data);
        rawTokenObj = data.values;
      } else {
        notifyToUI('No tokens stored on remote');
      }
    } else {
      return null;
    }

    return {
      values: rawTokenObj,
    };
  }
  return {
    addNewGitHubCredentials,
    syncTokensWithGitHub,
    pullTokensFromGitHub,
    pushTokensToGitHub,
  };
}

function decodeBase64(base64: string) {
  const text = atob(base64);
  const { length } = text;
  const bytes = new Uint8Array(length);
  for (let i = 0; i < length; i++) {
    bytes[i] = text.charCodeAt(i);
  }
  const decoder = new TextDecoder();
  return decoder.decode(bytes);
}<|MERGE_RESOLUTION|>--- conflicted
+++ resolved
@@ -10,6 +10,7 @@
 import { notifyToUI, postToFigma } from '../../../plugin/notifiers';
 import { FeatureFlags } from '@/utils/featureFlags';
 import { AnyTokenSet, TokenValues } from '@/types/tokens';
+import { decodeBase64 } from '@/app/components/utils';
 
 type TokenSets = {
   [key: string]: AnyTokenSet;
@@ -95,7 +96,6 @@
         });
         if (treeResponse.data.tree.length > 0) {
           await Promise.all(
-<<<<<<< HEAD
             treeResponse.data.tree
               .filter((i) => i.path?.endsWith('.json'))
               .map((treeItem) => {
@@ -109,29 +109,12 @@
                     })
                     .then((res) => {
                       if (!Array.isArray(res.data) && 'content' in res.data && treeItem.path) {
-                        fileContents.push({ name: treeItem.path.replace('.json', ''), data: atob(res.data.content) });
+                        fileContents.push({ name: treeItem.path.replace('.json', ''), data: decodeBase64(res.data.content) });
                       }
                     });
                 }
                 return null;
               }),
-=======
-            treeResponse.data.tree.filter((i) => i.path?.endsWith('.json')).map((treeItem) => {
-              if (treeItem.path) {
-                return octokit.rest.repos.getContent({
-                  owner,
-                  repo,
-                  path: `${context.filePath}/${treeItem.path}`,
-                  ref: context.branch,
-                }).then((res) => {
-                  if (!Array.isArray(res.data) && 'content' in res.data && treeItem.path) {
-                    fileContents.push({ name: treeItem.path.replace('.json', ''), data: decodeBase64(res.data.content) });
-                  }
-                });
-              }
-              return null;
-            }),
->>>>>>> 47702bd4
           );
         }
       }
@@ -434,15 +417,4 @@
     pullTokensFromGitHub,
     pushTokensToGitHub,
   };
-}
-
-function decodeBase64(base64: string) {
-  const text = atob(base64);
-  const { length } = text;
-  const bytes = new Uint8Array(length);
-  for (let i = 0; i < length; i++) {
-    bytes[i] = text.charCodeAt(i);
-  }
-  const decoder = new TextDecoder();
-  return decoder.decode(bytes);
 }