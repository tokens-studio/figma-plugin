import { useDispatch, useSelector } from 'react-redux';
import { useCallback, useMemo } from 'react';
import { useFlags } from 'launchdarkly-react-client-sdk';
import { LDProps } from 'launchdarkly-react-client-sdk/lib/withLDConsumer';
import { Dispatch } from '@/app/store';
import useConfirm from '@/app/hooks/useConfirm';
import usePushDialog from '@/app/hooks/usePushDialog';
<<<<<<< HEAD
import { notifyToUI } from '@/plugin/notifiers';
=======
import { ContextObject } from '@/types/api';
import { notifyToUI, postToFigma } from '@/plugin/notifiers';
>>>>>>> 42e48012
import {
  localApiStateSelector, themesListSelector, tokensSelector,
} from '@/selectors';
import { GitlabTokenStorage } from '@/storage/GitlabTokenStorage';
import { isEqual } from '@/utils/isEqual';
import { RemoteTokenStorageData } from '@/storage/RemoteTokenStorage';
import { GitStorageMetadata } from '@/storage/GitTokenStorage';
import { AsyncMessageTypes } from '@/types/AsyncMessages';
import { AsyncMessageChannel } from '@/AsyncMessageChannel';
import { StorageTypeCredentials, StorageTypeFormValues } from '@/types/StorageType';
import { StorageProviderType } from '@/constants/StorageProviderType';

type GitlabCredentials = Extract<StorageTypeCredentials, { provider: StorageProviderType.GITHUB | StorageProviderType.GITLAB; }>;
type GitlabFormValues = Extract<StorageTypeFormValues<false>, { provider: StorageProviderType.GITHUB | StorageProviderType.GITLAB }>;

export function useGitLab() {
  const tokens = useSelector(tokensSelector);
  const themes = useSelector(themesListSelector);
  const localApiState = useSelector(localApiStateSelector);
  const { multiFileSync } = useFlags();
  const dispatch = useDispatch<Dispatch>();

  const { confirm } = useConfirm();
  const { pushDialog } = usePushDialog();

  const storageClientFactory = useCallback(async (context: GitlabCredentials, owner?: string, repo?: string) => {
    const splitContextId = context.id.split('/');
    const storageClient = new GitlabTokenStorage(context.secret, owner ?? splitContextId[0], repo ?? splitContextId[1], context.baseUrl ?? '');
    if (context.filePath) storageClient.changePath(context.filePath);
    if (context.branch) storageClient.selectBranch(context.branch);
    if (multiFileSync) storageClient.enableMultiFile();
    return storageClient.assignProjectId();
  }, [multiFileSync]);

  const askUserIfPull = useCallback(async () => {
    const confirmResult = await confirm({
      text: 'Pull from GitLab?',
      description: 'Your repo already contains tokens, do you want to pull these now?',
    });
    if (confirmResult === false) return false;
    return confirmResult.result;
  }, [confirm]);

  const pushTokensToGitLab = useCallback(async (context: GitlabCredentials) => {
    const storage = await storageClientFactory(context);

    const content = await storage.retrieve();

    if (content) {
      if (content && isEqual(content.tokens, tokens) && isEqual(content.themes, themes)) {
        notifyToUI('Nothing to commit');
        return {
          tokens,
          themes,
          metadata: {},
        };
      }
    }

    dispatch.uiState.setLocalApiState({ ...context });

    const pushSettings = await pushDialog();
    if (pushSettings) {
      const { commitMessage, customBranch } = pushSettings;
      try {
        if (customBranch) storage.selectBranch(customBranch);
        await storage.save({
          themes,
          tokens,
          metadata: { commitMessage },
        });
<<<<<<< HEAD
        dispatch.uiState.setLocalApiState({ ...localApiState, branch: customBranch } as GitlabCredentials);
=======
        dispatch.tokenState.setLastSyncedState(JSON.stringify([tokens, themes], null, 2));
        dispatch.uiState.setLocalApiState({ ...localApiState, branch: customBranch });
>>>>>>> 42e48012
        dispatch.uiState.setApiData({ ...context, branch: customBranch });
        dispatch.tokenState.setLastSyncedState(JSON.stringify([tokens, themes], null, 2));
        dispatch.tokenState.setTokenData({
          values: tokens,
          themes,
        });

        pushDialog('success');
        return {
          tokens,
          themes,
          metadata: {},
        };
      } catch (e) {
        console.log('Error pushing to GitLab', e);
      }
    }
    return {
      tokens,
      themes,
      metadata: {},
    };
  }, [
    dispatch,
    storageClientFactory,
    tokens,
    themes,
    pushDialog,
    localApiState,
  ]);

  const checkAndSetAccess = useCallback(async ({ context, owner, repo }: { context: GitlabCredentials; owner: string; repo: string }) => {
    const storage = await storageClientFactory(context, owner, repo);
    const hasWriteAccess = await storage.canWrite();
    dispatch.tokenState.setEditProhibited(!hasWriteAccess);
  }, [dispatch, storageClientFactory]);

<<<<<<< HEAD
  const pullTokensFromGitLab = useCallback(async (context: GitlabCredentials, receivedFeatureFlags?: LDProps['flags']) => {
=======
  const pullTokensFromGitLab = useCallback(async (context: ContextObject, receivedFeatureFlags?: LDProps['flags']) => {
>>>>>>> 42e48012
    const storage = await storageClientFactory(context);
    if (receivedFeatureFlags?.multiFileSync) storage.enableMultiFile();

    const [owner, repo] = context.id.split('/');

    await checkAndSetAccess({ context, owner, repo });

    try {
      const content = await storage.retrieve();

      if (content) {
        return content;
      }
    } catch (e) {
      console.log('Error', e);
    }
    return null;
  }, [storageClientFactory, checkAndSetAccess]);

  const syncTokensWithGitLab = useCallback(async (context: GitlabCredentials): Promise<RemoteTokenStorageData<GitStorageMetadata> | null> => {
    try {
      const storage = await storageClientFactory(context);
      const hasBranches = await storage.fetchBranches();

      if (!hasBranches || !hasBranches.length) {
        return null;
      }

      const content = await storage.retrieve();

      if (content) {
        if (
          !isEqual(content.tokens, tokens)
          || !isEqual(content.themes, themes)
        ) {
          const userDecision = await askUserIfPull();
          if (userDecision) {
            dispatch.tokenState.setLastSyncedState(JSON.stringify([content.tokens, content.themes], null, 2));
            dispatch.tokenState.setTokenData({
              values: content.tokens,
              themes: content.themes,
            });
            notifyToUI('Pulled tokens from GitLab');
          }
        }
        return content;
      }
      return await pushTokensToGitLab(context);
    } catch (err) {
      notifyToUI('Error syncing with GitLab, check credentials', { error: true });
      console.log('Error', err);
      return null;
    }
  }, [
    storageClientFactory,
    askUserIfPull,
    dispatch,
    pushTokensToGitLab,
    themes,
    tokens,
  ]);

  const addNewGitLabCredentials = useCallback(async (context: GitlabFormValues): Promise<RemoteTokenStorageData<GitStorageMetadata> | null> => {
    const data = await syncTokensWithGitLab(context);
    if (data) {
      AsyncMessageChannel.message({
        type: AsyncMessageTypes.CREDENTIALS,
        credential: context,
      });
      if (data?.tokens) {
        dispatch.tokenState.setLastSyncedState(JSON.stringify([data.tokens, data.themes], null, 2));
        dispatch.tokenState.setTokenData({
          values: data.tokens,
          themes: data.themes,
        });
      } else {
        notifyToUI('No tokens stored on remote');
      }
    } else {
      return null;
    }

    return {
      tokens: data.tokens ?? tokens,
      themes: data.themes ?? themes,
      metadata: {},
    };
  }, [
    dispatch,
    tokens,
    themes,
    syncTokensWithGitLab,
  ]);

  return useMemo(() => ({
    addNewGitLabCredentials,
    syncTokensWithGitLab,
    pullTokensFromGitLab,
    pushTokensToGitLab,
  }), [
    addNewGitLabCredentials,
    syncTokensWithGitLab,
    pullTokensFromGitLab,
    pushTokensToGitLab,
  ]);
}<|MERGE_RESOLUTION|>--- conflicted
+++ resolved
@@ -5,12 +5,7 @@
 import { Dispatch } from '@/app/store';
 import useConfirm from '@/app/hooks/useConfirm';
 import usePushDialog from '@/app/hooks/usePushDialog';
-<<<<<<< HEAD
 import { notifyToUI } from '@/plugin/notifiers';
-=======
-import { ContextObject } from '@/types/api';
-import { notifyToUI, postToFigma } from '@/plugin/notifiers';
->>>>>>> 42e48012
 import {
   localApiStateSelector, themesListSelector, tokensSelector,
 } from '@/selectors';
@@ -82,12 +77,8 @@
           tokens,
           metadata: { commitMessage },
         });
-<<<<<<< HEAD
+        dispatch.tokenState.setLastSyncedState(JSON.stringify([tokens, themes], null, 2));
         dispatch.uiState.setLocalApiState({ ...localApiState, branch: customBranch } as GitlabCredentials);
-=======
-        dispatch.tokenState.setLastSyncedState(JSON.stringify([tokens, themes], null, 2));
-        dispatch.uiState.setLocalApiState({ ...localApiState, branch: customBranch });
->>>>>>> 42e48012
         dispatch.uiState.setApiData({ ...context, branch: customBranch });
         dispatch.tokenState.setLastSyncedState(JSON.stringify([tokens, themes], null, 2));
         dispatch.tokenState.setTokenData({
@@ -125,11 +116,7 @@
     dispatch.tokenState.setEditProhibited(!hasWriteAccess);
   }, [dispatch, storageClientFactory]);
 
-<<<<<<< HEAD
   const pullTokensFromGitLab = useCallback(async (context: GitlabCredentials, receivedFeatureFlags?: LDProps['flags']) => {
-=======
-  const pullTokensFromGitLab = useCallback(async (context: ContextObject, receivedFeatureFlags?: LDProps['flags']) => {
->>>>>>> 42e48012
     const storage = await storageClientFactory(context);
     if (receivedFeatureFlags?.multiFileSync) storage.enableMultiFile();
 
