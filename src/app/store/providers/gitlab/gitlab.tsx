import { useDispatch, useSelector } from 'react-redux';
import { useCallback, useMemo } from 'react';
import { LDProps } from 'launchdarkly-react-client-sdk/lib/withLDConsumer';
import { Dispatch } from '@/app/store';
import useConfirm from '@/app/hooks/useConfirm';
import usePushDialog from '@/app/hooks/usePushDialog';
import { notifyToUI } from '@/plugin/notifiers';
import {
  activeThemeSelector,
  localApiStateSelector, themesListSelector, tokensSelector, usedTokenSetSelector,
} from '@/selectors';
import { GitlabTokenStorage } from '@/storage/GitlabTokenStorage';
import { isEqual } from '@/utils/isEqual';
import { RemoteTokenStorageData } from '@/storage/RemoteTokenStorage';
import { GitStorageMetadata } from '@/storage/GitTokenStorage';
import { AsyncMessageTypes } from '@/types/AsyncMessages';
import { AsyncMessageChannel } from '@/AsyncMessageChannel';
import { StorageTypeCredentials, StorageTypeFormValues } from '@/types/StorageType';
import { StorageProviderType } from '@/constants/StorageProviderType';
import { useFlags } from '@/app/components/LaunchDarkly';
import { getRepositoryInformation } from '../getRepositoryInformation';

export type GitlabCredentials = Extract<StorageTypeCredentials, { provider: StorageProviderType.GITHUB | StorageProviderType.GITLAB; }>;
type GitlabFormValues = Extract<StorageTypeFormValues<false>, { provider: StorageProviderType.GITHUB | StorageProviderType.GITLAB }>;

export const clientFactory = async (context: GitlabCredentials, multiFileSync: boolean) => {
  const {
    secret, baseUrl, id: repoPathWithNamespace, filePath, branch,
  } = context;
  const { repositoryId } = getRepositoryInformation(repoPathWithNamespace);

  const storageClient = new GitlabTokenStorage(secret, repositoryId, repoPathWithNamespace, baseUrl ?? '');
  if (filePath) storageClient.changePath(filePath);
  if (branch) storageClient.selectBranch(branch);
  if (multiFileSync) storageClient.enableMultiFile();
  return storageClient.assignProjectId();
};

export function useGitLab() {
  const tokens = useSelector(tokensSelector);
  const themes = useSelector(themesListSelector);
  const localApiState = useSelector(localApiStateSelector);
  const usedTokenSet = useSelector(usedTokenSetSelector);
  const activeTheme = useSelector(activeThemeSelector);
  const { multiFileSync } = useFlags();
  const dispatch = useDispatch<Dispatch>();

  const { confirm } = useConfirm();
  const { pushDialog } = usePushDialog();

  const storageClientFactory = useCallback(clientFactory, []);

  const askUserIfPull = useCallback(async () => {
    const confirmResult = await confirm({
      text: 'Pull from GitLab?',
      description: 'Your repo already contains tokens, do you want to pull these now?',
    });
    return confirmResult;
  }, [confirm]);

  const pushTokensToGitLab = useCallback(async (context: GitlabCredentials) => {
    const storage = await storageClientFactory(context, multiFileSync);

    const content = await storage.retrieve();

    if (content) {
      if (content && isEqual(content.tokens, tokens) && isEqual(content.themes, themes)) {
        notifyToUI('Nothing to commit');
        return {
          tokens,
          themes,
          metadata: {},
        };
      }
    }

    dispatch.uiState.setLocalApiState({ ...context });

    const pushSettings = await pushDialog();
    if (pushSettings) {
      const { commitMessage, customBranch } = pushSettings;
      try {
        if (customBranch) storage.selectBranch(customBranch);
        await storage.save({
          themes,
          tokens,
          metadata: { commitMessage },
        });
        dispatch.tokenState.setLastSyncedState(JSON.stringify([tokens, themes], null, 2));
        dispatch.uiState.setLocalApiState({ ...localApiState, branch: customBranch } as GitlabCredentials);
        dispatch.uiState.setApiData({ ...context, branch: customBranch });
        dispatch.tokenState.setLastSyncedState(JSON.stringify([tokens, themes], null, 2));
        dispatch.tokenState.setTokenData({
          values: tokens,
          themes,
          usedTokenSet,
          activeTheme,
        });
        pushDialog('success');
        return {
          tokens,
          themes,
          metadata: {},
        };
      } catch (e) {
        console.log('Error pushing to GitLab', e);
      }
    }
    return {
      tokens,
      themes,
      metadata: {},
    };
  }, [
    storageClientFactory,
    dispatch.uiState,
    dispatch.tokenState,
    pushDialog,
    tokens,
    themes,
    localApiState,
    usedTokenSet,
    activeTheme,
    multiFileSync,
  ]);

<<<<<<< HEAD
  const checkAndSetAccess = useCallback(async ({ context }: { context: GitlabCredentials }) => {
    const storage = await storageClientFactory(context, multiFileSync);
=======
  const checkAndSetAccess = useCallback(async ({
    context, owner, repo, receivedFeatureFlags,
  }: { context: GitlabCredentials; owner: string; repo: string, receivedFeatureFlags?: LDProps['flags'] }) => {
    const storage = await storageClientFactory(context, owner, repo);
    if (receivedFeatureFlags?.multiFileSync) storage.enableMultiFile();
>>>>>>> b5c8366e
    const hasWriteAccess = await storage.canWrite();
    dispatch.tokenState.setEditProhibited(!hasWriteAccess);
  }, [dispatch, storageClientFactory, multiFileSync]);

  const pullTokensFromGitLab = useCallback(async (context: GitlabCredentials, receivedFeatureFlags?: LDProps['flags']) => {
    const storage = await storageClientFactory(context, multiFileSync);
    if (receivedFeatureFlags?.multiFileSync) storage.enableMultiFile();

<<<<<<< HEAD
    await checkAndSetAccess({ context });
=======
    await checkAndSetAccess({
      context, owner, repo, receivedFeatureFlags,
    });
>>>>>>> b5c8366e

    try {
      const content = await storage.retrieve();

      if (content) {
        return content;
      }
    } catch (e) {
      console.log('Error', e);
    }
    return null;
  }, [storageClientFactory, checkAndSetAccess, multiFileSync]);

  const syncTokensWithGitLab = useCallback(async (context: GitlabCredentials): Promise<RemoteTokenStorageData<GitStorageMetadata> | null> => {
    try {
      const storage = await storageClientFactory(context, multiFileSync);
      const hasBranches = await storage.fetchBranches();
      dispatch.branchState.setBranches(hasBranches);

      if (!hasBranches || !hasBranches.length) {
        return null;
      }

      await checkAndSetAccess({ context });

      const content = await storage.retrieve();
      if (content) {
        if (
          !isEqual(content.tokens, tokens)
          || !isEqual(content.themes, themes)
        ) {
          const userDecision = await askUserIfPull();
          if (userDecision) {
            dispatch.tokenState.setLastSyncedState(JSON.stringify([content.tokens, content.themes], null, 2));
            dispatch.tokenState.setTokenData({
              values: content.tokens,
              themes: content.themes,
              usedTokenSet,
              activeTheme,
            });
            dispatch.tokenState.setCollapsedTokenSets([]);
            notifyToUI('Pulled tokens from GitLab');
          }
        }
        return content;
      }
      return await pushTokensToGitLab(context);
    } catch (err) {
      notifyToUI('Error syncing with GitLab, check credentials', { error: true });
      console.log('Error', err);
      return null;
    }
  }, [
    storageClientFactory,
    dispatch.branchState,
    dispatch.tokenState,
    pushTokensToGitLab,
    tokens,
    themes,
    askUserIfPull,
    usedTokenSet,
    activeTheme,
    checkAndSetAccess,
    multiFileSync,
  ]);

  const addNewGitLabCredentials = useCallback(async (context: GitlabFormValues): Promise<RemoteTokenStorageData<GitStorageMetadata> | null> => {
    const data = await syncTokensWithGitLab(context);

    if (data) {
      AsyncMessageChannel.ReactInstance.message({
        type: AsyncMessageTypes.CREDENTIALS,
        credential: context,
      });
      if (!data.tokens) {
        notifyToUI('No tokens stored on remote');
      }
    } else {
      return null;
    }

    return {
      tokens: data.tokens ?? tokens,
      themes: data.themes ?? themes,
      metadata: {},
    };
  }, [
    syncTokensWithGitLab,
    tokens,
    themes,
    dispatch.tokenState,
    usedTokenSet,
    activeTheme,
  ]);

  const fetchGitLabBranches = useCallback(async (context: GitlabCredentials) => {
    const storage = await storageClientFactory(context, multiFileSync);
    return storage.fetchBranches();
  }, [storageClientFactory, multiFileSync]);

  const createGitLabBranch = useCallback(async (context: GitlabCredentials, newBranch: string, source?: string) => {
    const storage = await storageClientFactory(context, multiFileSync);
    return storage.createBranch(newBranch, source);
  }, [storageClientFactory, multiFileSync]);

  return useMemo(() => ({
    addNewGitLabCredentials,
    syncTokensWithGitLab,
    pullTokensFromGitLab,
    pushTokensToGitLab,
    fetchGitLabBranches,
    createGitLabBranch,
  }), [
    addNewGitLabCredentials,
    syncTokensWithGitLab,
    pullTokensFromGitLab,
    pushTokensToGitLab,
    fetchGitLabBranches,
    createGitLabBranch,
  ]);
}<|MERGE_RESOLUTION|>--- conflicted
+++ resolved
@@ -124,16 +124,11 @@
     multiFileSync,
   ]);
 
-<<<<<<< HEAD
-  const checkAndSetAccess = useCallback(async ({ context }: { context: GitlabCredentials }) => {
-    const storage = await storageClientFactory(context, multiFileSync);
-=======
   const checkAndSetAccess = useCallback(async ({
-    context, owner, repo, receivedFeatureFlags,
-  }: { context: GitlabCredentials; owner: string; repo: string, receivedFeatureFlags?: LDProps['flags'] }) => {
-    const storage = await storageClientFactory(context, owner, repo);
+    context, receivedFeatureFlags,
+  }: { context: GitlabCredentials; receivedFeatureFlags?: LDProps['flags'] }) => {
+    const storage = await storageClientFactory(context, multiFileSync);
     if (receivedFeatureFlags?.multiFileSync) storage.enableMultiFile();
->>>>>>> b5c8366e
     const hasWriteAccess = await storage.canWrite();
     dispatch.tokenState.setEditProhibited(!hasWriteAccess);
   }, [dispatch, storageClientFactory, multiFileSync]);
@@ -142,13 +137,9 @@
     const storage = await storageClientFactory(context, multiFileSync);
     if (receivedFeatureFlags?.multiFileSync) storage.enableMultiFile();
 
-<<<<<<< HEAD
-    await checkAndSetAccess({ context });
-=======
     await checkAndSetAccess({
-      context, owner, repo, receivedFeatureFlags,
+      context, receivedFeatureFlags,
     });
->>>>>>> b5c8366e
 
     try {
       const content = await storage.retrieve();
