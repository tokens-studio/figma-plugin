--- conflicted
+++ resolved
@@ -1,4 +1,4 @@
-import { useDispatch } from 'react-redux';
+import { useDispatch, useSelector } from 'react-redux';
 import { useCallback, useMemo } from 'react';
 import { Dispatch } from '@/app/store';
 import { notifyToUI } from '../../../plugin/notifiers';
@@ -16,6 +16,8 @@
 
 export default function useURL() {
   const dispatch = useDispatch<Dispatch>();
+  const activeTheme = useSelector(activeThemeSelector);
+  const usedTokenSets = useSelector(usedTokenSetSelector);
 
   const storageClientFactory = useCallback((context: UrlCredentials) => (
     new UrlTokenStorage(context.id, context.secret)
@@ -59,6 +61,8 @@
           dispatch.tokenState.setTokenData({
             values: applyTokenSetOrder(content.tokens, content.metadata?.tokenSetOrder),
             themes: content.themes,
+            usedTokenSet: usedTokenSets,
+            activeTheme,
           });
           dispatch.tokenState.setEditProhibited(true);
           return content;
@@ -77,11 +81,8 @@
   }, [
     dispatch,
     storageClientFactory,
-<<<<<<< HEAD
-=======
     activeTheme,
     usedTokenSets,
->>>>>>> ed742206
   ]);
 
   return useMemo(() => ({
