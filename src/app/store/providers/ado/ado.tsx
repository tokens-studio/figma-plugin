--- conflicted
+++ resolved
@@ -87,12 +87,8 @@
         }, {
           commitMessage,
         });
-<<<<<<< HEAD
 
         saveLastSyncedState(dispatch, tokens, themes, metadata);
-=======
-        dispatch.tokenState.setLastSyncedState(JSON.stringify([tokens, themes], null, 2));
->>>>>>> 858d5e61
         dispatch.uiState.setLocalApiState({ ...localApiState, branch: customBranch } as AdoCredentials);
         dispatch.uiState.setApiData({ ...context, branch: customBranch });
         dispatch.tokenState.setTokenData({
