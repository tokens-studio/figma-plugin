--- conflicted
+++ resolved
@@ -63,12 +63,9 @@
     case StorageProviderType.GITLAB: {
       break;
     }
-<<<<<<< HEAD
     case StorageProviderType.ADO: {
       break;
     }
-=======
->>>>>>> 40fb2ea6
     default:
       throw new Error('Not implemented');
   }
