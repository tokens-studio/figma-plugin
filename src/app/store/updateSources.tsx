import { MessageToPluginTypes } from '@/types/messages';
import { mergeTokenGroups, resolveTokenValues } from '@/plugin/tokenHelpers';
import { ContextObject, StorageProviderType, StorageType } from '@/types/api';
import { notifyToUI, postToFigma } from '../../plugin/notifiers';
import { updateJSONBinTokens } from './providers/jsonbin';
import { track } from '@/utils/analytics';
import type { AnyTokenSet, SingleToken } from '@/types/tokens';
import type { ThemeObjectsList, UsedTokenSetsMap } from '@/types';
import type { SettingsState } from './models/settings';

type UpdateRemoteTokensPayload = {
  provider: StorageProviderType;
  tokens: Record<string, SingleToken[]>;
  themes: ThemeObjectsList
  context: ContextObject;
  updatedAt: string;
  oldUpdatedAt?: string;
};

type UpdateTokensOnSourcesPayload = {
  tokens: Record<string, SingleToken[]>;
  tokenValues: AnyTokenSet;
  usedTokenSet: UsedTokenSetsMap;
  themes: ThemeObjectsList;
  activeTheme: string | null;
  settings: SettingsState;
  updatedAt: string;
  shouldUpdateRemote: boolean;
  isLocal: boolean;
  editProhibited: boolean;
  storageType: StorageType;
  lastUpdatedAt: string;
  api: ContextObject;
  checkForChanges: string
};

async function updateRemoteTokens({
  provider,
  tokens,
  themes,
  context,
  updatedAt,
  oldUpdatedAt,
}: UpdateRemoteTokensPayload) {
  if (!context) return;
  switch (provider) {
    case StorageProviderType.JSONBIN: {
      track('pushTokens', { provider: StorageProviderType.JSONBIN });

      notifyToUI('Updating JSONBin...');
      updateJSONBinTokens({
        themes,
        tokens,
        context,
        updatedAt,
        oldUpdatedAt,
      });
      break;
    }

    case StorageProviderType.GITHUB: {
      break;
    }
    case StorageProviderType.GITLAB: {
      break;
    }
    default:
      throw new Error('Not implemented');
  }
}

export default async function updateTokensOnSources({
  tokens,
  tokenValues,
  usedTokenSet,
  themes,
  activeTheme,
  settings,
  updatedAt,
  shouldUpdateRemote = true,
  isLocal,
  editProhibited,
  storageType,
  api,
  lastUpdatedAt,
  checkForChanges,
}: UpdateTokensOnSourcesPayload) {
  // @TODO themes
  if (tokens && !isLocal && shouldUpdateRemote && !editProhibited) {
    updateRemoteTokens({
      provider: storageType.provider,
      tokens,
      themes,
      context: api,
      updatedAt,
      oldUpdatedAt: lastUpdatedAt,
    });
  }

  const mergedTokens = tokens
    ? resolveTokenValues(mergeTokenGroups(tokens, usedTokenSet))
    : null;

  postToFigma({
    type: MessageToPluginTypes.UPDATE,
    tokenValues,
    tokens: tokens ? mergedTokens : null,
    themes,
    updatedAt,
    settings,
    usedTokenSet,
<<<<<<< HEAD
    checkForChanges,
=======
    activeTheme,
>>>>>>> 3d08b61f
  });
}<|MERGE_RESOLUTION|>--- conflicted
+++ resolved
@@ -109,10 +109,7 @@
     updatedAt,
     settings,
     usedTokenSet,
-<<<<<<< HEAD
     checkForChanges,
-=======
     activeTheme,
->>>>>>> 3d08b61f
   });
 }