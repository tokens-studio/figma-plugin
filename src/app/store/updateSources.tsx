--- conflicted
+++ resolved
@@ -101,14 +101,9 @@
   const mergedTokens = tokens
     ? resolveTokenValues(mergeTokenGroups(tokens, usedTokenSet))
     : null;
-<<<<<<< HEAD
 
   AsyncMessageChannel.message({
     type: AsyncMessageTypes.UPDATE,
-=======
-  postToFigma({
-    type: MessageToPluginTypes.UPDATE,
->>>>>>> fdbc8066
     tokenValues,
     tokens: tokens ? mergedTokens : null,
     themes,
