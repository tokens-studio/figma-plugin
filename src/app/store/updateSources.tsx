import { mergeTokenGroups, resolveTokenValues } from '@/plugin/tokenHelpers';
import { notifyToUI } from '../../plugin/notifiers';
import { updateJSONBinTokens } from './providers/jsonbin';
import { track } from '@/utils/analytics';
import type { AnyTokenList } from '@/types/tokens';
import type { ThemeObjectsList, UsedTokenSetsMap } from '@/types';
import type { SettingsState } from './models/settings';
import { AsyncMessageTypes } from '@/types/AsyncMessages';
import { AsyncMessageChannel } from '@/AsyncMessageChannel';
import { StorageProviderType } from '@/constants/StorageProviderType';
import { StorageType, StorageTypeCredentials } from '@/types/StorageType';

type UpdateRemoteTokensPayload = {
  provider: StorageProviderType;
  tokens: Record<string, AnyTokenList>;
  themes: ThemeObjectsList
  context: StorageTypeCredentials;
  updatedAt: string;
  oldUpdatedAt?: string;
};

type UpdateTokensOnSourcesPayload = {
  tokens: Record<string, AnyTokenList> | null;
  tokenValues: Record<string, AnyTokenList>;
  usedTokenSet: UsedTokenSetsMap;
  themes: ThemeObjectsList;
  activeTheme: string | null;
  settings: SettingsState;
  updatedAt: string;
  shouldUpdateRemote: boolean;
  isLocal: boolean;
  editProhibited: boolean;
  storageType: StorageType;
  lastUpdatedAt: string;
<<<<<<< HEAD
  api: StorageTypeCredentials;
=======
  api: ContextObject;
  checkForChanges: string;
>>>>>>> 42e48012
};

async function updateRemoteTokens({
  provider,
  tokens,
  themes,
  context,
  updatedAt,
  oldUpdatedAt,
}: UpdateRemoteTokensPayload) {
  if (!context) return;
  switch (provider) {
    case StorageProviderType.JSONBIN: {
      track('pushTokens', { provider: StorageProviderType.JSONBIN });

      notifyToUI('Updating JSONBin...');
      updateJSONBinTokens({
        themes,
        tokens,
        context,
        updatedAt,
        oldUpdatedAt,
      });
      break;
    }

    case StorageProviderType.GITHUB: {
      break;
    }
    case StorageProviderType.GITLAB: {
      break;
    }
    case StorageProviderType.ADO: {
      break;
    }
    default:
      throw new Error('Not implemented');
  }
}

export default async function updateTokensOnSources({
  tokens,
  tokenValues,
  usedTokenSet,
  themes,
  activeTheme,
  settings,
  updatedAt,
  shouldUpdateRemote = true,
  isLocal,
  editProhibited,
  storageType,
  api,
  lastUpdatedAt,
  checkForChanges,
}: UpdateTokensOnSourcesPayload) {
  if (tokens && !isLocal && shouldUpdateRemote && !editProhibited) {
    updateRemoteTokens({
      provider: storageType.provider,
      tokens,
      themes,
      context: api,
      updatedAt,
      oldUpdatedAt: lastUpdatedAt,
    });
  }

  const mergedTokens = tokens
    ? resolveTokenValues(mergeTokenGroups(tokens, usedTokenSet))
    : null;
  AsyncMessageChannel.message({
    type: AsyncMessageTypes.UPDATE,
    tokenValues,
    tokens: tokens ? mergedTokens : null,
    themes,
    updatedAt,
    settings,
    usedTokenSet,
    checkForChanges,
    activeTheme,
  });
}<|MERGE_RESOLUTION|>--- conflicted
+++ resolved
@@ -32,12 +32,8 @@
   editProhibited: boolean;
   storageType: StorageType;
   lastUpdatedAt: string;
-<<<<<<< HEAD
   api: StorageTypeCredentials;
-=======
-  api: ContextObject;
   checkForChanges: string;
->>>>>>> 42e48012
 };
 
 async function updateRemoteTokens({
