import { init, RematchStore } from '@rematch/core';
import { RootModel } from '@/types/RootModel';
import { models } from './index';
import { TokenTypes } from '@/constants/TokenTypes';
import { TokenSetStatus } from '@/constants/TokenSetStatus';
import * as notifiers from '@/plugin/notifiers';

const shadowArray = [
  {
    type: 'innerShadow',
    color: '#00000080',
    x: '0',
    y: '0',
    blur: '2',
    spread: '4',
  },
  {
    type: 'dropShadow',
    color: '#000000',
    x: '0',
    y: '4',
    blur: '4',
    spread: '4',
  },
];

type Store = RematchStore<RootModel, Record<string, never>>;

describe('editToken', () => {
  let store: Store;
  beforeEach(() => {
    store = init<RootModel>({
      redux: {
        initialState: {
          tokenState: {
            tokens: {
              global: [
                {
                  name: 'primary',
                  value: '1',
                },
                {
                  name: 'alias',
                  value: '$primary',
                },
                {
                  name: 'primary50',
                  value: '0.50',
                },
                {
                  name: 'alias50',
                  value: '$primary50',
                },
                {
                  name: 'header 1',
                  type: 'typography',
                  value: {
                    fontWeight: '400',
                    fontSize: '16',
                  },
                },
                {
                  name: 'header 1',
                  type: 'typography',
                  value: {
                    fontWeight: '400',
                    fontSize: '16',
                  },
                },
                {
                  name: 'shadow.mixed',
                  type: 'boxShadow',
                  description: 'the one with mixed shadows',
                  value: shadowArray,
                },
                {
                  name: 'font.big',
                  type: 'sizing',
                  value: '24px',
                },
                {
                  name: 'font.small',
                  type: 'sizing',
                  value: '12px',
                },
                {
                  name: 'font.medium',
                  type: 'fontSizes',
                  value: '18px',
                },
              ],
              options: [
                {
                  name: 'background',
                  value: '$primary',
                },
              ],
            },
            usedTokenSet: {
              global: TokenSetStatus.ENABLED,
            },
            importedTokens: {
              newTokens: [],
              updatedTokens: [],
            },
            themes: [],
            activeTheme: null,
            activeTokenSet: 'global',
            collapsedTokens: [],
          },
        },
      },
      models,
    });
  });

  it('calls updateAliases if old name differs from new name', async () => {
    await store.dispatch.tokenState.editToken({
      parent: 'global',
      oldName: 'primary',
      name: 'brand.primary',
      value: '1',
      options: {
        type: TokenTypes.COLOR,
      },
    });

    const { tokens } = store.getState().tokenState;
    expect(tokens.global[1].value).toEqual('{brand.primary}');
  });

  it('doesnt interfere with tokens that have a similar name', async () => {
    await store.dispatch.tokenState.editToken({
      parent: 'global',
      oldName: 'primary',
      name: 'secondary',
      value: '1',
      options: {
        type: TokenTypes.COLOR,
      },
    });

    const { tokens } = store.getState().tokenState;
    expect(tokens.global[1].value).toEqual('{secondary}');
    expect(tokens.global[3].value).toEqual('$primary50');
    expect(tokens.global[3].value).toEqual('$primary50');
  });

  it('doesnt interfere with other tokens', async () => {
    await store.dispatch.tokenState.editToken({
      parent: 'global',
      oldName: 'primary',
      name: 'secondary',
      value: '1',
      options: {
        type: TokenTypes.COLOR,
      },
    });

    const { tokens } = store.getState().tokenState;
    expect(tokens.global[6].value).toEqual(shadowArray);
  });

  it('also updates tokens from other sets', async () => {
    await store.dispatch.tokenState.editToken({
      parent: 'global',
      oldName: 'primary',
      name: 'secondary',
      value: '1',
      options: {
        type: TokenTypes.COLOR,
      },
    });

    const { tokens } = store.getState().tokenState;
    expect(tokens.options[0].value).toEqual('{secondary}');
  });

  it('does a deep equality check on object values', async () => {
    await store.dispatch.tokenState.setTokensFromStyles({
      colors: [
        {
          type: TokenTypes.COLOR,
          name: 'primary',
          value: '2',
        },
        {
          type: TokenTypes.COLOR,
          name: 'secondary',
          value: '3',
        },
      ],
      typography: [
        {
          name: 'header 1',
          type: TokenTypes.TYPOGRAPHY,
          value: {
            fontWeight: '400',
            fontSize: '16',
          },
        },
        {
          name: 'header 2',
          type: TokenTypes.TYPOGRAPHY,
          value: {
            fontWeight: '400',
            fontSize: '14',
          },
        },
      ],
    });

    const { importedTokens } = store.getState().tokenState;
    expect(importedTokens.newTokens).toEqual([
      {
        type: TokenTypes.COLOR,
        name: 'secondary',
        value: '3',
      },
      {
        name: 'header 2',
        type: TokenTypes.TYPOGRAPHY,
        value: {
          fontWeight: '400',
          fontSize: '14',
        },
      },
    ]);
    expect(importedTokens.updatedTokens).toEqual([
      {
        type: TokenTypes.COLOR,
        name: 'primary',
        oldValue: '1',
        value: '2',
      },
    ]);
  });

  it('can toggle many token sets (disabled)', () => {
    store.dispatch.tokenState.toggleManyTokenSets({
      sets: ['global'],
      shouldCheck: false,
    });
    const { usedTokenSet } = store.getState().tokenState;
    expect(usedTokenSet).toEqual({
      global: TokenSetStatus.DISABLED,
    });
  });

  it('can toggle many token sets (enabled)', () => {
    store.dispatch.tokenState.toggleManyTokenSets({
      sets: ['global'],
      shouldCheck: true,
    });
    const { usedTokenSet } = store.getState().tokenState;
    expect(usedTokenSet).toEqual({
      global: TokenSetStatus.ENABLED,
    });
  });

  it('can toggle editProhibited', () => {
    store.dispatch.tokenState.setEditProhibited(true);
    const { editProhibited } = store.getState().tokenState;
    expect(editProhibited).toBe(true);
  });

  it('can set token data', () => {
    store.dispatch.tokenState.setTokenData({
      values: {},
      activeTheme: 'base',
      usedTokenSet: {
        global: TokenSetStatus.ENABLED,
      },
      themes: [
        {
          id: 'base',
          name: 'Base',
          selectedTokenSets: {
            global: TokenSetStatus.ENABLED,
          },
        },
      ],
    });
    const {
      tokens, themes, usedTokenSet,
    } = store.getState().tokenState;
    expect(tokens).toEqual({});
    expect(themes).toEqual([
      {
        id: 'base',
        name: 'Base',
        selectedTokenSets: {
        },
      },
    ]);
    expect(usedTokenSet).toEqual({});
  });

  it('delete all tokens in a group', async () => {
    await store.dispatch.tokenState.deleteTokenGroup({
      parent: 'global',
      path: 'font',
      type: 'sizing',
    });

    const { tokens } = store.getState().tokenState;
    expect(tokens.global).not.toContain({
      name: 'font.big',
      type: 'sizing',
      value: '24px',
    });
    expect(tokens.global).not.toContain({
      name: 'font.small',
      type: 'sizing',
      value: '12px',
    });
  });
  it('can delete a token set', () => {
    store.dispatch.tokenState.deleteTokenSet('global');
    const {
      tokens, usedTokenSet,
    } = store.getState().tokenState;
    expect(tokens).toEqual({
      options: [
        {
          name: 'background',
          value: '$primary',
        },
      ],
    });
    expect(usedTokenSet).toEqual({});
  });

  it('can treat set a token set as source', () => {
    store.dispatch.tokenState.toggleTreatAsSource('global');
    const { usedTokenSet } = store.getState().tokenState;
    expect(usedTokenSet).toEqual({
      global: TokenSetStatus.SOURCE,
    });
  });

  it('can duplicate token set', () => {
    store.dispatch.tokenState.duplicateTokenSet('global');
    const { tokens, usedTokenSet } = store.getState().tokenState;
    expect(tokens.global_Copy).toEqual([
      {
        name: 'primary',
        value: '1',
      },
      {
        name: 'alias',
        value: '$primary',
      },
      {
        name: 'primary50',
        value: '0.50',
      },
      {
        name: 'alias50',
        value: '$primary50',
      },
      {
        name: 'header 1',
        type: 'typography',
        value: {
          fontWeight: '400',
          fontSize: '16',
        },
      },
      {
        name: 'header 1',
        type: 'typography',
        value: {
          fontWeight: '400',
          fontSize: '16',
        },
      },
      {
        name: 'shadow.mixed',
        type: 'boxShadow',
        description: 'the one with mixed shadows',
        value: shadowArray,
      },
      {
        name: 'font.big',
        type: 'sizing',
        value: '24px',
      },
      {
        name: 'font.small',
        type: 'sizing',
        value: '12px',
      },
      {
        name: 'font.medium',
        type: 'fontSizes',
        value: '18px',
      },
    ]);
    expect(usedTokenSet).toEqual({
      global: TokenSetStatus.ENABLED,
      global_Copy: TokenSetStatus.DISABLED,
    });
  });

  it('will notify the UI if the token set to duplicate does not exist', () => {
    const notifyToUISpy = jest.spyOn(notifiers, 'notifyToUI');
    notifyToUISpy.mockReturnValueOnce();
    store.dispatch.tokenState.duplicateTokenSet('nonexistant');
    expect(notifyToUISpy).toBeCalledWith('Token set does not exist', { error: true });
  });

  it('can reset imported tokens', () => {
    store.dispatch.tokenState.setTokensFromStyles({
      colors: [
        {
          type: TokenTypes.COLOR,
          name: 'primary',
          value: '2',
        },
      ],
    });
    store.dispatch.tokenState.resetImportedTokens();
    const { importedTokens } = store.getState().tokenState;
    expect(importedTokens).toEqual({
      newTokens: [],
      updatedTokens: [],
    });
  });

  it('can create token', () => {
    store.dispatch.tokenState.createToken({
      name: 'test',
      parent: 'global',
      type: TokenTypes.COLOR,
      value: '#000000',
    });
    const { tokens } = store.getState().tokenState;
    expect(tokens.global).toEqual([
      {
        name: 'primary',
        value: '1',
      },
      {
        name: 'alias',
        value: '$primary',
      },
      {
        name: 'primary50',
        value: '0.50',
      },
      {
        name: 'alias50',
        value: '$primary50',
      },
      {
        name: 'header 1',
        type: 'typography',
        value: {
          fontWeight: '400',
          fontSize: '16',
        },
      },
      {
        name: 'header 1',
        type: 'typography',
        value: {
          fontWeight: '400',
          fontSize: '16',
        },
      },
      {
        name: 'shadow.mixed',
        type: 'boxShadow',
        description: 'the one with mixed shadows',
        value: shadowArray,
      },
      {
        name: 'font.big',
        type: 'sizing',
        value: '24px',
      },
      {
        name: 'font.small',
        type: 'sizing',
        value: '12px',
      },
      {
        name: 'font.medium',
        type: 'fontSizes',
        value: '18px',
      },
      {
        name: 'test',
        type: TokenTypes.COLOR,
        value: '#000000',
      },
    ]);
  });

<<<<<<< HEAD
  it('should be able to set collapsedTokens', () => {
    store.dispatch.tokenState.setCollapsedTokens(['color.gray', 'color.zinc', 'size']);
    const { collapsedTokens } = store.getState().tokenState;
    expect(collapsedTokens).toEqual(['color.gray', 'color.zinc', 'size']);
=======
  it('should save tokens from json data', () => {
    store.dispatch.tokenState.setJSONData(JSON.stringify(
      {
        1: {
          value: 1,
          type: 'sizing',
        },
        header: {
          value: 3,
          type: 'borderRadius',
        },
        black: {
          100: {
            value: '#0b0101',
          },
          500: {
            value: '#130c0c',
          },
          type: 'color',
        },
      },
    ));
    const { tokens } = store.getState().tokenState;
    expect(tokens.global).toEqual([
      {
        name: '1',
        type: 'sizing',
        value: 1,
      },
      {
        name: 'header',
        type: 'borderRadius',
        value: 3,
      },
      {
        inheritTypeLevel: 2,
        name: 'black.100',
        type: 'color',
        value: '#0b0101',
      },
      {
        inheritTypeLevel: 2,
        name: 'black.500',
        type: 'color',
        value: '#130c0c',
      },
    ]);
  });

  it('can duplicate token', () => {
    store.dispatch.tokenState.duplicateToken({
      newName: 'primary-copy',
      oldName: 'primary',
      parent: 'global',
      value: '1',
      type: 'sizing',
    });
    const { tokens } = store.getState().tokenState;
    expect(tokens.global).toEqual([
      {
        name: 'primary',
        value: '1',
      },
      {
        name: 'primary-copy',
        value: '1',
        type: 'sizing',
      },
      {
        name: 'alias',
        value: '$primary',
      },
      {
        name: 'primary50',
        value: '0.50',
      },
      {
        name: 'alias50',
        value: '$primary50',
      },
      {
        name: 'header 1',
        type: 'typography',
        value: {
          fontWeight: '400',
          fontSize: '16',
        },
      },
      {
        name: 'header 1',
        type: 'typography',
        value: {
          fontWeight: '400',
          fontSize: '16',
        },
      },
      {
        name: 'shadow.mixed',
        type: 'boxShadow',
        description: 'the one with mixed shadows',
        value: shadowArray,
      },
      {
        name: 'font.big',
        type: 'sizing',
        value: '24px',
      },
      {
        name: 'font.small',
        type: 'sizing',
        value: '12px',
      },
      {
        name: 'font.medium',
        type: 'fontSizes',
        value: '18px',
      },
    ]);
  });

  it('can delete token', () => {
    store.dispatch.tokenState.deleteToken({
      parent: 'global',
      path: 'font.big',
    });
    const { tokens } = store.getState().tokenState;
    expect(tokens.global).toEqual([
      {
        name: 'primary',
        value: '1',
      },
      {
        name: 'alias',
        value: '$primary',
      },
      {
        name: 'primary50',
        value: '0.50',
      },
      {
        name: 'alias50',
        value: '$primary50',
      },
      {
        name: 'header 1',
        type: 'typography',
        value: {
          fontWeight: '400',
          fontSize: '16',
        },
      },
      {
        name: 'header 1',
        type: 'typography',
        value: {
          fontWeight: '400',
          fontSize: '16',
        },
      },
      {
        name: 'shadow.mixed',
        type: 'boxShadow',
        description: 'the one with mixed shadows',
        value: shadowArray,
      },
      {
        name: 'font.small',
        type: 'sizing',
        value: '12px',
      },
      {
        name: 'font.medium',
        type: 'fontSizes',
        value: '18px',
      },
    ]);
  });

  it('can rename token group', () => {
    store.dispatch.tokenState.renameTokenGroup({
      newName: 'text',
      oldName: 'font',
      parent: 'global',
      path: '',
      type: 'sizing',
    });
    const { tokens } = store.getState().tokenState;
    expect(tokens.global).toEqual([
      {
        name: 'primary',
        value: '1',
      },
      {
        name: 'alias',
        value: '$primary',
      },
      {
        name: 'primary50',
        value: '0.50',
      },
      {
        name: 'alias50',
        value: '$primary50',
      },
      {
        name: 'header 1',
        type: 'typography',
        value: {
          fontWeight: '400',
          fontSize: '16',
        },
      },
      {
        name: 'header 1',
        type: 'typography',
        value: {
          fontWeight: '400',
          fontSize: '16',
        },
      },
      {
        name: 'shadow.mixed',
        type: 'boxShadow',
        description: 'the one with mixed shadows',
        value: shadowArray,
      },
      {
        name: 'text.big',
        type: 'sizing',
        value: '24px',
      },
      {
        name: 'text.small',
        type: 'sizing',
        value: '12px',
      },
      {
        name: 'font.medium',
        type: 'fontSizes',
        value: '18px',
      },
    ]);
  });

  it('can duplicate token group', () => {
    store.dispatch.tokenState.duplicateTokenGroup({
      oldName: 'font',
      parent: 'global',
      path: '',
      type: 'sizing',
    });
    const { tokens } = store.getState().tokenState;
    expect(tokens.global).toEqual([
      {
        name: 'primary',
        value: '1',
      },
      {
        name: 'alias',
        value: '$primary',
      },
      {
        name: 'primary50',
        value: '0.50',
      },
      {
        name: 'alias50',
        value: '$primary50',
      },
      {
        name: 'header 1',
        type: 'typography',
        value: {
          fontWeight: '400',
          fontSize: '16',
        },
      },
      {
        name: 'header 1',
        type: 'typography',
        value: {
          fontWeight: '400',
          fontSize: '16',
        },
      },
      {
        name: 'shadow.mixed',
        type: 'boxShadow',
        description: 'the one with mixed shadows',
        value: shadowArray,
      },
      {
        name: 'font.big',
        type: 'sizing',
        value: '24px',
      },
      {
        name: 'font.small',
        type: 'sizing',
        value: '12px',
      },
      {
        name: 'font.medium',
        type: 'fontSizes',
        value: '18px',
      },
      {
        name: 'font-copy.big',
        type: 'sizing',
        value: '24px',
      },
      {
        name: 'font-copy.small',
        type: 'sizing',
        value: '12px',
      },
    ]);
>>>>>>> 92eaed19
  });
});<|MERGE_RESOLUTION|>--- conflicted
+++ resolved
@@ -498,12 +498,6 @@
     ]);
   });
 
-<<<<<<< HEAD
-  it('should be able to set collapsedTokens', () => {
-    store.dispatch.tokenState.setCollapsedTokens(['color.gray', 'color.zinc', 'size']);
-    const { collapsedTokens } = store.getState().tokenState;
-    expect(collapsedTokens).toEqual(['color.gray', 'color.zinc', 'size']);
-=======
   it('should save tokens from json data', () => {
     store.dispatch.tokenState.setJSONData(JSON.stringify(
       {
@@ -821,6 +815,11 @@
         value: '12px',
       },
     ]);
->>>>>>> 92eaed19
+  });
+
+  it('should be able to set collapsedTokens', () => {
+    store.dispatch.tokenState.setCollapsedTokens(['color.gray', 'color.zinc', 'size']);
+    const { collapsedTokens } = store.getState().tokenState;
+    expect(collapsedTokens).toEqual(['color.gray', 'color.zinc', 'size']);
   });
 });