import { init, RematchStore } from '@rematch/core';
import { RootModel } from '@/types/RootModel';
import { models } from './index';
import { TokenTypes } from '@/constants/TokenTypes';
import { TokenSetStatus } from '@/constants/TokenSetStatus';
import * as notifiers from '@/plugin/notifiers';

const shadowArray = [
  {
    type: 'innerShadow',
    color: '#00000080',
    x: '0',
    y: '0',
    blur: '2',
    spread: '4',
  },
  {
    type: 'dropShadow',
    color: '#000000',
    x: '0',
    y: '4',
    blur: '4',
    spread: '4',
  },
];

type Store = RematchStore<RootModel, Record<string, never>>;

describe('editToken', () => {
  let store: Store;
  beforeEach(() => {
    store = init<RootModel>({
      redux: {
        initialState: {
          tokenState: {
            tokens: {
              global: [
                {
                  name: 'primary',
                  value: '1',
                },
                {
                  name: 'alias',
                  value: '$primary',
                },
                {
                  name: 'primary50',
                  value: '0.50',
                },
                {
                  name: 'alias50',
                  value: '$primary50',
                },
                {
                  name: 'header 1',
                  type: 'typography',
                  value: {
                    fontWeight: '400',
                    fontSize: '16',
                  },
                },
                {
                  name: 'header 1',
                  type: 'typography',
                  value: {
                    fontWeight: '400',
                    fontSize: '16',
                  },
                },
                {
                  name: 'shadow.mixed',
                  type: 'boxShadow',
                  description: 'the one with mixed shadows',
                  value: shadowArray,
                },
                {
                  name: 'font.big',
                  type: 'sizing',
                  value: '24px',
                },
                {
                  name: 'font.small',
                  type: 'sizing',
                  value: '12px',
                },
                {
                  name: 'font.medium',
                  type: 'fontSizes',
                  value: '18px',
                },
              ],
              options: [
                {
                  name: 'background',
                  value: '$primary',
                },
              ],
            },
            usedTokenSet: {
              global: TokenSetStatus.ENABLED,
            },
            importedTokens: {
              newTokens: [],
              updatedTokens: [],
            },
            themes: [],
            activeTheme: null,
            activeTokenSet: 'global',
            collapsedTokens: [],
          },
        },
      },
      models,
    });
  });

  it('calls updateAliases if old name differs from new name', async () => {
    await store.dispatch.tokenState.editToken({
      parent: 'global',
      oldName: 'primary',
      name: 'brand.primary',
      value: '1',
      options: {
        type: TokenTypes.COLOR,
      },
    });

    const { tokens } = store.getState().tokenState;
    expect(tokens.global[1].value).toEqual('{brand.primary}');
  });

  it('doesnt interfere with tokens that have a similar name', async () => {
    await store.dispatch.tokenState.editToken({
      parent: 'global',
      oldName: 'primary',
      name: 'secondary',
      value: '1',
      options: {
        type: TokenTypes.COLOR,
      },
    });

    const { tokens } = store.getState().tokenState;
    expect(tokens.global[1].value).toEqual('{secondary}');
    expect(tokens.global[3].value).toEqual('$primary50');
    expect(tokens.global[3].value).toEqual('$primary50');
  });

  it('doesnt interfere with other tokens', async () => {
    await store.dispatch.tokenState.editToken({
      parent: 'global',
      oldName: 'primary',
      name: 'secondary',
      value: '1',
      options: {
        type: TokenTypes.COLOR,
      },
    });

    const { tokens } = store.getState().tokenState;
    expect(tokens.global[6].value).toEqual(shadowArray);
  });

  it('also updates tokens from other sets', async () => {
    await store.dispatch.tokenState.editToken({
      parent: 'global',
      oldName: 'primary',
      name: 'secondary',
      value: '1',
      options: {
        type: TokenTypes.COLOR,
      },
    });

    const { tokens } = store.getState().tokenState;
    expect(tokens.options[0].value).toEqual('{secondary}');
  });

  it('does a deep equality check on object values', async () => {
    await store.dispatch.tokenState.setTokensFromStyles({
      colors: [
        {
          type: TokenTypes.COLOR,
          name: 'primary',
          value: '2',
        },
        {
          type: TokenTypes.COLOR,
          name: 'secondary',
          value: '3',
        },
      ],
      typography: [
        {
          name: 'header 1',
          type: TokenTypes.TYPOGRAPHY,
          value: {
            fontWeight: '400',
            fontSize: '16',
          },
        },
        {
          name: 'header 2',
          type: TokenTypes.TYPOGRAPHY,
          value: {
            fontWeight: '400',
            fontSize: '14',
          },
        },
      ],
    });

    const { importedTokens } = store.getState().tokenState;
    expect(importedTokens.newTokens).toEqual([
      {
        type: TokenTypes.COLOR,
        name: 'secondary',
        value: '3',
      },
      {
        name: 'header 2',
        type: TokenTypes.TYPOGRAPHY,
        value: {
          fontWeight: '400',
          fontSize: '14',
        },
      },
    ]);
    expect(importedTokens.updatedTokens).toEqual([
      {
        type: TokenTypes.COLOR,
        name: 'primary',
        oldValue: '1',
        value: '2',
      },
    ]);
  });

  it('can toggle many token sets (disabled)', () => {
    store.dispatch.tokenState.toggleManyTokenSets({
      sets: ['global'],
      shouldCheck: false,
    });
    const { usedTokenSet } = store.getState().tokenState;
    expect(usedTokenSet).toEqual({
      global: TokenSetStatus.DISABLED,
    });
  });

  it('can toggle many token sets (enabled)', () => {
    store.dispatch.tokenState.toggleManyTokenSets({
      sets: ['global'],
      shouldCheck: true,
    });
    const { usedTokenSet } = store.getState().tokenState;
    expect(usedTokenSet).toEqual({
      global: TokenSetStatus.ENABLED,
    });
  });

  it('can toggle editProhibited', () => {
    store.dispatch.tokenState.setEditProhibited(true);
    const { editProhibited } = store.getState().tokenState;
    expect(editProhibited).toBe(true);
  });

  it('can set token data', () => {
    store.dispatch.tokenState.setTokenData({
      values: {},
      activeTheme: 'base',
      usedTokenSet: {
        global: TokenSetStatus.ENABLED,
      },
      themes: [
        {
          id: 'base',
          name: 'Base',
          selectedTokenSets: {
            global: TokenSetStatus.ENABLED,
          },
        },
      ],
    });
    const {
      tokens, themes, usedTokenSet,
    } = store.getState().tokenState;
    expect(tokens).toEqual({});
    expect(themes).toEqual([
      {
        id: 'base',
        name: 'Base',
        selectedTokenSets: {
        },
      },
    ]);
    expect(usedTokenSet).toEqual({});
  });

  it('delete all tokens in a group', async () => {
    await store.dispatch.tokenState.deleteTokenGroup({
      parent: 'global',
      path: 'font',
      type: 'sizing',
    });

    const { tokens } = store.getState().tokenState;
    expect(tokens.global).not.toContain({
      name: 'font.big',
      type: 'sizing',
      value: '24px',
    });
    expect(tokens.global).not.toContain({
      name: 'font.small',
      type: 'sizing',
      value: '12px',
    });
  });
  it('can delete a token set', () => {
    store.dispatch.tokenState.deleteTokenSet('global');
    const {
      tokens, usedTokenSet,
    } = store.getState().tokenState;
    expect(tokens).toEqual({
      options: [
        {
          name: 'background',
          value: '$primary',
        },
      ],
    });
    expect(usedTokenSet).toEqual({});
  });

  it('can treat set a token set as source', () => {
    store.dispatch.tokenState.toggleTreatAsSource('global');
    const { usedTokenSet } = store.getState().tokenState;
    expect(usedTokenSet).toEqual({
      global: TokenSetStatus.SOURCE,
    });
  });

  it('can duplicate token set', () => {
    store.dispatch.tokenState.duplicateTokenSet('global');
    const { tokens, usedTokenSet } = store.getState().tokenState;
    expect(tokens.global_Copy).toEqual([
      {
        name: 'primary',
        value: '1',
      },
      {
        name: 'alias',
        value: '$primary',
      },
      {
        name: 'primary50',
        value: '0.50',
      },
      {
        name: 'alias50',
        value: '$primary50',
      },
      {
        name: 'header 1',
        type: 'typography',
        value: {
          fontWeight: '400',
          fontSize: '16',
        },
      },
      {
        name: 'header 1',
        type: 'typography',
        value: {
          fontWeight: '400',
          fontSize: '16',
        },
      },
      {
        name: 'shadow.mixed',
        type: 'boxShadow',
        description: 'the one with mixed shadows',
        value: shadowArray,
      },
      {
        name: 'font.big',
        type: 'sizing',
        value: '24px',
      },
      {
        name: 'font.small',
        type: 'sizing',
        value: '12px',
      },
      {
        name: 'font.medium',
        type: 'fontSizes',
        value: '18px',
      },
    ]);
    expect(usedTokenSet).toEqual({
      global: TokenSetStatus.ENABLED,
      global_Copy: TokenSetStatus.DISABLED,
    });
  });

  it('will notify the UI if the token set to duplicate does not exist', () => {
    const notifyToUISpy = jest.spyOn(notifiers, 'notifyToUI');
    notifyToUISpy.mockReturnValueOnce();
    store.dispatch.tokenState.duplicateTokenSet('nonexistant');
    expect(notifyToUISpy).toBeCalledWith('Token set does not exist', { error: true });
  });

  it('can reset imported tokens', () => {
    store.dispatch.tokenState.setTokensFromStyles({
      colors: [
        {
          type: TokenTypes.COLOR,
          name: 'primary',
          value: '2',
        },
      ],
    });
    store.dispatch.tokenState.resetImportedTokens();
    const { importedTokens } = store.getState().tokenState;
    expect(importedTokens).toEqual({
      newTokens: [],
      updatedTokens: [],
    });
  });

  it('can create token', () => {
    store.dispatch.tokenState.createToken({
      name: 'test',
      parent: 'global',
      type: TokenTypes.COLOR,
      value: '#000000',
    });
    const { tokens } = store.getState().tokenState;
    expect(tokens.global).toEqual([
      {
        name: 'primary',
        value: '1',
      },
      {
        name: 'alias',
        value: '$primary',
      },
      {
        name: 'primary50',
        value: '0.50',
      },
      {
        name: 'alias50',
        value: '$primary50',
      },
      {
        name: 'header 1',
        type: 'typography',
        value: {
          fontWeight: '400',
          fontSize: '16',
        },
      },
      {
        name: 'header 1',
        type: 'typography',
        value: {
          fontWeight: '400',
          fontSize: '16',
        },
      },
      {
        name: 'shadow.mixed',
        type: 'boxShadow',
        description: 'the one with mixed shadows',
        value: shadowArray,
      },
      {
        name: 'font.big',
        type: 'sizing',
        value: '24px',
      },
      {
        name: 'font.small',
        type: 'sizing',
        value: '12px',
      },
      {
        name: 'font.medium',
        type: 'fontSizes',
        value: '18px',
      },
      {
        name: 'test',
        type: TokenTypes.COLOR,
        value: '#000000',
      },
    ]);
  });

  it('should save tokens from json data', () => {
    store.dispatch.tokenState.setJSONData(JSON.stringify(
      {
        1: {
          value: 1,
          type: 'sizing',
        },
        header: {
          value: 3,
          type: 'borderRadius',
        },
        black: {
          100: {
            value: '#0b0101',
          },
          500: {
            value: '#130c0c',
          },
          type: 'color',
        },
      },
    ));
    const { tokens } = store.getState().tokenState;
    expect(tokens.global).toEqual([
      {
        name: '1',
        type: 'sizing',
        value: 1,
      },
      {
        name: 'header',
        type: 'borderRadius',
        value: 3,
      },
      {
        inheritTypeLevel: 2,
        name: 'black.100',
        type: 'color',
        value: '#0b0101',
      },
      {
        inheritTypeLevel: 2,
        name: 'black.500',
        type: 'color',
        value: '#130c0c',
      },
    ]);
  });

  it('can duplicate token', () => {
    store.dispatch.tokenState.duplicateToken({
      newName: 'primary-copy',
      oldName: 'primary',
      parent: 'global',
      value: '1',
      type: 'sizing',
    });
    const { tokens } = store.getState().tokenState;
    expect(tokens.global).toEqual([
      {
        name: 'primary',
        value: '1',
      },
      {
        name: 'primary-copy',
        value: '1',
        type: 'sizing',
      },
      {
        name: 'alias',
        value: '$primary',
      },
      {
        name: 'primary50',
        value: '0.50',
      },
      {
        name: 'alias50',
        value: '$primary50',
      },
      {
        name: 'header 1',
        type: 'typography',
        value: {
          fontWeight: '400',
          fontSize: '16',
        },
      },
      {
        name: 'header 1',
        type: 'typography',
        value: {
          fontWeight: '400',
          fontSize: '16',
        },
      },
      {
        name: 'shadow.mixed',
        type: 'boxShadow',
        description: 'the one with mixed shadows',
        value: shadowArray,
      },
      {
        name: 'font.big',
        type: 'sizing',
        value: '24px',
      },
      {
        name: 'font.small',
        type: 'sizing',
        value: '12px',
      },
      {
        name: 'font.medium',
        type: 'fontSizes',
        value: '18px',
      },
    ]);
  });

  it('can delete token', () => {
    store.dispatch.tokenState.deleteToken({
      parent: 'global',
      path: 'font.big',
    });
    const { tokens } = store.getState().tokenState;
    expect(tokens.global).toEqual([
      {
        name: 'primary',
        value: '1',
      },
      {
        name: 'alias',
        value: '$primary',
      },
      {
        name: 'primary50',
        value: '0.50',
      },
      {
        name: 'alias50',
        value: '$primary50',
      },
      {
        name: 'header 1',
        type: 'typography',
        value: {
          fontWeight: '400',
          fontSize: '16',
        },
      },
      {
        name: 'header 1',
        type: 'typography',
        value: {
          fontWeight: '400',
          fontSize: '16',
        },
      },
      {
        name: 'shadow.mixed',
        type: 'boxShadow',
        description: 'the one with mixed shadows',
        value: shadowArray,
      },
      {
        name: 'font.small',
        type: 'sizing',
        value: '12px',
      },
      {
        name: 'font.medium',
        type: 'fontSizes',
        value: '18px',
      },
    ]);
  });

  it('can rename token group', () => {
    store.dispatch.tokenState.renameTokenGroup({
      newName: 'text',
      oldName: 'font',
      parent: 'global',
      path: '',
      type: 'sizing',
    });
    const { tokens } = store.getState().tokenState;
    expect(tokens.global).toEqual([
      {
        name: 'primary',
        value: '1',
      },
      {
        name: 'alias',
        value: '$primary',
      },
      {
        name: 'primary50',
        value: '0.50',
      },
      {
        name: 'alias50',
        value: '$primary50',
      },
      {
        name: 'header 1',
        type: 'typography',
        value: {
          fontWeight: '400',
          fontSize: '16',
        },
      },
      {
        name: 'header 1',
        type: 'typography',
        value: {
          fontWeight: '400',
          fontSize: '16',
        },
      },
      {
        name: 'shadow.mixed',
        type: 'boxShadow',
        description: 'the one with mixed shadows',
        value: shadowArray,
      },
      {
        name: 'text.big',
        type: 'sizing',
        value: '24px',
      },
      {
        name: 'text.small',
        type: 'sizing',
        value: '12px',
      },
      {
        name: 'font.medium',
        type: 'fontSizes',
        value: '18px',
      },
    ]);
  });

  it('can duplicate token group', () => {
    store.dispatch.tokenState.duplicateTokenGroup({
      oldName: 'font',
      parent: 'global',
      path: '',
      type: 'sizing',
    });
    const { tokens } = store.getState().tokenState;
    expect(tokens.global).toEqual([
      {
        name: 'primary',
        value: '1',
      },
      {
        name: 'alias',
        value: '$primary',
      },
      {
        name: 'primary50',
        value: '0.50',
      },
      {
        name: 'alias50',
        value: '$primary50',
      },
      {
        name: 'header 1',
        type: 'typography',
        value: {
          fontWeight: '400',
          fontSize: '16',
        },
      },
      {
        name: 'header 1',
        type: 'typography',
        value: {
          fontWeight: '400',
          fontSize: '16',
        },
      },
      {
        name: 'shadow.mixed',
        type: 'boxShadow',
        description: 'the one with mixed shadows',
        value: shadowArray,
      },
      {
        name: 'font.big',
        type: 'sizing',
        value: '24px',
      },
      {
        name: 'font.small',
        type: 'sizing',
        value: '12px',
      },
      {
        name: 'font.medium',
        type: 'fontSizes',
        value: '18px',
      },
      {
        name: 'font-copy.big',
        type: 'sizing',
        value: '24px',
      },
      {
        name: 'font-copy.small',
        type: 'sizing',
        value: '12px',
      },
    ]);
  });

<<<<<<< HEAD
  it('should be able to set collapsedTokens', () => {
    store.dispatch.tokenState.setCollapsedTokens(['color.gray', 'color.zinc', 'size']);
    const { collapsedTokens } = store.getState().tokenState;
    expect(collapsedTokens).toEqual(['color.gray', 'color.zinc', 'size']);
  });

  it('should be able to keep theme selected when there is a matching theme in themeList', () => {
    store.dispatch.tokenState.setTokenData({
      values: {
        global: [
          {
            name: 'primary',
            value: '1',
          },
        ],
      },
      themes: [
        {
          id: "default",
          name: "root",
          selectedTokenSets: {
            global: TokenSetStatus.ENABLED,
          }
        }
      ],
      activeTheme: 'default'
    });
    const { activeTheme } = store.getState().tokenState;
    expect(activeTheme).toBe('default');
  });

  it('should be able to set activeTheme as null when there is no matching theme in themeList', () => {
    store.dispatch.tokenState.setTokenData({
      values: {
        global: [
          {
            name: 'primary',
            value: '1',
          },
        ],
      },
      themes: [
        {
          id: "secondary",
          name: "root",
          selectedTokenSets: {
            global: TokenSetStatus.ENABLED,
          }
        }
      ],
      activeTheme: 'default'
    });
    const { activeTheme } = store.getState().tokenState;
    expect(activeTheme).toBe(null);
  });

  it('should be able to keep activeTokenSet when there is a matching tokenSet in tokenList', () => {
    store.dispatch.tokenState.setTokenData({
      values: {
        global: [
          {
            name: 'primary',
            value: '1',
          },
        ],
      },
      themes: [
        {
          id: "default",
          name: "root",
          selectedTokenSets: {
            global: TokenSetStatus.ENABLED,
          }
        }
      ],
    });
    const { activeTokenSet } = store.getState().tokenState;
    expect(activeTokenSet).toBe('global');
  });

  it('should be able to set activeTheme as global when there is no tokenSet', () => {
    store.dispatch.tokenState.setTokenData({
      values: [
        {
          name: 'primary',
          value: '1',
        },
      ],
      themes: [
        {
          id: "default",
          name: "root",
          selectedTokenSets: {
            global: TokenSetStatus.ENABLED,
          }
        }
      ],
    });
    const { activeTokenSet } = store.getState().tokenState;
    expect(activeTokenSet).toBe('global');
=======
  it('should be able to update checkForChanges', () => {
    store.dispatch.tokenState.updateCheckForChanges(true);
    const { checkForChanges } = store.getState().tokenState;
    expect(checkForChanges).toEqual(true);
>>>>>>> 93b91946
  });
});<|MERGE_RESOLUTION|>--- conflicted
+++ resolved
@@ -817,7 +817,12 @@
     ]);
   });
 
-<<<<<<< HEAD
+  it('should be able to update checkForChanges', () => {
+    store.dispatch.tokenState.updateCheckForChanges(true);
+    const { checkForChanges } = store.getState().tokenState;
+    expect(checkForChanges).toEqual(true);
+  });
+
   it('should be able to set collapsedTokens', () => {
     store.dispatch.tokenState.setCollapsedTokens(['color.gray', 'color.zinc', 'size']);
     const { collapsedTokens } = store.getState().tokenState;
@@ -836,14 +841,14 @@
       },
       themes: [
         {
-          id: "default",
-          name: "root",
+          id: 'default',
+          name: 'root',
           selectedTokenSets: {
             global: TokenSetStatus.ENABLED,
-          }
-        }
+          },
+        },
       ],
-      activeTheme: 'default'
+      activeTheme: 'default',
     });
     const { activeTheme } = store.getState().tokenState;
     expect(activeTheme).toBe('default');
@@ -861,14 +866,14 @@
       },
       themes: [
         {
-          id: "secondary",
-          name: "root",
+          id: 'secondary',
+          name: 'root',
           selectedTokenSets: {
             global: TokenSetStatus.ENABLED,
-          }
-        }
+          },
+        },
       ],
-      activeTheme: 'default'
+      activeTheme: 'default',
     });
     const { activeTheme } = store.getState().tokenState;
     expect(activeTheme).toBe(null);
@@ -886,12 +891,12 @@
       },
       themes: [
         {
-          id: "default",
-          name: "root",
+          id: 'default',
+          name: 'root',
           selectedTokenSets: {
             global: TokenSetStatus.ENABLED,
-          }
-        }
+          },
+        },
       ],
     });
     const { activeTokenSet } = store.getState().tokenState;
@@ -908,21 +913,15 @@
       ],
       themes: [
         {
-          id: "default",
-          name: "root",
+          id: 'default',
+          name: 'root',
           selectedTokenSets: {
             global: TokenSetStatus.ENABLED,
-          }
-        }
+          },
+        },
       ],
     });
     const { activeTokenSet } = store.getState().tokenState;
     expect(activeTokenSet).toBe('global');
-=======
-  it('should be able to update checkForChanges', () => {
-    store.dispatch.tokenState.updateCheckForChanges(true);
-    const { checkForChanges } = store.getState().tokenState;
-    expect(checkForChanges).toEqual(true);
->>>>>>> 93b91946
   });
 });