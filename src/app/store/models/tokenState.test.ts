--- conflicted
+++ resolved
@@ -219,39 +219,6 @@
     ]);
   });
 
-<<<<<<< HEAD
-  it('should reset imported tokens', async () => {
-    store.dispatch.tokenState.setTokensFromStyles({
-      colors: [
-        {
-          type: TokenTypes.COLOR,
-          name: 'primary',
-          value: '2',
-        },
-      ],
-    });
-    store.dispatch.tokenState.resetImportedTokens();
-    const { importedTokens } = store.getState().tokenState;
-    expect(importedTokens).toEqual({
-      newTokens: [],
-      updatedTokens: [],
-    });
-  });
-
-  it('should set editProhibited', () => {
-    store.dispatch.tokenState.setEditProhibited(true);
-    expect(store.getState().tokenState.editProhibited).toBe(true);
-
-    store.dispatch.tokenState.setEditProhibited(false);
-    expect(store.getState().tokenState.editProhibited).toBe(false);
-  });
-
-  it('should duplicate a token set', () => {
-    store.dispatch.tokenState.duplicateTokenSet('global');
-    const { tokenState } = store.getState();
-    expect(tokenState.usedTokenSet.global_Copy).toEqual(TokenSetStatus.DISABLED);
-    expect(tokenState.tokens).toHaveProperty('global_Copy');
-=======
   it('can toggle many token sets (disabled)', () => {
     store.dispatch.tokenState.toggleManyTokenSets({
       sets: ['global'],
@@ -310,6 +277,5 @@
       },
     ]);
     expect(usedTokenSet).toEqual({});
->>>>>>> dc7c0e12
   });
 });