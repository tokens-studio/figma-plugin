/* eslint-disable import/prefer-default-export */
import {track} from '@/utils/analytics';
import fetchChangelog from '@/utils/storyblok';
import {createModel} from '@rematch/core';
import {StorageType, StorageProviderType, ApiDataType} from '@types/api';
import {ShadowTokenSingleValue, TypographyObject} from 'Types/propertyTypes';
import {SelectionValue, TokenType} from 'Types/tokens';

import {RootModel} from '.';

type TabNames = 'start' | 'tokens' | 'json' | 'inspector' | 'syncsettings' | 'settings';

type DisplayType = 'GRID' | 'LIST';

<<<<<<< HEAD
type SelectionValue = {
    [key: string]: string;
    nodes: string[];
};

interface EditToken {
    value: string | object;
=======
interface EditTokenObjectCommonProperties {
>>>>>>> 3a6d963f
    name: string;
    initialName: string;
    path: string;
    isPristine: boolean;
    explainer?: string;
    property: string;
    schema: object;
    optionsSchema: object;
    options: object;
    type: TokenType;
}

export type EditTokenObject =
    | (EditTokenObjectCommonProperties & {
          type: 'boxShadow';
          value: ShadowTokenSingleValue[] | ShadowTokenSingleValue;
      })
    | (EditTokenObjectCommonProperties & {
          type: 'typography';
          value: TypographyObject;
      })
    | (EditTokenObjectCommonProperties & {
          type: TokenType;
          value: string | number;
      });

export type ConfirmProps = {
    show?: boolean;
    text?: string;
    description?: string;
    choices?: {key: string; label: string; enabled?: boolean}[];
    confirmAction?: string;
};
interface UIState {
<<<<<<< HEAD
    selectionValues: SelectionValue[];
=======
    selectionValues: SelectionValue;
>>>>>>> 3a6d963f
    displayType: DisplayType;
    disabled: boolean;
    loading: boolean;
    activeTab: TabNames;
    projectURL: string;
    storageType: StorageType;
    api: ApiDataType;
    apiProviders: ApiDataType[];
    localApiState: ApiDataType;
    lastUpdatedAt: Date | null;
    changelog: object[];
    lastOpened: string | null;
    editToken: EditToken | null;
    showEditForm: boolean;
    tokenFilter: string;
    tokenFilterVisible: boolean;
    confirmState: ConfirmProps;
    showPushDialog: string | false;
    showEmptyGroups: boolean;
    collapsed: boolean;
}

const defaultConfirmState = {
    show: false,
    text: '',
    description: '',
    choices: null,
    confirmAction: 'Yes',
};

export const uiState = createModel<RootModel>()({
    state: {
        selectionValues: [] as SelectionValue[],
        disabled: false,
        displayType: 'GRID',
        loading: false,
        activeTab: 'start',
        projectURL: '',
        storageType: {
            provider: StorageProviderType.LOCAL,
        },
        api: null,
        apiProviders: [],
        localApiState: {
            provider: StorageProviderType.LOCAL,
            new: false,
        },
        lastUpdatedAt: null,
        changelog: [],
        lastOpened: '',
        editToken: null,
        showEditForm: false,
        tokenFilter: '',
        tokenFilterVisible: false,
        confirmState: defaultConfirmState,
        showPushDialog: false,
        showEmptyGroups: true,
        collapsed: false,
    } as UIState,
    reducers: {
        setShowPushDialog: (state, data: string | false) => {
            return {
                ...state,
                showPushDialog: data,
            };
        },
        setShowConfirm: (
            state,
            data: {
                text: string;
                description?: string;
                choices: {key: string; label: string; enabled?: boolean}[];
                confirmAction?: string;
            }
        ) => {
            return {
                ...state,
                confirmState: {
                    show: true,
                    text: data.text,
                    description: data.description,
                    choices: data.choices,
                    confirmAction: data.confirmAction || defaultConfirmState.confirmAction,
                },
            };
        },
        setHideConfirm: (state) => {
            return {
                ...state,
                confirmState: defaultConfirmState,
            };
        },
        setDisabled: (state, data: boolean) => {
            return {
                ...state,
                disabled: data,
            };
        },
        setEditToken: (state, data: EditToken) => {
            return {
                ...state,
                editToken: data,
            };
        },
        setShowEditForm: (state, data: boolean) => {
            return {
                ...state,
                showEditForm: data,
            };
        },
        setDisplayType: (state, data: DisplayType) => {
            track('setDisplayType', {type: data});

            return {
                ...state,
                displayType: data,
            };
        },
        setSelectionValues: (state, data: SelectionValue[]) => {
            return {
                ...state,
                selectionValues: data,
            };
        },
        resetSelectionValues: (state) => {
            return {
                ...state,
                selectionValues: [] as SelectionValue[],
            };
        },
        setLoading(state, payload: boolean) {
            return {
                ...state,
                loading: payload,
            };
        },
        setActiveTab(state, payload: TabNames) {
            return {
                ...state,
                activeTab: payload,
            };
        },
        setProjectURL(state, payload: string) {
            return {
                ...state,
                projectURL: payload,
            };
        },
        setStorage(state, payload: StorageType) {
            return {
                ...state,
                storageType: payload,
            };
        },
        setApiData(state, payload: ApiDataType) {
            return {
                ...state,
                api: payload,
            };
        },
        setLocalApiState(state, payload: ApiDataType) {
            return {
                ...state,
                localApiState: payload,
            };
        },
        setAPIProviders(state, payload: ApiDataType[]) {
            return {
                ...state,
                apiProviders: payload,
            };
        },
        setChangelog(state, payload: object[]) {
            return {
                ...state,
                changelog: payload,
            };
        },
        setLastOpened(state, payload: Date) {
            return {
                ...state,
                lastOpened: payload,
            };
        },
        toggleFilterVisibility(state) {
            return {
                ...state,
                tokenFilterVisible: !state.tokenFilterVisible,
            };
        },
        setTokenFilter(state, payload: string) {
            return {
                ...state,
                tokenFilter: payload,
            };
        },
        toggleShowEmptyGroups(state) {
            return {
                ...state,
                showEmptyGroups: !state.showEmptyGroups,
            };
        },
        toggleCollapsed(state) {
            return {
                ...state,
                collapsed: !state.collapsed,
            };
        },
    },
    effects: (dispatch) => ({
        setLastOpened: (payload) => {
            fetchChangelog(payload, (result) => {
                dispatch.uiState.setChangelog(result);
            });
        },
    }),
});<|MERGE_RESOLUTION|>--- conflicted
+++ resolved
@@ -12,17 +12,12 @@
 
 type DisplayType = 'GRID' | 'LIST';
 
-<<<<<<< HEAD
 type SelectionValue = {
     [key: string]: string;
     nodes: string[];
 };
 
-interface EditToken {
-    value: string | object;
-=======
 interface EditTokenObjectCommonProperties {
->>>>>>> 3a6d963f
     name: string;
     initialName: string;
     path: string;
@@ -57,11 +52,7 @@
     confirmAction?: string;
 };
 interface UIState {
-<<<<<<< HEAD
     selectionValues: SelectionValue[];
-=======
-    selectionValues: SelectionValue;
->>>>>>> 3a6d963f
     displayType: DisplayType;
     disabled: boolean;
     loading: boolean;
@@ -74,7 +65,7 @@
     lastUpdatedAt: Date | null;
     changelog: object[];
     lastOpened: string | null;
-    editToken: EditToken | null;
+    editToken: EditTokenObject | null;
     showEditForm: boolean;
     tokenFilter: string;
     tokenFilterVisible: boolean;
