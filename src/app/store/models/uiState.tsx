--- conflicted
+++ resolved
@@ -8,12 +8,8 @@
 import { SingleToken } from '@/types/tokens';
 import { SelectionGroup, StoryblokStory } from '@/types';
 import { Tabs } from '@/constants/Tabs';
-<<<<<<< HEAD
-import { FeatureFlags } from '@/utils/featureFlags';
 import { AsyncMessageTypes } from '@/types/AsyncMessages';
 import { AsyncMessageChannel } from '@/AsyncMessageChannel';
-=======
->>>>>>> 936bd31f
 
 type DisplayType = 'GRID' | 'LIST';
 
