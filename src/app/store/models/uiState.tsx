/* eslint-disable import/prefer-default-export */
import { createModel } from '@rematch/core';
import { track } from '@/utils/analytics';
import type { RootModel } from '@/types/RootModel';
import fetchChangelog from '@/utils/storyblok';
import { NodeTokenRefMap } from '@/types/NodeTokenRefMap';
import { SelectionGroup, StoryblokStory } from '@/types';
import { Tabs } from '@/constants/Tabs';
import { AsyncMessageTypes } from '@/types/AsyncMessages';
import { AsyncMessageChannel } from '@/AsyncMessageChannel';
import { StorageProviderType } from '@/constants/StorageProviderType';
import { StorageType, StorageTypeCredentials, StorageTypeFormValues } from '@/types/StorageType';
import { EditTokenObject } from '@/types/tokens';
import { TokenTypes } from '@/constants/TokenTypes';
import { EditTokenFormStatus } from '@/constants/EditTokenFormStatus';

type DisplayType = 'GRID' | 'LIST';

type SelectionValue = NodeTokenRefMap;

export type ConfirmProps = {
  show?: boolean;
  text?: string;
  description?: React.ReactNode;
  choices?: { key: string; label: string; enabled?: boolean, unique?: boolean }[];
  confirmAction?: string;
  cancelAction?: string;
  input?: {
    type: 'text';
    placeholder: string;
  };
};

export type AddJobTasksPayload = {
  name: string;
  count: number;
  expectedTimePerTask?: number;
};

export type CompleteJobTasksPayload = {
  name: string;
  count: number;
  timePerTask?: number;
};

export type BackgroundJob = {
  name: string;
  isInfinite?: boolean;
  timePerTask?: number;
  completedTasks?: number;
  totalTasks?: number;
};
export interface UIState {
  backgroundJobs: BackgroundJob[]
  selectionValues: SelectionGroup[];
  mainNodeSelectionValues: SelectionValue
  displayType: DisplayType;
  disabled: boolean;
  activeTab: Tabs;
  activeTokensTab: 'list' | 'json';
  projectURL: string;
  storageType: StorageType;
  api: StorageTypeCredentials;
  apiProviders: StorageTypeCredentials[];
  localApiState: StorageTypeFormValues<true>;
  lastUpdatedAt: string | null;
  changelog: StoryblokStory['content'][];
  lastOpened: number | null;
  onboardingExplainerSets: boolean;
  onboardingExplainerSyncProviders: boolean;
  onboardingExplainerInspect: boolean;
  editToken: EditTokenObject;
  showEditForm: boolean;
  tokenFilter: string;
  confirmState: ConfirmProps;
  showPushDialog: string | false;
  showEmptyGroups: boolean;
  collapsed: boolean;
  selectedLayers: number;
  manageThemesModalOpen: boolean;
  scrollPositionSet: Record<string, number>;
<<<<<<< HEAD
  figmaFonts: Font[]
=======
  secondScreenEnabled: boolean;
>>>>>>> 3094ba33
}

const defaultConfirmState: ConfirmProps = {
  show: false,
  text: '',
  description: '',
  choices: undefined,
  confirmAction: 'Yes',
  cancelAction: 'Cancel',
  input: undefined,
};

export const uiState = createModel<RootModel>()({
  state: {
    selectionValues: [] as SelectionGroup[],
    mainNodeSelectionValues: {} as SelectionValue,
    disabled: false,
    displayType: 'GRID',
    backgroundJobs: [],
    activeTab: Tabs.LOADING,
    activeTokensTab: 'list',
    projectURL: '',
    storageType: {
      provider: StorageProviderType.LOCAL,
    },
    api: null,
    apiProviders: [],
    localApiState: {
      provider: StorageProviderType.LOCAL,
      new: false,
    },
    lastUpdatedAt: null,
    changelog: [],
    lastOpened: '',
    onboardingExplainerSets: null,
    onboardingExplainerSyncProviders: null,
    onboardingExplainerInspect: null,
    editToken: {
      type: TokenTypes.OTHER,
      status: EditTokenFormStatus.CREATE,
    },
    showEditForm: false,
    tokenFilter: '',
    tokenFilterVisible: false,
    confirmState: defaultConfirmState,
    showPushDialog: false,
    showEmptyGroups: true,
    collapsed: false,
    selectedLayers: 0,
    manageThemesModalOpen: false,
    scrollPositionSet: {},
<<<<<<< HEAD
    figmaFonts: [],
=======
    secondScreenEnabled: false,
>>>>>>> 3094ba33
  } as unknown as UIState,
  reducers: {
    setShowPushDialog: (state, data: string | false) => ({
      ...state,
      showPushDialog: data,
    }),
    setShowConfirm: (
      state,
      data: {
        text: string;
        description?: React.ReactNode;
        choices: { key: string; label: string; enabled?: boolean; unique?: boolean }[];
        confirmAction?: string;
        cancelAction?: string;
        input?: {
          type: 'text';
          placeholder: string;
        };
      },
    ) => ({
      ...state,
      confirmState: {
        show: true,
        text: data.text,
        description: data.description,
        choices: data.choices,
        confirmAction: data.confirmAction || defaultConfirmState.confirmAction,
        cancelAction: data.cancelAction || defaultConfirmState.cancelAction,
        input: data.input,
      },
    }),
    setSelectedLayers: (state, data: number) => ({
      ...state,
      selectedLayers: data,
    }),
    setHideConfirm: (state) => ({
      ...state,
      confirmState: defaultConfirmState,
    }),
    setDisabled: (state, data: boolean) => ({
      ...state,
      disabled: data,
    }),
    setEditToken: (state, data: EditTokenObject) => ({
      ...state,
      editToken: data,
    }),
    setShowEditForm: (state, data: boolean) => ({
      ...state,
      showEditForm: data,
    }),
    setDisplayType: (state, data: DisplayType) => {
      track('setDisplayType', { type: data });

      return {
        ...state,
        displayType: data,
      };
    },
    setSelectionValues: (state, data: SelectionGroup[]) => ({
      ...state,
      selectionValues: data,
    }),
    setMainNodeSelectionValues: (state, data: SelectionValue) => ({
      ...state,
      mainNodeSelectionValues: data,
    }),
    resetSelectionValues: (state) => ({
      ...state,
      selectionValues: [] as SelectionGroup[],
    }),
    startJob(state, job: BackgroundJob) {
      return {
        ...state,
        backgroundJobs: [...state.backgroundJobs, { ...job }],
      };
    },
    completeJob(state, name: string) {
      return {
        ...state,
        backgroundJobs: state.backgroundJobs.filter((job) => (
          job.name !== name
        )),
      };
    },
    clearJobs(state) {
      return {
        ...state,
        backgroundJobs: [],
      };
    },
    setActiveTab(state, payload: Tabs) {
      return {
        ...state,
        activeTab: payload,
      };
    },
    setActiveTokensTab(state, payload: 'list' | 'json') {
      return {
        ...state,
        activeTokensTab: payload,
      };
    },
    setProjectURL(state, payload: string) {
      return {
        ...state,
        projectURL: payload,
      };
    },
    setStorage(state, payload: StorageType) {
      return {
        ...state,
        storageType: payload,
      };
    },
    setApiData(state, payload: StorageTypeCredentials) {
      return {
        ...state,
        api: payload,
      };
    },
    setLocalApiState(state, payload: StorageTypeFormValues<true>) {
      return {
        ...state,
        localApiState: payload,
      };
    },
    setAPIProviders(state, payload: StorageTypeCredentials[]) {
      return {
        ...state,
        apiProviders: payload,
      };
    },
    setChangelog(state, payload: StoryblokStory['content'][]) {
      return {
        ...state,
        changelog: payload,
      };
    },
    setLastOpened(state, payload: number) {
      return {
        ...state,
        lastOpened: payload,
      };
    },
    setOnboardingExplainerSets(state, payload: boolean) {
      return {
        ...state,
        onboardingExplainerSets: payload,
      };
    },
    setOnboardingExplainerSyncProviders(state, payload: boolean) {
      return {
        ...state,
        onboardingExplainerSyncProviders: payload,
      };
    },
    setOnboardingExplainerInspect(state, payload: boolean) {
      return {
        ...state,
        onboardingExplainerInspect: payload,
      };
    },
    setTokenFilter(state, payload: string) {
      return {
        ...state,
        tokenFilter: payload,
      };
    },
    toggleShowEmptyGroups(state, payload: boolean | null) {
      return {
        ...state,
        showEmptyGroups: payload == null ? !state.showEmptyGroups : payload,
      };
    },
    toggleCollapsed(state) {
      return {
        ...state,
        collapsed: !state.collapsed,
      };
    },
    addJobTasks(state, payload: AddJobTasksPayload) {
      return {
        ...state,
        backgroundJobs: state.backgroundJobs.map((job) => {
          if (job.name === payload.name) {
            return {
              ...job,
              ...(payload.expectedTimePerTask ? {
                timePerTask: payload.expectedTimePerTask,
              } : {}),
              completedTasks: job.completedTasks ?? 0,
              totalTasks: (job.totalTasks ?? 0) + payload.count,
            };
          }
          return job;
        }),
      };
    },
    completeJobTasks(state, payload: CompleteJobTasksPayload) {
      return {
        ...state,
        backgroundJobs: state.backgroundJobs.map((job) => {
          if (job.name === payload.name) {
            const totalCompletedTasks = (job.completedTasks ?? 0) + payload.count;
            return {
              ...job,
              timePerTask: payload.timePerTask ?? job.timePerTask,
              completedTasks: totalCompletedTasks,
              totalTasks: (job.totalTasks ?? totalCompletedTasks),
            };
          }
          return job;
        }),
      };
    },
    setManageThemesModalOpen(state, open: boolean) {
      return {
        ...state,
        manageThemesModalOpen: open,
      };
    },
    setScrollPositionSet(state, payload: Record<string, number>) {
      return {
        ...state,
        scrollPositionSet: payload,
      };
    },
<<<<<<< HEAD
    setFigmaFonts(state, payload: Font[]) {
      return {
        ...state,
        figmaFonts: payload,
=======
    toggleSecondScreen(state) {
      return {
        ...state,
        secondScreenEnabled: !state.secondScreenEnabled,
>>>>>>> 3094ba33
      };
    },
  },
  effects: (dispatch) => ({
    setLastOpened: (payload) => {
      fetchChangelog(payload, (result) => {
        dispatch.uiState.setChangelog(result);
      });
    },
    setOnboardingExplainerSets: (payload) => {
      AsyncMessageChannel.ReactInstance.message({
        type: AsyncMessageTypes.SET_ONBOARDINGEXPLAINERSETS,
        onboardingExplainerSets: payload,
      });
    },
    setOnboardingExplainerSyncProviders: (payload) => {
      AsyncMessageChannel.ReactInstance.message({
        type: AsyncMessageTypes.SET_ONBOARDINGEXPLAINERSYNCPROVIDERS,
        onboardingExplainerSyncProviders: payload,
      });
    },
    setOnboardingExplainerInspect: (payload) => {
      AsyncMessageChannel.ReactInstance.message({
        type: AsyncMessageTypes.SET_ONBOARDINGEXPLAINERINSPECT,
        onboardingExplainerInspect: payload,
      });
    },
    setActiveTab: (payload: Tabs) => {
      const requiresSelectionValues = payload === Tabs.INSPECTOR;

      AsyncMessageChannel.ReactInstance.message({
        type: AsyncMessageTypes.CHANGED_TABS,
        requiresSelectionValues,
      });
    },
    toggleShowEmptyGroups(payload: null | boolean, rootState) {
      AsyncMessageChannel.ReactInstance.message({
        type: AsyncMessageTypes.SET_SHOW_EMPTY_GROUPS,
        showEmptyGroups: payload == null ? rootState.uiState.showEmptyGroups : payload,
      });
    },
  }),
});<|MERGE_RESOLUTION|>--- conflicted
+++ resolved
@@ -79,11 +79,8 @@
   selectedLayers: number;
   manageThemesModalOpen: boolean;
   scrollPositionSet: Record<string, number>;
-<<<<<<< HEAD
   figmaFonts: Font[]
-=======
   secondScreenEnabled: boolean;
->>>>>>> 3094ba33
 }
 
 const defaultConfirmState: ConfirmProps = {
@@ -135,11 +132,8 @@
     selectedLayers: 0,
     manageThemesModalOpen: false,
     scrollPositionSet: {},
-<<<<<<< HEAD
     figmaFonts: [],
-=======
     secondScreenEnabled: false,
->>>>>>> 3094ba33
   } as unknown as UIState,
   reducers: {
     setShowPushDialog: (state, data: string | false) => ({
@@ -368,17 +362,16 @@
         scrollPositionSet: payload,
       };
     },
-<<<<<<< HEAD
     setFigmaFonts(state, payload: Font[]) {
       return {
         ...state,
         figmaFonts: payload,
-=======
+      };
+    },
     toggleSecondScreen(state) {
       return {
         ...state,
         secondScreenEnabled: !state.secondScreenEnabled,
->>>>>>> 3094ba33
       };
     },
   },
