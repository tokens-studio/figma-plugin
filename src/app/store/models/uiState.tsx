/* eslint-disable import/prefer-default-export */
import {track} from '@/utils/analytics';
import fetchChangelog from '@/utils/storyblok';
import {createModel} from '@rematch/core';
import {StorageType, StorageProviderType, ApiDataType} from '@types/api';

import {RootModel} from '.';

type TabNames = 'start' | 'tokens' | 'json' | 'inspector' | 'syncsettings' | 'settings';

export interface SelectionValue {
    borderRadius: string | undefined;
    horizontalPadding: string | undefined;
    verticalPadding: string | undefined;
    itemSpacing: string | undefined;
}

type DisplayType = 'GRID' | 'LIST';

interface EditToken {
    value: string | object;
    name: string;
    initialName: string;
    path: string;
    isPristine: boolean;
    explainer?: string;
    property: string;
    schema: object;
    optionsSchema: object;
    options: object;
}

interface UIState {
    selectionValues: object;
    displayType: DisplayType;
    disabled: boolean;
    loading: boolean;
    activeTab: TabNames;
    projectURL: string;
    editProhibited: boolean;
    storageType: StorageType;
    api: ApiDataType;
    apiProviders: ApiDataType[];
    localApiState: ApiDataType;
    lastUpdatedAt: Date | null;
    changelog: object[];
    lastOpened: string | null;
    editToken: EditToken | null;
    showEditForm: boolean;
    tokenFilter: string;
    tokenFilterVisible: boolean;
    confirmState: {
        show: boolean;
        text?: string;
<<<<<<< HEAD
    };
    showPushDialog: boolean;
=======
        description?: string;
    };
>>>>>>> 72e7b2f3
}

export const uiState = createModel<RootModel>()({
    state: {
        selectionValues: {},
        disabled: false,
        displayType: 'GRID',
        loading: false,
        activeTab: 'start',
        projectURL: '',
        editProhibited: false,
        storageType: {
            provider: StorageProviderType.LOCAL,
        },
        api: null,
        apiProviders: [],
        localApiState: {
            provider: StorageProviderType.LOCAL,
            new: false,
        },
        lastUpdatedAt: null,
        changelog: [],
        lastOpened: '',
        editToken: null,
        showEditForm: false,
        tokenFilter: '',
        tokenFilterVisible: false,
        confirmState: {
            show: false,
            text: '',
            description: '',
        },
<<<<<<< HEAD
        showPushDialog: false,
    } as UIState,
    reducers: {
        setShowPushDialog: (state, data: boolean) => {
            return {
                ...state,
                showPushDialog: data,
            };
        },
=======
    } as UIState,
    reducers: {
>>>>>>> 72e7b2f3
        setShowConfirm: (state, data: {text: string; description?: string}) => {
            return {
                ...state,
                confirmState: {
                    show: true,
                    text: data.text,
                    description: data.description,
                },
            };
        },
        setHideConfirm: (state) => {
            return {
                ...state,
                confirmState: {
                    show: false,
                    text: '',
                    description: '',
                },
            };
        },
        setDisabled: (state, data: boolean) => {
            return {
                ...state,
                disabled: data,
            };
        },
        setEditToken: (state, data: EditToken) => {
            return {
                ...state,
                editToken: data,
            };
        },
        setShowEditForm: (state, data: boolean) => {
            return {
                ...state,
                showEditForm: data,
            };
        },
        setDisplayType: (state, data: DisplayType) => {
            track('setDisplayType', {type: data});

            return {
                ...state,
                displayType: data,
            };
        },
        setSelectionValues: (state, data: SelectionValue) => {
            return {
                ...state,
                selectionValues: data,
            };
        },
        resetSelectionValues: (state) => {
            return {
                ...state,
                selectionValues: {},
            };
        },
        setLoading(state, payload: boolean) {
            return {
                ...state,
                loading: payload,
            };
        },
        setActiveTab(state, payload: TabNames) {
            return {
                ...state,
                activeTab: payload,
            };
        },
        setProjectURL(state, payload: string) {
            return {
                ...state,
                projectURL: payload,
            };
        },
        setEditProhibited(state, payload: boolean) {
            return {
                ...state,
                editProhibited: payload,
            };
        },
        setStorage(state, payload: StorageType) {
            return {
                ...state,
                storageType: payload,
                editProhibited: false,
            };
        },
        setApiData(state, payload: ApiDataType) {
            return {
                ...state,
                api: payload,
            };
        },
        setLocalApiState(state, payload: ApiDataType) {
            return {
                ...state,
                localApiState: payload,
            };
        },
        setAPIProviders(state, payload: ApiDataType[]) {
            return {
                ...state,
                apiProviders: payload,
            };
        },
        setChangelog(state, payload: object[]) {
            return {
                ...state,
                changelog: payload,
            };
        },
        setLastOpened(state, payload: Date) {
            return {
                ...state,
                lastOpened: payload,
            };
        },
        toggleFilterVisibility(state) {
            return {
                ...state,
                tokenFilterVisible: !state.tokenFilterVisible,
            };
        },
        setTokenFilter(state, payload: string) {
            return {
                ...state,
                tokenFilter: payload,
            };
        },
    },
    effects: (dispatch) => ({
        setLastOpened: (payload) => {
            fetchChangelog(payload, (result) => {
                dispatch.uiState.setChangelog(result);
            });
        },
    }),
});<|MERGE_RESOLUTION|>--- conflicted
+++ resolved
@@ -52,13 +52,9 @@
     confirmState: {
         show: boolean;
         text?: string;
-<<<<<<< HEAD
+        description?: string;
     };
     showPushDialog: boolean;
-=======
-        description?: string;
-    };
->>>>>>> 72e7b2f3
 }
 
 export const uiState = createModel<RootModel>()({
@@ -91,7 +87,6 @@
             text: '',
             description: '',
         },
-<<<<<<< HEAD
         showPushDialog: false,
     } as UIState,
     reducers: {
@@ -101,10 +96,6 @@
                 showPushDialog: data,
             };
         },
-=======
-    } as UIState,
-    reducers: {
->>>>>>> 72e7b2f3
         setShowConfirm: (state, data: {text: string; description?: string}) => {
             return {
                 ...state,
