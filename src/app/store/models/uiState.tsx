/* eslint-disable import/prefer-default-export */
import { createModel } from '@rematch/core';
import { StorageType, StorageProviderType, ApiDataType } from '@/types/api';
import { track } from '@/utils/analytics';
import type { RootModel } from '@/types/RootModel';
import fetchChangelog from '@/utils/storyblok';
import { NodeTokenRefMap } from '@/types/NodeTokenRefMap';
import { postToFigma } from '@/plugin/notifiers';
import { MessageToPluginTypes } from '@/types/messages';
<<<<<<< HEAD
import { TokenTypes } from '@/constants/TokenTypes';
import { SingleToken } from '@/types/tokens';
import { SelectionGroup, StoryblokStory } from '@/types';
import { Tabs } from '@/constants/Tabs';
=======
import { FeatureFlags } from '@/utils/featureFlags';

type TabNames = 'start' | 'tokens' | 'json' | 'inspector' | 'syncsettings' | 'settings';
>>>>>>> 005edb37

type DisplayType = 'GRID' | 'LIST';

type SelectionValue = NodeTokenRefMap;

export type EditTokenObject = SingleToken<true, {
  initialName: string;
  path: string;
  isPristine: boolean;
  explainer?: string;
  property: string;
  // @TODO get rid of thse object types
  schema: object;
  optionsSchema: object;
  options: object;
  type: TokenTypes;
}>;

export type ConfirmProps = {
  show?: boolean;
  text?: string;
  description?: string;
  choices?: { key: string; label: string; enabled?: boolean, unique?: boolean }[];
  confirmAction?: string;
  input?: {
    type: 'text';
    placeholder: string;
  };
};

export type AddJobTasksPayload = {
  name: string;
  count: number;
  expectedTimePerTask?: number;
};

export type CompleteJobTasksPayload = {
  name: string;
  count: number;
  timePerTask?: number;
};

export type BackgroundJob = {
  name: string;
  isInfinite?: boolean;
  timePerTask?: number;
  completedTasks?: number;
  totalTasks?: number;
};
export interface UIState {
  backgroundJobs: BackgroundJob[]
  selectionValues: SelectionGroup[];
  mainNodeSelectionValues: SelectionValue
  displayType: DisplayType;
  disabled: boolean;
  activeTab: Tabs;
  projectURL: string;
  storageType: StorageType;
  api: ApiDataType;
  apiProviders: ApiDataType[];
  localApiState: ApiDataType;
  lastUpdatedAt: Date | null;
  changelog: StoryblokStory['content'][];
  lastOpened: number | null;
  editToken: EditTokenObject | null;
  showEditForm: boolean;
  tokenFilter: string;
  confirmState: ConfirmProps;
  showPushDialog: string | false;
  showEmptyGroups: boolean;
  collapsed: boolean;
  selectedLayers: number;
  featureFlags: FeatureFlags
}

const defaultConfirmState: ConfirmProps = {
  show: false,
  text: '',
  description: '',
  choices: undefined,
  confirmAction: 'Yes',
  input: undefined,
};

export const uiState = createModel<RootModel>()({
  state: {
    selectionValues: [] as SelectionGroup[],
    mainNodeSelectionValues: {} as SelectionValue,
    disabled: false,
    displayType: 'GRID',
    backgroundJobs: [],
    activeTab: Tabs.START,
    projectURL: '',
    storageType: {
      provider: StorageProviderType.LOCAL,
    },
    api: null,
    apiProviders: [],
    localApiState: {
      provider: StorageProviderType.LOCAL,
      new: false,
    },
    lastUpdatedAt: null,
    changelog: [],
    lastOpened: '',
    editToken: null,
    showEditForm: false,
    tokenFilter: '',
    tokenFilterVisible: false,
    confirmState: defaultConfirmState,
    showPushDialog: false,
    showEmptyGroups: true,
    collapsed: false,
    selectedLayers: 0,
    featureFlags: {},
  } as unknown as UIState,
  reducers: {
    setShowPushDialog: (state, data: string | false) => ({
      ...state,
      showPushDialog: data,
    }),
    setShowConfirm: (
      state,
      data: {
        text: string;
        description?: string;
        choices: { key: string; label: string; enabled?: boolean; unique?: boolean }[];
        confirmAction?: string;
        input?: {
          type: 'text';
          placeholder: string;
        };
      },
    ) => ({
      ...state,
      confirmState: {
        show: true,
        text: data.text,
        description: data.description,
        choices: data.choices,
        confirmAction: data.confirmAction || defaultConfirmState.confirmAction,
        input: data.input,
      },
    }),
    setSelectedLayers: (state, data: number) => ({
      ...state,
      selectedLayers: data,
    }),
    setHideConfirm: (state) => ({
      ...state,
      confirmState: defaultConfirmState,
    }),
    setDisabled: (state, data: boolean) => ({
      ...state,
      disabled: data,
    }),
    setEditToken: (state, data: EditTokenObject) => ({
      ...state,
      editToken: data,
    }),
    setShowEditForm: (state, data: boolean) => ({
      ...state,
      showEditForm: data,
    }),
    setDisplayType: (state, data: DisplayType) => {
      track('setDisplayType', { type: data });

      return {
        ...state,
        displayType: data,
      };
    },
    setSelectionValues: (state, data: SelectionGroup[]) => ({
      ...state,
      selectionValues: data,
    }),
    setMainNodeSelectionValues: (state, data: SelectionValue) => ({
      ...state,
      mainNodeSelectionValues: data,
    }),
    resetSelectionValues: (state) => ({
      ...state,
      selectionValues: [] as SelectionGroup[],
    }),
    startJob(state, job: BackgroundJob) {
      return {
        ...state,
        backgroundJobs: [...state.backgroundJobs, { ...job }],
      };
    },
    completeJob(state, name: string) {
      return {
        ...state,
        backgroundJobs: state.backgroundJobs.filter((job) => (
          job.name !== name
        )),
      };
    },
    clearJobs(state) {
      return {
        ...state,
        backgroundJobs: [],
      };
    },
    setActiveTab(state, payload: Tabs) {
      return {
        ...state,
        activeTab: payload,
      };
    },
    setProjectURL(state, payload: string) {
      return {
        ...state,
        projectURL: payload,
      };
    },
    setStorage(state, payload: StorageType) {
      return {
        ...state,
        storageType: payload,
      };
    },
    setApiData(state, payload: ApiDataType) {
      return {
        ...state,
        api: payload,
      };
    },
    setLocalApiState(state, payload: ApiDataType) {
      return {
        ...state,
        localApiState: payload,
      };
    },
    setAPIProviders(state, payload: ApiDataType[]) {
      return {
        ...state,
        apiProviders: payload,
      };
    },
    setChangelog(state, payload: StoryblokStory['content'][]) {
      return {
        ...state,
        changelog: payload,
      };
    },
    setLastOpened(state, payload: number) {
      return {
        ...state,
        lastOpened: payload,
      };
    },
    setTokenFilter(state, payload: string) {
      return {
        ...state,
        tokenFilter: payload,
      };
    },
    toggleShowEmptyGroups(state, payload: boolean | null) {
      return {
        ...state,
        showEmptyGroups: payload == null ? !state.showEmptyGroups : payload,
      };
    },
    toggleCollapsed(state) {
      return {
        ...state,
        collapsed: !state.collapsed,
      };
    },
    setFeatureFlags(state, payload: FeatureFlags) {
      return {
        ...state,
        featureFlags: payload,
      };
    },
    addJobTasks(state, payload: AddJobTasksPayload) {
      return {
        ...state,
        backgroundJobs: state.backgroundJobs.map((job) => {
          if (job.name === payload.name) {
            return {
              ...job,
              ...(payload.expectedTimePerTask ? {
                timePerTask: payload.expectedTimePerTask,
              } : {}),
              completedTasks: job.completedTasks ?? 0,
              totalTasks: (job.totalTasks ?? 0) + payload.count,
            };
          }
          return job;
        }),
      };
    },
    completeJobTasks(state, payload: CompleteJobTasksPayload) {
      return {
        ...state,
        backgroundJobs: state.backgroundJobs.map((job) => {
          if (job.name === payload.name) {
            const totalCompletedTasks = (job.completedTasks ?? 0) + payload.count;
            return {
              ...job,
              timePerTask: payload.timePerTask ?? job.timePerTask,
              completedTasks: totalCompletedTasks,
              totalTasks: (job.totalTasks ?? totalCompletedTasks),
            };
          }
          return job;
        }),
      };
    },
  },
  effects: (dispatch) => ({
    setLastOpened: (payload) => {
      fetchChangelog(payload, (result) => {
        dispatch.uiState.setChangelog(result);
      });
    },
    setActiveTab: (payload: Tabs) => {
      const requiresSelectionValues = payload === Tabs.INSPECTOR;

      postToFigma({
        type: MessageToPluginTypes.CHANGED_TABS,
        requiresSelectionValues,
      });
    },
    toggleShowEmptyGroups(payload: null | boolean, rootState) {
      postToFigma({
        type: MessageToPluginTypes.SET_SHOW_EMPTY_GROUPS,
        showEmptyGroups: payload == null ? rootState.uiState.showEmptyGroups : payload,
      });
    },
  }),
});<|MERGE_RESOLUTION|>--- conflicted
+++ resolved
@@ -7,16 +7,11 @@
 import { NodeTokenRefMap } from '@/types/NodeTokenRefMap';
 import { postToFigma } from '@/plugin/notifiers';
 import { MessageToPluginTypes } from '@/types/messages';
-<<<<<<< HEAD
 import { TokenTypes } from '@/constants/TokenTypes';
 import { SingleToken } from '@/types/tokens';
 import { SelectionGroup, StoryblokStory } from '@/types';
 import { Tabs } from '@/constants/Tabs';
-=======
 import { FeatureFlags } from '@/utils/featureFlags';
-
-type TabNames = 'start' | 'tokens' | 'json' | 'inspector' | 'syncsettings' | 'settings';
->>>>>>> 005edb37
 
 type DisplayType = 'GRID' | 'LIST';
 
