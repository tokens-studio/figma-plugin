--- conflicted
+++ resolved
@@ -22,12 +22,8 @@
 } from '@/types/payloads';
 import { updateTokenPayloadToSingleToken } from '@/utils/updateTokenPayloadToSingleToken';
 import { RootModel } from '@/types/RootModel';
-<<<<<<< HEAD
-import { ThemeObject } from '@/types';
-=======
+import { ThemeObject, UsedTokenSetsMap } from '@/types';
 import { TokenSetStatus } from '@/constants/TokenSetStatus';
-import { UsedTokenSetsMap } from '@/types';
->>>>>>> fb881787
 
 const defaultTokens: TokenStore = {
   version: pjs.plugin_version,
@@ -111,11 +107,6 @@
         },
       };
     },
-<<<<<<< HEAD
-    setActiveTheme: (state, themeId: string | null) => ({
-      ...state,
-      activeTheme: themeId,
-=======
     toggleTreatAsSource: (state, tokenSet: string) => ({
       ...state,
       usedTokenSet: {
@@ -124,7 +115,6 @@
           ? TokenSetStatus.DISABLED
           : TokenSetStatus.SOURCE,
       },
->>>>>>> fb881787
     }),
     setActiveTokenSet: (state, data: string) => ({
       ...state,
@@ -173,6 +163,10 @@
         activeTokenSet: state.activeTokenSet === data.oldName ? data.newName : state.activeTokenSet,
       };
     },
+    setActiveTheme: (state, themeId: string | null) => ({
+      ...state,
+      activeTheme: themeId,
+    }),
     setLastSyncedState: (state, data: string) => ({
       ...state,
       lastSyncedState: data,
