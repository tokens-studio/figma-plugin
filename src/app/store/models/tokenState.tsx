--- conflicted
+++ resolved
@@ -25,11 +25,7 @@
 import { RootModel } from '@/types/RootModel';
 import { TokenSetStatus } from '@/constants/TokenSetStatus';
 import { UsedTokenSetsMap } from '@/types';
-<<<<<<< HEAD
 import { DuplicateTokenGroupPayload } from '@/types/payloads/DuplicateTokenGroupPayloads';
-=======
->>>>>>> 4a8c84f4
-import { rest } from 'lodash';
 
 const defaultTokens: TokenStore = {
   version: pjs.plugin_version,
@@ -368,9 +364,7 @@
       };
       return newState;
     },
-<<<<<<< HEAD
-
-=======
+
     renameTokenGroup: (state, data: RenameTokenGroupPayloads) =>
     {
       const { parent, path, oldName, newName } = data;
@@ -404,7 +398,6 @@
       };
       return newState;
     },
->>>>>>> 4a8c84f4
     updateAliases: (state, data: { oldName: string; newName: string }) => {
       const newTokens = Object.entries(state.tokens).reduce<TokenState['tokens']>(
         (acc, [key, values]) => {
