--- conflicted
+++ resolved
@@ -68,49 +68,6 @@
         editProhibited: payload,
       };
     },
-<<<<<<< HEAD
-=======
-    toggleUsedTokenSet: (state, tokenSet: string) => ({
-      ...state,
-      activeTheme: null,
-      usedTokenSet: {
-        ...state.usedTokenSet,
-        // @README it was decided the user can not simply toggle to the intermediate SOURCE state
-        // this means for toggling we only switch between ENABLED and DISABLED
-        // setting as source is a separate action
-        [tokenSet]: state.usedTokenSet[tokenSet] === TokenSetStatus.DISABLED
-          ? TokenSetStatus.ENABLED
-          : TokenSetStatus.DISABLED,
-      },
-    }),
-    toggleManyTokenSets: (state, data: ToggleManyTokenSetsPayload) => {
-      const oldSetsWithoutInput = Object.fromEntries(
-        Object.entries(state.usedTokenSet)
-          .filter(([tokenSet]) => !data.sets.includes(tokenSet)),
-      );
-
-      if (data.shouldCheck) {
-        return {
-          ...state,
-          activeTheme: null,
-          usedTokenSet: {
-            ...oldSetsWithoutInput,
-            ...Object.fromEntries(data.sets.map((tokenSet) => ([tokenSet, TokenSetStatus.ENABLED]))),
-          },
-        };
-      }
-
-      return {
-        ...state,
-        activeTheme: null,
-        usedTokenSet: {
-          ...oldSetsWithoutInput,
-          ...Object.fromEntries(data.sets.map((tokenSet) => ([tokenSet, TokenSetStatus.DISABLED]))),
-          // @README see comment (1) - ensure that all token sets are always available
-        },
-      };
-    },
->>>>>>> dc7c0e12
     toggleTreatAsSource: (state, tokenSet: string) => ({
       ...state,
       usedTokenSet: {
@@ -141,33 +98,12 @@
       const newName = `${name}_Copy`;
       return updateTokenSetsInState(state, null, [newName]);
     },
-<<<<<<< HEAD
-=======
     deleteTokenSet: (state, name: string) => updateTokenSetsInState(
       state,
       (setName, tokenSet) => (
         setName === name ? null : [setName, tokenSet]
       ),
     ),
-    renameTokenSet: (state, data: { oldName: string; newName: string }) => {
-      if (
-        Object.keys(state.tokens).includes(data.newName)
-        && data.oldName !== data.newName
-      ) {
-        notifyToUI('Token set already exists', { error: true });
-        return state;
-      }
-
-      return updateTokenSetsInState(
-        state,
-        (setName, tokenSet) => (
-          setName === data.oldName
-            ? [data.newName, tokenSet]
-            : [setName, tokenSet]
-        ),
-      );
-    },
->>>>>>> dc7c0e12
     setLastSyncedState: (state, data: string) => ({
       ...state,
       lastSyncedState: data,
