--- conflicted
+++ resolved
@@ -1,4 +1,3 @@
-/* eslint-disable spaced-comment */
 /* eslint-disable import/prefer-default-export */
 import omit from 'just-omit';
 import { createModel } from '@rematch/core';
@@ -456,97 +455,57 @@
     ...tokenStateReducers,
   },
   effects: (dispatch) => ({
-    updateDocument(options?: UpdateDocumentPayload, rootState?) {
-      const defaults = { shouldUpdateNodes: true, updateRemote: true };
-      const params = { ...defaults, ...options };
-      try {
-        updateTokensOnSources({
-          tokens: params.shouldUpdateNodes ? rootState.tokenState.tokens : null,
-          tokenValues: rootState.tokenState.tokens,
-          usedTokenSet: rootState.tokenState.usedTokenSet,
-          themes: rootState.tokenState.themes,
-          activeTheme: rootState.tokenState.activeTheme,
-          settings: rootState.settings,
-          updatedAt: new Date().toISOString(),
-          lastUpdatedAt: rootState.uiState.lastUpdatedAt ?? new Date().toISOString(),
-          isLocal: rootState.uiState.storageType.provider === StorageProviderType.LOCAL,
-          editProhibited: rootState.tokenState.editProhibited,
-          api: rootState.uiState.api,
-          storageType: rootState.uiState.storageType,
-          shouldUpdateRemote: params.updateRemote && rootState.settings.updateRemote,
-          checkForChanges: rootState.tokenState.checkForChanges,
-          shouldSwapStyles: rootState.settings.shouldSwapStyles,
-          dispatch,
-        });
-      } catch (e) {
-        console.error('Error updating document', e);
-      }
-    },
     editToken(payload: UpdateTokenPayload, rootState) {
       if (payload.oldName && payload.oldName !== payload.name) {
         dispatch.tokenState.updateAliases({ oldName: payload.oldName, newName: payload.name });
       }
 
       if (payload.shouldUpdate && rootState.settings.updateOnChange) {
-        //@ts-ignore
         dispatch.tokenState.updateDocument();
       }
     },
     deleteToken() {
-      //@ts-ignore
       dispatch.tokenState.updateDocument({ shouldUpdateNodes: false });
     },
     deleteTokenGroup() {
-      //@ts-ignore
       dispatch.tokenState.updateDocument({ shouldUpdateNodes: false });
     },
     addTokenSet() {
-      //@ts-ignore
       dispatch.tokenState.updateDocument({ shouldUpdateNodes: false });
     },
     duplicateTokenSet() {
-      //@ts-ignore
       dispatch.tokenState.updateDocument({ shouldUpdateNodes: false });
     },
     renameTokenSet() {
-      //@ts-ignore
       dispatch.tokenState.updateDocument({ shouldUpdateNodes: false });
     },
     deleteTokenSet() {
-      //@ts-ignore
       dispatch.tokenState.updateDocument({ shouldUpdateNodes: false });
     },
     setTokenSetOrder() {
-      //@ts-ignore
       dispatch.tokenState.updateDocument({ shouldUpdateNodes: false });
     },
     setTokenData(payload: SetTokenDataPayload) {
       if (payload.shouldUpdate) {
-        //@ts-ignore
         dispatch.tokenState.updateDocument();
       }
     },
     toggleUsedTokenSet() {
-      //@ts-ignore
       dispatch.tokenState.updateDocument({ updateRemote: false });
     },
     toggleManyTokenSets() {
-      //@ts-ignore
       dispatch.tokenState.updateDocument({ updateRemote: false });
     },
     toggleTreatAsSource() {
-      //@ts-ignore
       dispatch.tokenState.updateDocument({ updateRemote: false });
     },
     duplicateToken(payload: DuplicateTokenPayload, rootState) {
       if (payload.shouldUpdate && rootState.settings.updateOnChange) {
-        //@ts-ignore
         dispatch.tokenState.updateDocument();
       }
     },
     createToken(payload: UpdateTokenPayload, rootState) {
       if (payload.shouldUpdate && rootState.settings.updateOnChange) {
-        //@ts-ignore
         dispatch.tokenState.updateDocument();
       }
     },
@@ -560,12 +519,8 @@
       });
     },
     updateCheckForChanges() {
-      //@ts-ignore
-      dispatch.tokenState.updateDocument({ shouldUpdateNodes: false });
-    },
-<<<<<<< HEAD
-
-=======
+      dispatch.tokenState.updateDocument({ shouldUpdateNodes: false });
+    },
     setCollapsedTokenSets() {
       dispatch.tokenState.updateDocument({ updateRemote: false });
     },
@@ -597,7 +552,6 @@
         console.error('Error updating document', e);
       }
     },
->>>>>>> 0bf7475a
     ...Object.fromEntries(
       (Object.entries(tokenStateEffects).map(([key, factory]) => (
         [key, factory(dispatch)]
