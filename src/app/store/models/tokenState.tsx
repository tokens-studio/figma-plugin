--- conflicted
+++ resolved
@@ -165,10 +165,6 @@
         },
       };
     },
-<<<<<<< HEAD
-    createToken: (state, data: UpdateTokenPayload) => {
-      let newTokens: TokenStore['values'] = {};
-=======
     setHasUnsavedChanges(state, payload: boolean) {
       return {
         ...state,
@@ -179,9 +175,8 @@
       ...state,
       tokens: newTokens,
     }),
-    createToken: (state, data: TokenInput) => {
-      let newTokens = {};
->>>>>>> 005edb37
+    createToken: (state, data: UpdateTokenPayload) => {
+      let newTokens: TokenStore['values'] = {};
       const existingToken = state.tokens[data.parent].find((n) => n.name === data.name);
       if (!existingToken) {
         newTokens = {
@@ -386,20 +381,13 @@
         dispatch.tokenState.updateDocument();
       }
     },
-<<<<<<< HEAD
     toggleUsedTokenSet() {
       dispatch.tokenState.updateDocument({ updateRemote: false });
     },
+    toggleManyTokenSets() {
+      dispatch.tokenState.updateDocument({ updateRemote: false });
+    },
     duplicateToken(payload: UpdateTokenPayload, rootState) {
-=======
-    toggleUsedTokenSet(payload, rootState) {
-      dispatch.tokenState.updateDocument({ updateRemote: false });
-    },
-    toggleManyTokenSets(payload, rootState) {
-      dispatch.tokenState.updateDocument({ updateRemote: false });
-    },
-    duplicateToken(payload, rootState) {
->>>>>>> 005edb37
       if (payload.shouldUpdate && rootState.settings.updateOnChange) {
         dispatch.tokenState.updateDocument();
       }
