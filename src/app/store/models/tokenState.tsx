--- conflicted
+++ resolved
@@ -129,12 +129,6 @@
 
       const indexOf = Object.keys(state.tokens).indexOf(name);
       const newName = `${name}_Copy`;
-<<<<<<< HEAD
-      return updateTokenSetsInState(state, null, [
-        newName,
-        state.tokens[name].map((token) => extend(true, {}, token) as typeof token),
-      ]);
-=======
       return updateTokenSetsInState(
         state,
         null,
@@ -142,7 +136,6 @@
           extend(true, {}, token) as typeof token
         )), indexOf + 1],
       );
->>>>>>> eb96bc1a
     },
     deleteTokenSet: (state, name: string) => updateTokenSetsInState(state, (setName, tokenSet) => (setName === name ? null : [setName, tokenSet])),
     setLastSyncedState: (state, data: string) => ({
@@ -214,20 +207,12 @@
           name: data.newName,
           value: data.value,
           type: data.type,
-<<<<<<< HEAD
-          ...(data.description
-            ? {
-              description: data.description,
-            }
-            : {}),
-=======
           ...(data.description ? {
             description: data.description,
           } : {}),
           ...(data.$extensions ? {
             $extensions: data.$extensions,
           } : {}),
->>>>>>> eb96bc1a
         } as SingleToken);
 
         newTokens = {
@@ -358,13 +343,7 @@
       const {
         parent, oldName, newName, tokenSets, type,
       } = data;
-<<<<<<< HEAD
-      const selectedTokenGroup = state.tokens[parent].filter(
-        (token) => token.name.startsWith(`${path}${oldName}.`) && token.type === type,
-      );
-=======
       const selectedTokenGroup = state.tokens[parent].filter((token) => (token.name.startsWith(`${oldName}.`) && token.type === type));
->>>>>>> eb96bc1a
       const newTokenGroup = selectedTokenGroup.map((token) => {
         const { name, ...rest } = token;
         const duplicatedTokenGroupName = token.name.replace(oldName, newName);
@@ -503,20 +482,9 @@
         oldName, newName, type, parent,
       } = data;
       const tokensInParent = rootState.tokenState.tokens[parent] ?? [];
-<<<<<<< HEAD
-      tokensInParent
-        .filter((token) => token.name.startsWith(`${path}${newName}.`) && token.type === type)
-        .forEach((updatedToken) => {
-          dispatch.tokenState.updateAliases({
-            oldName: updatedToken.name.replace(`${path}${newName}`, `${path}${oldName}`),
-            newName: updatedToken.name,
-          });
-        });
-=======
       tokensInParent.filter((token) => token.name.startsWith(`${newName}.`) && token.type === type).forEach((updatedToken) => {
         dispatch.tokenState.updateAliases({ oldName: updatedToken.name.replace(`${newName}`, `${oldName}`), newName: updatedToken.name });
       });
->>>>>>> eb96bc1a
     },
     updateCheckForChanges() {
       dispatch.tokenState.updateDocument({ shouldUpdateNodes: false });
