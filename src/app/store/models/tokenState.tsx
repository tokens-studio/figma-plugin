--- conflicted
+++ resolved
@@ -55,10 +55,7 @@
         tokens: {
             global: [],
         },
-<<<<<<< HEAD
         lastSyncedState: '',
-=======
->>>>>>> 5c49f65b
         importedTokens: {
             newTokens: [],
             updatedTokens: [],
