import { useDispatch, useSelector } from 'react-redux';
import { useCallback, useMemo } from 'react';
import { LDProps } from 'launchdarkly-react-client-sdk/lib/withLDConsumer';
import { track } from '@/utils/analytics';
import { useJSONbin } from './providers/jsonbin';
import useURL from './providers/url';
import { Dispatch } from '../store';
import useStorage from './useStorage';
import { useGitHub } from './providers/github';
import { useGitLab } from './providers/gitlab';
import { useBitbucket } from './providers/bitbucket';
import { useADO } from './providers/ado';
import useFile from '@/app/store/providers/file';
import { BackgroundJobs } from '@/constants/BackgroundJobs';
import { apiSelector } from '@/selectors';
import { UsedTokenSetsMap } from '@/types';
import { AsyncMessageTypes } from '@/types/AsyncMessages';
import { AsyncMessageChannel } from '@/AsyncMessageChannel';
import { StorageProviderType } from '@/constants/StorageProviderType';
import { StorageTypeCredentials, StorageTypeFormValues } from '@/types/StorageType';
import { RemoteResponseData, RemoteResponseStatus } from '@/types/RemoteResponseData';
import { ErrorMessages } from '@/constants/ErrorMessages';
import { saveLastSyncedState } from '@/utils/saveLastSyncedState';

type PullTokensOptions = {
  context?: StorageTypeCredentials,
  featureFlags?: LDProps['flags'],
  usedTokenSet?: UsedTokenSetsMap | null
  activeTheme?: string | null
};

// @TODO typings and hooks

export default function useRemoteTokens() {
  const dispatch = useDispatch<Dispatch>();
  const api = useSelector(apiSelector);

  const { setStorageType } = useStorage();
  const { pullTokensFromJSONBin, addJSONBinCredentials, createNewJSONBin } = useJSONbin();
  const {
    addNewGitHubCredentials, syncTokensWithGitHub, pullTokensFromGitHub, pushTokensToGitHub, createGithubBranch, fetchGithubBranches,
  } = useGitHub();
  const {
    addNewGitLabCredentials, syncTokensWithGitLab, pullTokensFromGitLab, pushTokensToGitLab, fetchGitLabBranches, createGitLabBranch,
  } = useGitLab();
  const {
    addNewBitbucketCredentials,
    syncTokensWithBitbucket,
    pullTokensFromBitbucket,
    pushTokensToBitbucket,
    fetchBitbucketBranches,
    createBitbucketBranch,
  } = useBitbucket();
  const {
    addNewADOCredentials, syncTokensWithADO, pullTokensFromADO, pushTokensToADO, createADOBranch, fetchADOBranches,
  } = useADO();
  const { pullTokensFromURL } = useURL();
  const { readTokensFromFileOrDirectory } = useFile();

  const pullTokens = useCallback(async ({
    context = api, featureFlags, usedTokenSet, activeTheme,
  }: PullTokensOptions) => {
    track('pullTokens', { provider: context.provider });
    dispatch.uiState.startJob({
      name: BackgroundJobs.UI_PULLTOKENS,
      isInfinite: true,
    });

    let remoteData: RemoteResponseData<unknown> | null = null;
    switch (context.provider) {
      case StorageProviderType.JSONBIN: {
        remoteData = await pullTokensFromJSONBin(context);
        break;
      }
<<<<<<< HEAD

      if (remoteData) {
        saveLastSyncedState(dispatch, remoteData.tokens, remoteData.themes, remoteData.metadata);
        dispatch.tokenState.setTokenData({
          values: remoteData.tokens,
          themes: remoteData.themes,
          activeTheme: activeTheme ?? null,
          usedTokenSet: usedTokenSet ?? {},
        });
        track('Launched with token sets', {
          count: Object.keys(remoteData.tokens).length,
          setNames: Object.keys(remoteData.tokens),
        });
=======
      case StorageProviderType.GITHUB: {
        remoteData = await pullTokensFromGitHub(context, featureFlags);
        break;
      }
      case StorageProviderType.BITBUCKET: {
        remoteData = await pullTokensFromBitbucket(context, featureFlags);
        break;
      }
      case StorageProviderType.GITLAB: {
        remoteData = await pullTokensFromGitLab(context, featureFlags);
        break;
      }
      case StorageProviderType.ADO: {
        remoteData = await pullTokensFromADO(context, featureFlags);
        break;
>>>>>>> 479fb0d8
      }
      case StorageProviderType.URL: {
        remoteData = await pullTokensFromURL(context);
        break;
      }
      default:
        throw new Error('Not implemented');
    }
    if (remoteData?.status === 'success') {
      saveLastSyncedState(dispatch, remoteData.tokens, remoteData.themes, remoteData.metadata);
      dispatch.tokenState.setTokenData({
        values: remoteData.tokens,
        themes: remoteData.themes,
        activeTheme: activeTheme ?? null,
        usedTokenSet: usedTokenSet ?? {},
      });
      dispatch.tokenState.setCollapsedTokenSets([]);
      track('Launched with token sets', {
        count: Object.keys(remoteData.tokens).length,
        setNames: Object.keys(remoteData.tokens),
      });
    }

    dispatch.uiState.completeJob(BackgroundJobs.UI_PULLTOKENS);
    return remoteData;
  }, [
    dispatch,
    api,
    pullTokensFromGitHub,
    pullTokensFromGitLab,
    pullTokensFromBitbucket,
    pullTokensFromJSONBin,
    pullTokensFromURL,
    pullTokensFromADO,
  ]);

  const restoreStoredProvider = useCallback(async (context: StorageTypeCredentials) => {
    track('restoreStoredProvider', { provider: context.provider });
    dispatch.uiState.setLocalApiState(context);
    dispatch.uiState.setApiData(context);
    dispatch.tokenState.setEditProhibited(false);
    setStorageType({ provider: context, shouldSetInDocument: true });
    switch (context.provider) {
      case StorageProviderType.GITHUB: {
        await syncTokensWithGitHub(context);
        break;
      }
      case StorageProviderType.GITLAB: {
        await syncTokensWithGitLab(context);
        break;
      }
      case StorageProviderType.BITBUCKET: {
        await syncTokensWithBitbucket(context);
        break;
      }
      case StorageProviderType.ADO: {
        await syncTokensWithADO(context);
        break;
      }
      default:
        await pullTokens({ context });
    }
    return null;
  }, [
    dispatch,
    setStorageType,
    pullTokens,
    syncTokensWithGitHub,
    syncTokensWithGitLab,
    syncTokensWithBitbucket,
    syncTokensWithADO,
  ]);

  const pushTokens = useCallback(async (context: StorageTypeCredentials = api) => {
    track('pushTokens', { provider: context.provider });
    switch (context.provider) {
      case StorageProviderType.GITHUB: {
        await pushTokensToGitHub(context);
        break;
      }
      case StorageProviderType.GITLAB: {
        await pushTokensToGitLab(context);
        break;
      }
      case StorageProviderType.BITBUCKET: {
        await pushTokensToBitbucket(context);
        break;
      }
      case StorageProviderType.ADO: {
        await pushTokensToADO(context);
        break;
      }
      default:
        throw new Error('Not implemented');
    }
  }, [
    api,
    pushTokensToGitHub,
    pushTokensToGitLab,
    pushTokensToBitbucket,
    pushTokensToADO,
  ]);

  const addNewProviderItem = useCallback(async (credentials: StorageTypeFormValues<false>): Promise<RemoteResponseStatus> => {
    let content: RemoteResponseData | null = null;
    switch (credentials.provider) {
      case StorageProviderType.JSONBIN: {
        if (credentials.id) {
          content = await addJSONBinCredentials(credentials);
        } else {
          const id = await createNewJSONBin(credentials);
          if (id) {
            credentials.id = id;
            return {
              status: 'success',
            };
          }
          return {
            status: 'failure',
            errorMessage: ErrorMessages.JSONBIN_CREATE_ERROR,
          };
        }
        break;
      }
      case StorageProviderType.GITHUB: {
        content = await addNewGitHubCredentials(credentials);
        break;
      }
      case StorageProviderType.GITLAB: {
        content = await addNewGitLabCredentials(credentials);
        break;
      }
      case StorageProviderType.BITBUCKET: {
        content = await addNewBitbucketCredentials(credentials);
        break;
      }
      case StorageProviderType.ADO: {
        content = await addNewADOCredentials(credentials);
        break;
      }
      case StorageProviderType.URL: {
        content = await pullTokensFromURL(credentials);
        break;
      }
      default:
        throw new Error('Not implemented');
    }
    if (content?.status === 'failure') {
      return {
        status: 'failure',
        errorMessage: content?.errorMessage,
      };
    }
    if (content) {
      dispatch.uiState.setLocalApiState(credentials as StorageTypeCredentials); // in JSONBIN the ID can technically be omitted, but this function handles this by creating a new JSONBin and assigning the ID
      dispatch.uiState.setApiData(credentials as StorageTypeCredentials);
      setStorageType({ provider: credentials as StorageTypeCredentials, shouldSetInDocument: true });
      return {
        status: 'success',
      };
    }
    return {
      status: 'failure',
      errorMessage: ErrorMessages.GENERAL_CONNECTION_ERROR,
    };
  }, [
    dispatch,
    addJSONBinCredentials,
    addNewGitLabCredentials,
    addNewGitHubCredentials,
    addNewBitbucketCredentials,
    addNewADOCredentials,
    createNewJSONBin,
    pullTokensFromURL,
    setStorageType,
  ]);

  const addNewBranch = useCallback(async (context: StorageTypeCredentials, branch: string, source?: string) => {
    let newBranchCreated = false;
    switch (context.provider) {
      case StorageProviderType.GITHUB: {
        newBranchCreated = await createGithubBranch(context, branch, source);
        break;
      }
      case StorageProviderType.GITLAB: {
        newBranchCreated = await createGitLabBranch(context, branch, source);
        break;
      }
      case StorageProviderType.BITBUCKET: {
        newBranchCreated = await createBitbucketBranch(context, branch, source);
        break;
      }
      case StorageProviderType.ADO: {
        newBranchCreated = await createADOBranch(context, branch, source);
        break;
      }
      default:
        throw new Error('Not implemented');
    }
    return newBranchCreated;
  }, [createGithubBranch, createADOBranch, createBitbucketBranch]);

  const fetchBranches = useCallback(async (context: StorageTypeCredentials) => {
    switch (context.provider) {
      case StorageProviderType.GITHUB:
        return fetchGithubBranches(context);
      case StorageProviderType.GITLAB:
        return fetchGitLabBranches(context);
      case StorageProviderType.BITBUCKET:
        return fetchBitbucketBranches(context);
      case StorageProviderType.ADO:
        return fetchADOBranches(context);
      default:
        return null;
    }
  }, [fetchGithubBranches, fetchGitLabBranches, fetchBitbucketBranches, fetchADOBranches]);

  const deleteProvider = useCallback((provider) => {
    AsyncMessageChannel.ReactInstance.message({
      type: AsyncMessageTypes.REMOVE_SINGLE_CREDENTIAL,
      context: provider,
    });
  }, []);

  const fetchTokensFromFileOrDirectory = useCallback(async (files: FileList | null) => {
    track('fetchTokensFromFileOrDirectory');
    dispatch.uiState.startJob({ name: BackgroundJobs.UI_FETCHTOKENSFROMFILE });

    let remoteData: RemoteResponseData<unknown> | null = null;
    if (files) {
      remoteData = await readTokensFromFileOrDirectory(files);
      if (remoteData?.status === 'success') {
        dispatch.tokenState.setTokenData({
          values: remoteData.tokens,
          themes: remoteData.themes,
        });
        track('Launched with token sets', {
          count: Object.keys(remoteData.tokens).length,
          setNames: Object.keys(remoteData.tokens),
        });
      }
    }

    dispatch.uiState.completeJob(BackgroundJobs.UI_FETCHTOKENSFROMFILE);
    return remoteData;
  }, [
    dispatch,
    readTokensFromFileOrDirectory,
  ]);

  return useMemo(() => ({
    restoreStoredProvider,
    deleteProvider,
    pullTokens,
    pushTokens,
    addNewProviderItem,
    fetchBranches,
    addNewBranch,
    fetchTokensFromFileOrDirectory,
  }), [
    restoreStoredProvider,
    deleteProvider,
    pullTokens,
    pushTokens,
    addNewProviderItem,
    fetchBranches,
    addNewBranch,
    fetchTokensFromFileOrDirectory,
  ]);
}<|MERGE_RESOLUTION|>--- conflicted
+++ resolved
@@ -72,21 +72,6 @@
         remoteData = await pullTokensFromJSONBin(context);
         break;
       }
-<<<<<<< HEAD
-
-      if (remoteData) {
-        saveLastSyncedState(dispatch, remoteData.tokens, remoteData.themes, remoteData.metadata);
-        dispatch.tokenState.setTokenData({
-          values: remoteData.tokens,
-          themes: remoteData.themes,
-          activeTheme: activeTheme ?? null,
-          usedTokenSet: usedTokenSet ?? {},
-        });
-        track('Launched with token sets', {
-          count: Object.keys(remoteData.tokens).length,
-          setNames: Object.keys(remoteData.tokens),
-        });
-=======
       case StorageProviderType.GITHUB: {
         remoteData = await pullTokensFromGitHub(context, featureFlags);
         break;
@@ -102,7 +87,6 @@
       case StorageProviderType.ADO: {
         remoteData = await pullTokensFromADO(context, featureFlags);
         break;
->>>>>>> 479fb0d8
       }
       case StorageProviderType.URL: {
         remoteData = await pullTokensFromURL(context);
