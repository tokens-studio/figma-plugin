import { useDispatch, useSelector } from 'react-redux';
import { useCallback, useMemo } from 'react';
import { LDProps } from 'launchdarkly-react-client-sdk/lib/withLDConsumer';
import { track } from '@/utils/analytics';
import { useJSONbin } from './providers/jsonbin';
import useURL from './providers/url';
import { Dispatch } from '../store';
import useStorage from './useStorage';
import { useGitHub } from './providers/github';
import { useGitLab } from './providers/gitlab';
<<<<<<< HEAD
import { useSupernova } from './providers/supernova';
=======
import { useBitbucket } from './providers/bitbucket';
>>>>>>> 6e5c23a2
import { useADO } from './providers/ado';
import useFile from '@/app/store/providers/file';
import { BackgroundJobs } from '@/constants/BackgroundJobs';
import { apiSelector } from '@/selectors';
import { UsedTokenSetsMap } from '@/types';
import { AsyncMessageTypes } from '@/types/AsyncMessages';
import { AsyncMessageChannel } from '@/AsyncMessageChannel';
import { StorageProviderType } from '@/constants/StorageProviderType';
import { StorageTypeCredentials, StorageTypeFormValues } from '@/types/StorageType';
import { RemoteResponseData, RemoteResponseStatus } from '@/types/RemoteResponseData';
import { ErrorMessages } from '@/constants/ErrorMessages';
import { saveLastSyncedState } from '@/utils/saveLastSyncedState';
import { applyTokenSetOrder } from '@/utils/tokenset';

type PullTokensOptions = {
  context?: StorageTypeCredentials,
  featureFlags?: LDProps['flags'],
  usedTokenSet?: UsedTokenSetsMap | null
  activeTheme?: string | null
};

// @TODO typings and hooks

export default function useRemoteTokens() {
  const dispatch = useDispatch<Dispatch>();
  const api = useSelector(apiSelector);

  const { setStorageType } = useStorage();
  const { pullTokensFromJSONBin, addJSONBinCredentials, createNewJSONBin } = useJSONbin();
  const {
    addNewGitHubCredentials, syncTokensWithGitHub, pullTokensFromGitHub, pushTokensToGitHub, createGithubBranch, fetchGithubBranches,
  } = useGitHub();
  const {
    addNewGitLabCredentials, syncTokensWithGitLab, pullTokensFromGitLab, pushTokensToGitLab, fetchGitLabBranches, createGitLabBranch,
  } = useGitLab();
  const {
<<<<<<< HEAD
    addNewSupernovaCredentials, syncTokensWithSupernova, pullFromSupernova, pushToSupernova,
  } = useSupernova();
=======
    addNewBitbucketCredentials,
    syncTokensWithBitbucket,
    pullTokensFromBitbucket,
    pushTokensToBitbucket,
    fetchBitbucketBranches,
    createBitbucketBranch,
  } = useBitbucket();
>>>>>>> 6e5c23a2
  const {
    addNewADOCredentials, syncTokensWithADO, pullTokensFromADO, pushTokensToADO, createADOBranch, fetchADOBranches,
  } = useADO();
  const { pullTokensFromURL } = useURL();
  const { readTokensFromFileOrDirectory } = useFile();

  const pullTokens = useCallback(async ({
    context = api, featureFlags, usedTokenSet, activeTheme,
  }: PullTokensOptions) => {
    track('pullTokens', { provider: context.provider });
    dispatch.uiState.startJob({
      name: BackgroundJobs.UI_PULLTOKENS,
      isInfinite: true,
    });

    let remoteData: RemoteResponseData<unknown> | null = null;
    switch (context.provider) {
      case StorageProviderType.JSONBIN: {
        remoteData = await pullTokensFromJSONBin(context);
        break;
      }
      case StorageProviderType.GITHUB: {
        remoteData = await pullTokensFromGitHub(context, featureFlags);
        break;
      }
      case StorageProviderType.BITBUCKET: {
        remoteData = await pullTokensFromBitbucket(context, featureFlags);
        break;
      }
      case StorageProviderType.GITLAB: {
        remoteData = await pullTokensFromGitLab(context, featureFlags);
        break;
      }
      case StorageProviderType.ADO: {
        remoteData = await pullTokensFromADO(context, featureFlags);
        break;
      }
      case StorageProviderType.URL: {
        remoteData = await pullTokensFromURL(context);
        break;
      }
      case StorageProviderType.SUPERNOVA: {
        remoteData = await pullFromSupernova(context);
        break;
      }
      default:
        throw new Error('Not implemented');
    }
    if (remoteData?.status === 'success') {
      saveLastSyncedState(dispatch, remoteData.tokens, remoteData.themes, remoteData.metadata);
      dispatch.tokenState.setTokenData({
        values: remoteData.tokens,
        themes: remoteData.themes,
        activeTheme: activeTheme ?? null,
        usedTokenSet: usedTokenSet ?? {},
      });
      dispatch.tokenState.setCollapsedTokenSets([]);
      track('Launched with token sets', {
        count: Object.keys(remoteData.tokens).length,
        setNames: Object.keys(remoteData.tokens),
      });
    }

    dispatch.uiState.completeJob(BackgroundJobs.UI_PULLTOKENS);
    return remoteData;
  }, [
    dispatch,
    api,
    pullTokensFromGitHub,
    pullTokensFromGitLab,
    pullTokensFromBitbucket,
    pullTokensFromJSONBin,
    pullTokensFromURL,
    pullTokensFromADO,
    pullFromSupernova,
  ]);

  const restoreStoredProvider = useCallback(async (context: StorageTypeCredentials) => {
    track('restoreStoredProvider', { provider: context.provider });
    dispatch.uiState.setLocalApiState(context);
    dispatch.uiState.setApiData(context);
    dispatch.tokenState.setEditProhibited(false);
    setStorageType({ provider: context, shouldSetInDocument: true });
    switch (context.provider) {
      case StorageProviderType.GITHUB: {
        await syncTokensWithGitHub(context);
        break;
      }
      case StorageProviderType.GITLAB: {
        await syncTokensWithGitLab(context);
        break;
      }
      case StorageProviderType.BITBUCKET: {
        await syncTokensWithBitbucket(context);
        break;
      }
      case StorageProviderType.ADO: {
        await syncTokensWithADO(context);
        break;
      }
      case StorageProviderType.SUPERNOVA: {
        await syncTokensWithSupernova(context);
        break;
      }
      default:
        await pullTokens({ context });
    }
    return null;
  }, [
    dispatch,
    setStorageType,
    pullTokens,
    syncTokensWithGitHub,
    syncTokensWithGitLab,
    syncTokensWithBitbucket,
    syncTokensWithADO,
    syncTokensWithSupernova,
  ]);

  const pushTokens = useCallback(async (context: StorageTypeCredentials = api) => {
    track('pushTokens', { provider: context.provider });
    switch (context.provider) {
      case StorageProviderType.GITHUB: {
        await pushTokensToGitHub(context);
        break;
      }
      case StorageProviderType.GITLAB: {
        await pushTokensToGitLab(context);
        break;
      }
      case StorageProviderType.BITBUCKET: {
        await pushTokensToBitbucket(context);
        break;
      }
      case StorageProviderType.ADO: {
        await pushTokensToADO(context);
        break;
      }
      case StorageProviderType.SUPERNOVA: {
        await pushToSupernova(context);
        break;
      }
      default:
        throw new Error('Not implemented');
    }
  }, [
    api,
    pushTokensToGitHub,
    pushTokensToGitLab,
    pushTokensToBitbucket,
    pushTokensToADO,
    pushToSupernova,
  ]);

  const addNewProviderItem = useCallback(async (credentials: StorageTypeFormValues<false>): Promise<RemoteResponseStatus> => {
    let content: RemoteResponseData | null = null;
    switch (credentials.provider) {
      case StorageProviderType.JSONBIN: {
        if (credentials.id) {
          content = await addJSONBinCredentials(credentials);
        } else {
          const id = await createNewJSONBin(credentials);
          if (id) {
            credentials.id = id;
            return {
              status: 'success',
            };
          }
          return {
            status: 'failure',
            errorMessage: ErrorMessages.JSONBIN_CREATE_ERROR,
          };
        }
        break;
      }
      case StorageProviderType.GITHUB: {
        content = await addNewGitHubCredentials(credentials);
        break;
      }
      case StorageProviderType.GITLAB: {
        content = await addNewGitLabCredentials(credentials);
        break;
      }
      case StorageProviderType.BITBUCKET: {
        content = await addNewBitbucketCredentials(credentials);
        break;
      }
      case StorageProviderType.ADO: {
        content = await addNewADOCredentials(credentials);
        break;
      }
      case StorageProviderType.URL: {
        content = await pullTokensFromURL(credentials);
        break;
      }
      case StorageProviderType.SUPERNOVA: {
        data = await addNewSupernovaCredentials(credentials);
        break;
      }
      default:
        throw new Error('Not implemented');
    }
    if (content?.status === 'failure') {
      return {
        status: 'failure',
        errorMessage: content?.errorMessage,
      };
    }
    if (content) {
      dispatch.uiState.setLocalApiState(credentials as StorageTypeCredentials); // in JSONBIN the ID can technically be omitted, but this function handles this by creating a new JSONBin and assigning the ID
      dispatch.uiState.setApiData(credentials as StorageTypeCredentials);
      setStorageType({ provider: credentials as StorageTypeCredentials, shouldSetInDocument: true });
      return {
        status: 'success',
      };
    }
    return {
      status: 'failure',
      errorMessage: ErrorMessages.GENERAL_CONNECTION_ERROR,
    };
  }, [
    dispatch,
    addJSONBinCredentials,
    addNewGitLabCredentials,
    addNewGitHubCredentials,
    addNewBitbucketCredentials,
    addNewADOCredentials,
    addNewSupernovaCredentials,
    createNewJSONBin,
    pullTokensFromURL,
    setStorageType,
  ]);

  const addNewBranch = useCallback(async (context: StorageTypeCredentials, branch: string, source?: string) => {
    let newBranchCreated = false;
    switch (context.provider) {
      case StorageProviderType.GITHUB: {
        newBranchCreated = await createGithubBranch(context, branch, source);
        break;
      }
      case StorageProviderType.GITLAB: {
        newBranchCreated = await createGitLabBranch(context, branch, source);
        break;
      }
      case StorageProviderType.BITBUCKET: {
        newBranchCreated = await createBitbucketBranch(context, branch, source);
        break;
      }
      case StorageProviderType.ADO: {
        newBranchCreated = await createADOBranch(context, branch, source);
        break;
      }
      default:
        throw new Error('Not implemented');
    }
    return newBranchCreated;
<<<<<<< HEAD
  }, [createGithubBranch, createGitLabBranch, createADOBranch]);
=======
  }, [createGithubBranch, createADOBranch, createBitbucketBranch]);
>>>>>>> 6e5c23a2

  const fetchBranches = useCallback(async (context: StorageTypeCredentials) => {
    switch (context.provider) {
      case StorageProviderType.GITHUB:
        return fetchGithubBranches(context);
      case StorageProviderType.GITLAB:
        return fetchGitLabBranches(context);
      case StorageProviderType.BITBUCKET:
        return fetchBitbucketBranches(context);
      case StorageProviderType.ADO:
        return fetchADOBranches(context);
      default:
        return null;
    }
  }, [fetchGithubBranches, fetchGitLabBranches, fetchBitbucketBranches, fetchADOBranches]);

  const deleteProvider = useCallback((provider) => {
    AsyncMessageChannel.ReactInstance.message({
      type: AsyncMessageTypes.REMOVE_SINGLE_CREDENTIAL,
      context: provider,
    });
  }, []);

  const fetchTokensFromFileOrDirectory = useCallback(async ({
    files, usedTokenSet, activeTheme,
  } : { files: FileList | null, usedTokenSet?: UsedTokenSetsMap, activeTheme?: string | null }) => {
    track('fetchTokensFromFileOrDirectory');
    dispatch.uiState.startJob({ name: BackgroundJobs.UI_FETCHTOKENSFROMFILE });

    if (files) {
      const remoteData = await readTokensFromFileOrDirectory(files);
      if (remoteData?.status === 'success') {
        const sortedTokens = applyTokenSetOrder(remoteData.tokens, remoteData.metadata?.tokenSetOrder ?? Object.keys(remoteData.tokens));
        dispatch.tokenState.setTokenData({
          values: sortedTokens,
          themes: remoteData.themes,
          activeTheme: activeTheme ?? null,
          usedTokenSet: usedTokenSet ?? {},
        });
        track('Launched with token sets', {
          count: Object.keys(remoteData.tokens).length,
          setNames: Object.keys(remoteData.tokens),
        });
      }
      dispatch.uiState.completeJob(BackgroundJobs.UI_FETCHTOKENSFROMFILE);
      return remoteData;
    }
    return null;
  }, [
    dispatch,
    readTokensFromFileOrDirectory,
  ]);

  return useMemo(() => ({
    restoreStoredProvider,
    deleteProvider,
    pullTokens,
    pushTokens,
    addNewProviderItem,
    fetchBranches,
    addNewBranch,
    fetchTokensFromFileOrDirectory,
  }), [
    restoreStoredProvider,
    deleteProvider,
    pullTokens,
    pushTokens,
    addNewProviderItem,
    fetchBranches,
    addNewBranch,
    fetchTokensFromFileOrDirectory,
  ]);
}<|MERGE_RESOLUTION|>--- conflicted
+++ resolved
@@ -8,11 +8,8 @@
 import useStorage from './useStorage';
 import { useGitHub } from './providers/github';
 import { useGitLab } from './providers/gitlab';
-<<<<<<< HEAD
 import { useSupernova } from './providers/supernova';
-=======
 import { useBitbucket } from './providers/bitbucket';
->>>>>>> 6e5c23a2
 import { useADO } from './providers/ado';
 import useFile from '@/app/store/providers/file';
 import { BackgroundJobs } from '@/constants/BackgroundJobs';
@@ -49,10 +46,6 @@
     addNewGitLabCredentials, syncTokensWithGitLab, pullTokensFromGitLab, pushTokensToGitLab, fetchGitLabBranches, createGitLabBranch,
   } = useGitLab();
   const {
-<<<<<<< HEAD
-    addNewSupernovaCredentials, syncTokensWithSupernova, pullFromSupernova, pushToSupernova,
-  } = useSupernova();
-=======
     addNewBitbucketCredentials,
     syncTokensWithBitbucket,
     pullTokensFromBitbucket,
@@ -60,7 +53,12 @@
     fetchBitbucketBranches,
     createBitbucketBranch,
   } = useBitbucket();
->>>>>>> 6e5c23a2
+  const {
+    addNewSupernovaCredentials,
+    syncTokensWithSupernova,
+    pullFromSupernova,
+    pushToSupernova
+  } = useSupernova();
   const {
     addNewADOCredentials, syncTokensWithADO, pullTokensFromADO, pushTokensToADO, createADOBranch, fetchADOBranches,
   } = useADO();
@@ -257,7 +255,7 @@
         break;
       }
       case StorageProviderType.SUPERNOVA: {
-        data = await addNewSupernovaCredentials(credentials);
+        content = await addNewSupernovaCredentials(credentials);
         break;
       }
       default:
@@ -317,11 +315,7 @@
         throw new Error('Not implemented');
     }
     return newBranchCreated;
-<<<<<<< HEAD
-  }, [createGithubBranch, createGitLabBranch, createADOBranch]);
-=======
   }, [createGithubBranch, createADOBranch, createBitbucketBranch]);
->>>>>>> 6e5c23a2
 
   const fetchBranches = useCallback(async (context: StorageTypeCredentials) => {
     switch (context.provider) {
