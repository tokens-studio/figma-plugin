import { useDispatch, useSelector } from 'react-redux';
import { useCallback, useMemo } from 'react';
import { LDProps } from 'launchdarkly-react-client-sdk/lib/withLDConsumer';
import { track } from '@/utils/analytics';
import { useJSONbin } from './providers/jsonbin';
import useURL from './providers/url';
import { Dispatch } from '../store';
import useStorage from './useStorage';
import { useGitHub } from './providers/github';
import { useGitLab } from './providers/gitlab';
import { useSupernova } from './providers/supernova';
import { useBitbucket } from './providers/bitbucket';
import { useADO } from './providers/ado';
import useFile from '@/app/store/providers/file';
import { BackgroundJobs } from '@/constants/BackgroundJobs';
import {
  activeTabSelector, apiSelector, themesListSelector, tokensSelector,
} from '@/selectors';
import { UsedTokenSetsMap } from '@/types';
import { AsyncMessageTypes } from '@/types/AsyncMessages';
import { AsyncMessageChannel } from '@/AsyncMessageChannel';
import { StorageProviderType } from '@/constants/StorageProviderType';
import { StorageTypeCredentials, StorageTypeFormValues } from '@/types/StorageType';
import { useGenericVersionedStorage } from './providers/generic/versionedStorage';
import { RemoteResponseData, RemoteResponseStatus } from '@/types/RemoteResponseData';
import { ErrorMessages } from '@/constants/ErrorMessages';
import { saveLastSyncedState } from '@/utils/saveLastSyncedState';
import { applyTokenSetOrder } from '@/utils/tokenset';
import { isEqual } from '@/utils/isEqual';
import usePullDialog from '../hooks/usePullDialog';
import { Tabs } from '@/constants/Tabs';

type PullTokensOptions = {
  context?: StorageTypeCredentials,
  featureFlags?: LDProps['flags'],
  usedTokenSet?: UsedTokenSetsMap | null
  activeTheme?: Record<string, string>
  collapsedTokenSets?: string[] | null
};

// @TODO typings and hooks

export default function useRemoteTokens() {
  const dispatch = useDispatch<Dispatch>();
  const api = useSelector(apiSelector);
  const tokens = useSelector(tokensSelector);
  const themes = useSelector(themesListSelector);
  const activeTab = useSelector(activeTabSelector);
  const { showPullDialog, closePullDialog } = usePullDialog();

  const { setStorageType } = useStorage();
  const { pullTokensFromJSONBin, addJSONBinCredentials, createNewJSONBin } = useJSONbin();
  const { addGenericVersionedCredentials, pullTokensFromGenericVersionedStorage, createNewGenericVersionedStorage } = useGenericVersionedStorage();
  const {
    addNewGitHubCredentials, syncTokensWithGitHub, pullTokensFromGitHub, pushTokensToGitHub, createGithubBranch, fetchGithubBranches, checkRemoteChangeForGitHub,
  } = useGitHub();
  const {
    addNewGitLabCredentials, syncTokensWithGitLab, pullTokensFromGitLab, pushTokensToGitLab, fetchGitLabBranches, createGitLabBranch, checkRemoteChangeForGitLab,
  } = useGitLab();
  const {
    addNewBitbucketCredentials, syncTokensWithBitbucket, pullTokensFromBitbucket, pushTokensToBitbucket, fetchBitbucketBranches, createBitbucketBranch,
  } = useBitbucket();
  const {
    addNewSupernovaCredentials, syncTokensWithSupernova, pushTokensToSupernova, pullTokensFromSupernova,
  } = useSupernova();
  const {
    addNewADOCredentials, syncTokensWithADO, pullTokensFromADO, pushTokensToADO, createADOBranch, fetchADOBranches,
  } = useADO();
  const { pullTokensFromURL } = useURL();
  const { readTokensFromFileOrDirectory } = useFile();

  const pullTokens = useCallback(async ({
    context = api, featureFlags, usedTokenSet, activeTheme, collapsedTokenSets,
  }: PullTokensOptions) => {
    track('pullTokens', { provider: context.provider });
    showPullDialog('loading');
    let remoteData: RemoteResponseData<unknown> | null = null;
    switch (context.provider) {
      case StorageProviderType.JSONBIN: {
        remoteData = await pullTokensFromJSONBin(context);
        break;
      }
      case StorageProviderType.GENERIC_VERSIONED_STORAGE: {
        remoteData = await pullTokensFromGenericVersionedStorage(context);
        break;
      }
      case StorageProviderType.GITHUB: {
        remoteData = await pullTokensFromGitHub(context, featureFlags);
        break;
      }
      case StorageProviderType.BITBUCKET: {
        remoteData = await pullTokensFromBitbucket(context, featureFlags);
        break;
      }
      case StorageProviderType.GITLAB: {
        remoteData = await pullTokensFromGitLab(context, featureFlags);
        break;
      }
      case StorageProviderType.ADO: {
        remoteData = await pullTokensFromADO(context, featureFlags);
        break;
      }
      case StorageProviderType.URL: {
        remoteData = await pullTokensFromURL(context);
        break;
      }
      case StorageProviderType.SUPERNOVA: {
        remoteData = await pullTokensFromSupernova(context);
        break;
      }
      default:
        throw new Error('Not implemented');
    }
    if (remoteData?.status === 'success') {
      if (activeTab === Tabs.LOADING || !isEqual(tokens, remoteData.tokens) || !isEqual(themes, remoteData.themes)) {
        let shouldOverride = false;
        if (activeTab !== Tabs.LOADING) {
          dispatch.tokenState.setChangedState({
            tokens: remoteData.tokens,
            themes: remoteData.themes,
          });
          shouldOverride = !!await showPullDialog();
        }
        if (shouldOverride || activeTab === Tabs.LOADING) {
          switch (context.provider) {
            case StorageProviderType.JSONBIN: {
              break;
            }
            case StorageProviderType.GENERIC_VERSIONED_STORAGE: {
              break;
            }
            case StorageProviderType.GITHUB: {
              dispatch.uiState.setApiData({ ...context, ...(remoteData.commitSha ? { commitSha: remoteData.commitSha } : {}) });
              break;
            }
            case StorageProviderType.BITBUCKET: {
              break;
            }
            case StorageProviderType.GITLAB: {
              dispatch.uiState.setApiData({ ...context, ...(remoteData.commitDate ? { commitDate: remoteData.commitDate } : {}) });
              break;
            }
            case StorageProviderType.ADO: {
              break;
            }
            case StorageProviderType.URL: {
              break;
            }
            default:
              break;
          }
          saveLastSyncedState(dispatch, remoteData.tokens, remoteData.themes, remoteData.metadata);
          dispatch.tokenState.setTokenData({
            values: remoteData.tokens,
            themes: remoteData.themes,
            activeTheme: activeTheme ?? {},
            usedTokenSet: usedTokenSet ?? {},
          });
          dispatch.tokenState.setCollapsedTokenSets(collapsedTokenSets || []);
          track('Launched with token sets', {
            count: Object.keys(remoteData.tokens).length,
            setNames: Object.keys(remoteData.tokens),
          });
        }
      }
    }
    dispatch.tokenState.resetChangedState();
    closePullDialog();
    return remoteData;
  }, [
    tokens,
    themes,
    activeTab,
    dispatch,
    api,
    pullTokensFromGenericVersionedStorage,
    pullTokensFromGitHub,
    pullTokensFromGitLab,
    pullTokensFromBitbucket,
    pullTokensFromJSONBin,
    pullTokensFromURL,
    pullTokensFromADO,
<<<<<<< HEAD
    showPullDialog,
    closePullDialog,
=======
    pullTokensFromSupernova,
>>>>>>> 1255b6e6
  ]);

  const restoreStoredProvider = useCallback(async (context: StorageTypeCredentials) => {
    track('restoreStoredProvider', { provider: context.provider });
    dispatch.uiState.setLocalApiState(context);
    dispatch.uiState.setApiData(context);
    dispatch.tokenState.setEditProhibited(false);
    setStorageType({ provider: context, shouldSetInDocument: true });
    let content: RemoteResponseData | null = null;
    switch (context.provider) {
      case StorageProviderType.GITHUB: {
        content = await syncTokensWithGitHub(context);
        break;
      }
      case StorageProviderType.GITLAB: {
        content = await syncTokensWithGitLab(context);
        break;
      }
      case StorageProviderType.BITBUCKET: {
        content = await syncTokensWithBitbucket(context);
        break;
      }
      case StorageProviderType.ADO: {
        content = await syncTokensWithADO(context);
        break;
      }
      case StorageProviderType.SUPERNOVA: {
        content = await syncTokensWithSupernova(context);
        break;
      }
      default:
        content = await pullTokens({ context });
    }
    if (content?.status === 'failure') {
      return {
        status: 'failure',
        errorMessage: content?.errorMessage,
      };
    }
    if (content) {
      return {
        status: 'success',
      };
    }
    return {
      status: 'failure',
      errorMessage: ErrorMessages.GENERAL_CONNECTION_ERROR,
    };
  }, [
    dispatch,
    setStorageType,
    pullTokens,
    syncTokensWithGitHub,
    syncTokensWithGitLab,
    syncTokensWithBitbucket,
    syncTokensWithADO,
    syncTokensWithSupernova,
  ]);

  const pushTokens = useCallback(async (context: StorageTypeCredentials = api) => {
    track('pushTokens', { provider: context.provider });
    switch (context.provider) {
      case StorageProviderType.GITHUB: {
        await pushTokensToGitHub(context);
        break;
      }
      case StorageProviderType.GITLAB: {
        await pushTokensToGitLab(context);
        break;
      }
      case StorageProviderType.BITBUCKET: {
        await pushTokensToBitbucket(context);
        break;
      }
      case StorageProviderType.ADO: {
        await pushTokensToADO(context);
        break;
      }
      case StorageProviderType.SUPERNOVA: {
        await pushTokensToSupernova(context);
        break;
      }
      default:
        throw new Error('Not implemented');
    }
  }, [
    api,
    pushTokensToGitHub,
    pushTokensToGitLab,
    pushTokensToBitbucket,
    pushTokensToADO,
    pushTokensToSupernova,
  ]);

  const addNewProviderItem = useCallback(async (credentials: StorageTypeFormValues<false>): Promise<RemoteResponseStatus> => {
    let content: RemoteResponseData | null = null;
    switch (credentials.provider) {
      case StorageProviderType.JSONBIN: {
        if (credentials.id) {
          content = await addJSONBinCredentials(credentials);
        } else {
          const id = await createNewJSONBin(credentials);
          if (id) {
            credentials.id = id;
            return {
              status: 'success',
            };
          }
          return {
            status: 'failure',
            errorMessage: ErrorMessages.JSONBIN_CREATE_ERROR,
          };
        }
        break;
      }
      case StorageProviderType.GENERIC_VERSIONED_STORAGE: {
        if (credentials.id) {
          content = await addGenericVersionedCredentials(credentials);
        } else {
          const id = await createNewGenericVersionedStorage(credentials);
          if (id) {
            credentials.id = id;
            return {
              status: 'success',
            };
          }
        }
        break;
      }
      case StorageProviderType.GITHUB: {
        content = await addNewGitHubCredentials(credentials);
        break;
      }
      case StorageProviderType.GITLAB: {
        content = await addNewGitLabCredentials(credentials);
        break;
      }
      case StorageProviderType.BITBUCKET: {
        content = await addNewBitbucketCredentials(credentials);
        break;
      }
      case StorageProviderType.ADO: {
        content = await addNewADOCredentials(credentials);
        break;
      }
      case StorageProviderType.URL: {
        content = await pullTokensFromURL(credentials);
        break;
      }
      case StorageProviderType.SUPERNOVA: {
        content = await addNewSupernovaCredentials(credentials);
        break;
      }
      default:
        throw new Error('Not implemented');
    }
    if (content?.status === 'failure') {
      return {
        status: 'failure',
        errorMessage: content?.errorMessage,
      };
    }
    if (content) {
      dispatch.uiState.setLocalApiState(credentials as StorageTypeCredentials); // in JSONBIN the ID can technically be omitted, but this function handles this by creating a new JSONBin and assigning the ID
      dispatch.uiState.setApiData(credentials as StorageTypeCredentials);
      setStorageType({ provider: credentials as StorageTypeCredentials, shouldSetInDocument: true });
      return {
        status: 'success',
      };
    }
    return {
      status: 'failure',
      errorMessage: ErrorMessages.GENERAL_CONNECTION_ERROR,
    };
  }, [
    dispatch,
    addJSONBinCredentials,
    addGenericVersionedCredentials,
    addNewGitLabCredentials,
    addNewGitHubCredentials,
    addNewBitbucketCredentials,
    addNewADOCredentials,
    addNewSupernovaCredentials,
    createNewJSONBin,
    createNewGenericVersionedStorage,
    pullTokensFromURL,
    setStorageType,
  ]);

  const addNewBranch = useCallback(async (context: StorageTypeCredentials, branch: string, source?: string) => {
    let newBranchCreated = false;
    switch (context.provider) {
      case StorageProviderType.GITHUB: {
        newBranchCreated = await createGithubBranch(context, branch, source);
        break;
      }
      case StorageProviderType.GITLAB: {
        newBranchCreated = await createGitLabBranch(context, branch, source);
        break;
      }
      case StorageProviderType.BITBUCKET: {
        newBranchCreated = await createBitbucketBranch(context, branch, source);
        break;
      }
      case StorageProviderType.ADO: {
        newBranchCreated = await createADOBranch(context, branch, source);
        break;
      }
      default:
        throw new Error('Not implemented');
    }
    return newBranchCreated;
  }, [createGithubBranch, createGitLabBranch, createBitbucketBranch, createADOBranch]);

  const fetchBranches = useCallback(async (context: StorageTypeCredentials) => {
    switch (context.provider) {
      case StorageProviderType.GITHUB:
        return fetchGithubBranches(context);
      case StorageProviderType.GITLAB:
        return fetchGitLabBranches(context);
      case StorageProviderType.BITBUCKET:
        return fetchBitbucketBranches(context);
      case StorageProviderType.ADO:
        return fetchADOBranches(context);
      default:
        return null;
    }
  }, [fetchGithubBranches, fetchGitLabBranches, fetchBitbucketBranches, fetchADOBranches]);

  const deleteProvider = useCallback((provider) => {
    AsyncMessageChannel.ReactInstance.message({
      type: AsyncMessageTypes.REMOVE_SINGLE_CREDENTIAL,
      context: provider,
    });
  }, []);

  const fetchTokensFromFileOrDirectory = useCallback(async ({
    files, usedTokenSet, activeTheme,
  } : { files: FileList | null, usedTokenSet?: UsedTokenSetsMap, activeTheme?: Record<string, string> }) => {
    track('fetchTokensFromFileOrDirectory');
    dispatch.uiState.startJob({ name: BackgroundJobs.UI_FETCHTOKENSFROMFILE });

    if (files) {
      const remoteData = await readTokensFromFileOrDirectory(files);
      if (remoteData?.status === 'success') {
        const sortedTokens = applyTokenSetOrder(remoteData.tokens, remoteData.metadata?.tokenSetOrder ?? Object.keys(remoteData.tokens));
        dispatch.tokenState.setTokenData({
          values: sortedTokens,
          themes: remoteData.themes,
          activeTheme: activeTheme ?? {},
          usedTokenSet: usedTokenSet ?? {},
        });
        track('Launched with token sets', {
          count: Object.keys(remoteData.tokens).length,
          setNames: Object.keys(remoteData.tokens),
        });
      }
      dispatch.uiState.completeJob(BackgroundJobs.UI_FETCHTOKENSFROMFILE);
      return remoteData;
    }
    return null;
  }, [
    dispatch,
    readTokensFromFileOrDirectory,
  ]);

  const checkRemoteChange = useCallback(async (context: StorageTypeCredentials = api): Promise<boolean> => {
    track('checkRemoteChange', { provider: context.provider });
    let hasChange = false;
    switch (context.provider) {
      case StorageProviderType.JSONBIN: {
        hasChange = false;
        break;
      }
      case StorageProviderType.GENERIC_VERSIONED_STORAGE: {
        hasChange = false;
        break;
      }
      case StorageProviderType.GITHUB: {
        hasChange = await checkRemoteChangeForGitHub(context);
        break;
      }
      case StorageProviderType.BITBUCKET: {
        hasChange = false;
        break;
      }
      case StorageProviderType.GITLAB: {
        hasChange = await checkRemoteChangeForGitLab(context);
        break;
      }
      case StorageProviderType.ADO: {
        hasChange = false;
        break;
      }
      case StorageProviderType.URL: {
        hasChange = false;
        break;
      }
      default:
        hasChange = false;
        break;
    }
    return hasChange;
  }, [
    api,
    checkRemoteChangeForGitHub,
    checkRemoteChangeForGitLab,
  ]);

  return useMemo(() => ({
    restoreStoredProvider,
    deleteProvider,
    pullTokens,
    pushTokens,
    addNewProviderItem,
    fetchBranches,
    addNewBranch,
    fetchTokensFromFileOrDirectory,
    checkRemoteChange,
  }), [
    restoreStoredProvider,
    deleteProvider,
    pullTokens,
    pushTokens,
    addNewProviderItem,
    fetchBranches,
    addNewBranch,
    fetchTokensFromFileOrDirectory,
    checkRemoteChange,
  ]);
}<|MERGE_RESOLUTION|>--- conflicted
+++ resolved
@@ -180,12 +180,9 @@
     pullTokensFromJSONBin,
     pullTokensFromURL,
     pullTokensFromADO,
-<<<<<<< HEAD
     showPullDialog,
     closePullDialog,
-=======
     pullTokensFromSupernova,
->>>>>>> 1255b6e6
   ]);
 
   const restoreStoredProvider = useCallback(async (context: StorageTypeCredentials) => {
