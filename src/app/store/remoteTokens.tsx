import {useDispatch, useSelector} from 'react-redux';
import {StorageProviderType} from 'Types/api';
import {MessageToPluginTypes} from 'Types/messages';
import {postToFigma} from '../../plugin/notifiers';
import {useJSONbin} from './providers/jsonbin';
import useURL from './providers/url';
import {Dispatch, RootState} from '../store';
import useStorage from './useStorage';
import {useGitHub} from './providers/github';

export default function useRemoteTokens() {
    const dispatch = useDispatch<Dispatch>();
    const {api} = useSelector((state: RootState) => state.uiState);

    const {setStorageType} = useStorage();
    const {pullTokensFromJSONBin, addJSONBinCredentials, createNewJSONBin} = useJSONbin();
<<<<<<< HEAD
    const {addNewGitHubCredentials, pullTokensFromGitHub, pushTokensToGitHub} = useGitHub();
=======
    const {pullTokensFromURL} = useURL();
>>>>>>> 418e7467

    const pullTokens = async (context = api) => {
        dispatch.uiState.setLoading(true);

        let tokenValues;

        switch (context.provider) {
            case StorageProviderType.JSONBIN: {
                tokenValues = await pullTokensFromJSONBin(context);
                break;
            }
<<<<<<< HEAD
            case StorageProviderType.GITHUB: {
                tokenValues = await pullTokensFromGitHub(context);
=======
            case StorageProviderType.URL: {
                tokenValues = await pullTokensFromURL(context);
>>>>>>> 418e7467
                break;
            }
            default:
                throw new Error('Not implemented');
        }

        if (tokenValues) {
            dispatch.tokenState.setLastSyncedState(JSON.stringify(tokenValues.values, null, 2));
            dispatch.tokenState.setTokenData(tokenValues);
        }

        dispatch.uiState.setLoading(false);
    };

    const restoreStoredProvider = async (context) => {
        dispatch.tokenState.setEmptyTokens();
        dispatch.uiState.setLocalApiState(context);
        dispatch.uiState.setApiData(context);
        setStorageType({provider: context, bool: true});
        await pullTokens(context);
        return null;
    };

    const pushTokens = async () => {
        switch (api.provider) {
            case StorageProviderType.GITHUB: {
                await pushTokensToGitHub(api);
                break;
            }
            default:
                throw new Error('Not implemented');
        }
    };

    async function addNewProviderItem(context): Promise<boolean> {
        const credentials = context;
        let data;
        switch (context.provider) {
            case StorageProviderType.JSONBIN: {
                if (context.id) {
                    data = await addJSONBinCredentials(context);
                } else {
                    const id = await createNewJSONBin(context);
                    credentials.id = id;
                    data = true;
                }
                break;
            }
<<<<<<< HEAD
            case StorageProviderType.GITHUB: {
                data = addNewGitHubCredentials(credentials);
=======
            case StorageProviderType.URL: {
                data = await pullTokensFromURL(context);
>>>>>>> 418e7467
                break;
            }
            default:
                throw new Error('Not implemented');
        }
        if (data) {
            dispatch.uiState.setLocalApiState(credentials);
            dispatch.uiState.setApiData(credentials);
            setStorageType({provider: credentials, bool: true});
            return true;
        }
        return false;
    }

    const deleteProvider = (provider) => {
        postToFigma({
            type: MessageToPluginTypes.REMOVE_SINGLE_CREDENTIAL,
            id: provider.id,
            secret: provider.secret,
        });
    };

    return {
        restoreStoredProvider,
        deleteProvider,
        pullTokens,
        pushTokens,
        addNewProviderItem,
    };
}<|MERGE_RESOLUTION|>--- conflicted
+++ resolved
@@ -14,11 +14,8 @@
 
     const {setStorageType} = useStorage();
     const {pullTokensFromJSONBin, addJSONBinCredentials, createNewJSONBin} = useJSONbin();
-<<<<<<< HEAD
     const {addNewGitHubCredentials, pullTokensFromGitHub, pushTokensToGitHub} = useGitHub();
-=======
     const {pullTokensFromURL} = useURL();
->>>>>>> 418e7467
 
     const pullTokens = async (context = api) => {
         dispatch.uiState.setLoading(true);
@@ -30,13 +27,12 @@
                 tokenValues = await pullTokensFromJSONBin(context);
                 break;
             }
-<<<<<<< HEAD
             case StorageProviderType.GITHUB: {
                 tokenValues = await pullTokensFromGitHub(context);
-=======
+                break;
+            }
             case StorageProviderType.URL: {
                 tokenValues = await pullTokensFromURL(context);
->>>>>>> 418e7467
                 break;
             }
             default:
@@ -85,13 +81,12 @@
                 }
                 break;
             }
-<<<<<<< HEAD
             case StorageProviderType.GITHUB: {
                 data = addNewGitHubCredentials(credentials);
-=======
+                break;
+            }
             case StorageProviderType.URL: {
                 data = await pullTokensFromURL(context);
->>>>>>> 418e7467
                 break;
             }
             default:
