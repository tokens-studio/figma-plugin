--- conflicted
+++ resolved
@@ -162,11 +162,8 @@
           dispatch.tokenState.setTokenData({
             values: remoteData.tokens,
             themes: remoteData.themes,
-<<<<<<< HEAD
-=======
             activeTheme: filteredThemes,
             usedTokenSet: usedTokenSet ?? {},
->>>>>>> ed742206
           });
           dispatch.tokenState.setCollapsedTokenSets(collapsedTokenSets || []);
           track('Launched with token sets', {
