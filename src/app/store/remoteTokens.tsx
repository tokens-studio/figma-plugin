import { useDispatch, useSelector } from 'react-redux';
import { useCallback, useMemo } from 'react';
import { LDProps } from 'launchdarkly-react-client-sdk/lib/withLDConsumer';
import { track } from '@/utils/analytics';
import { useJSONbin } from './providers/jsonbin';
import useURL from './providers/url';
import { Dispatch } from '../store';
import useStorage from './useStorage';
import { useGitHub } from './providers/github';
import { useBitbucket } from './providers/bitbucket';
import { useGitLab } from './providers/gitlab';
import { useADO } from './providers/ado';
import useFile from '@/app/store/providers/file';
import { BackgroundJobs } from '@/constants/BackgroundJobs';
import { apiSelector } from '@/selectors';
import { UsedTokenSetsMap } from '@/types';
import { RemoteTokenStorageData } from '@/storage/RemoteTokenStorage';
import { AsyncMessageTypes } from '@/types/AsyncMessages';
import { AsyncMessageChannel } from '@/AsyncMessageChannel';
import { StorageProviderType } from '@/constants/StorageProviderType';
import { StorageTypeCredentials, StorageTypeFormValues } from '@/types/StorageType';
import { saveLastSyncedState } from '@/utils/saveLastSyncedState';

type PullTokensOptions = {
  context?: StorageTypeCredentials,
  featureFlags?: LDProps['flags'],
  usedTokenSet?: UsedTokenSetsMap | null
  activeTheme?: string | null
};

// @TODO typings and hooks

export default function useRemoteTokens() {
  const dispatch = useDispatch<Dispatch>();
  const api = useSelector(apiSelector);

  const { setStorageType } = useStorage();
  const { pullTokensFromJSONBin, addJSONBinCredentials, createNewJSONBin } = useJSONbin();
  const {
    addNewGitHubCredentials,
    syncTokensWithGitHub,
    pullTokensFromGitHub,
    pushTokensToGitHub,
    createGithubBranch,
    fetchGithubBranches,
  } = useGitHub();
  const {
    addNewGitLabCredentials,
    syncTokensWithGitLab,
    pullTokensFromGitLab,
    pushTokensToGitLab,
    fetchGitLabBranches,
    createGitLabBranch,
  } = useGitLab();
  const {
    addNewBitbucketCredentials,
    syncTokensWithBitbucket,
    pullTokensFromBitbucket,
    pushTokensToBitbucket,
    fetchBitbucketBranches,
    createBitbucketBranch,
  } = useBitbucket();
  const {
    addNewADOCredentials,
    syncTokensWithADO,
    pullTokensFromADO,
    pushTokensToADO,
    createADOBranch,
    fetchADOBranches,
  } = useADO();
  const { pullTokensFromURL } = useURL();
  const { readTokensFromFileOrDirectory } = useFile();

  const pullTokens = useCallback(async ({
    context = api, featureFlags, usedTokenSet, activeTheme,
  }: PullTokensOptions) => {
    track('pullTokens', { provider: context.provider });
    dispatch.uiState.startJob({
      name: BackgroundJobs.UI_PULLTOKENS,
      isInfinite: true,
    });

      let remoteData: RemoteTokenStorageData<unknown> | null = null;
      switch (context.provider) {
        case StorageProviderType.JSONBIN: {
          remoteData = await pullTokensFromJSONBin(context);
          break;
        }
        case StorageProviderType.GITHUB: {
          remoteData = await pullTokensFromGitHub(context, featureFlags);
          break;
        }
        case StorageProviderType.GITLAB: {
          remoteData = await pullTokensFromGitLab(context, featureFlags);
          break;
        }
        case StorageProviderType.BITBUCKET: {
          remoteData = await pullTokensFromBitbucket(context, featureFlags);
          break;
        }
        case StorageProviderType.ADO: {
          remoteData = await pullTokensFromADO(context, featureFlags);
          break;
        }
        case StorageProviderType.URL: {
          remoteData = await pullTokensFromURL(context);
          break;
        }
        default:
          throw new Error('Not implemented');
      }
<<<<<<< HEAD
=======
      default:
        throw new Error('Not implemented');
    }

    if (remoteData) {
      saveLastSyncedState(dispatch, remoteData.tokens, remoteData.themes, remoteData.metadata);
      dispatch.tokenState.setTokenData({
        values: remoteData.tokens,
        themes: remoteData.themes,
        activeTheme: activeTheme ?? null,
        usedTokenSet: usedTokenSet ?? {},
      });
      dispatch.tokenState.setCollapsedTokenSets([]);
      track('Launched with token sets', {
        count: Object.keys(remoteData.tokens).length,
        setNames: Object.keys(remoteData.tokens),
      });
    }

    dispatch.uiState.completeJob(BackgroundJobs.UI_PULLTOKENS);
    return remoteData;
  }, [
    dispatch,
    api,
    pullTokensFromGitHub,
    pullTokensFromGitLab,
    pullTokensFromJSONBin,
    pullTokensFromURL,
    pullTokensFromADO,
  ]);
>>>>>>> 443824db

      if (remoteData) {
        dispatch.tokenState.setLastSyncedState(JSON.stringify([remoteData.tokens, remoteData.themes], null, 2));
        dispatch.tokenState.setTokenData({
          values: remoteData.tokens,
          themes: remoteData.themes,
          activeTheme: activeTheme ?? null,
          usedTokenSet: usedTokenSet ?? {},
        });
        track('Launched with token sets', {
          count: Object.keys(remoteData.tokens).length,
          setNames: Object.keys(remoteData.tokens),
        });
      }
      dispatch.uiState.completeJob(BackgroundJobs.UI_PULLTOKENS);
      return remoteData;
    },
    [
      dispatch,
      api,
      pullTokensFromGitHub,
      pullTokensFromBitbucket,
      pullTokensFromGitLab,
      pullTokensFromJSONBin,
      pullTokensFromURL,
      pullTokensFromADO,
    ],
  );

  const restoreStoredProvider = useCallback(
    async (context: StorageTypeCredentials) => {
      track('restoreStoredProvider', { provider: context.provider });
      dispatch.uiState.setLocalApiState(context);
      dispatch.uiState.setApiData(context);
      dispatch.tokenState.setEditProhibited(false);
      setStorageType({ provider: context, shouldSetInDocument: true });
      switch (context.provider) {
        case StorageProviderType.GITHUB: {
          await syncTokensWithGitHub(context);
          break;
        }
        case StorageProviderType.GITLAB: {
          await syncTokensWithGitLab(context);
          break;
        }
        case StorageProviderType.BITBUCKET: {
          await syncTokensWithBitbucket(context);
          break;
        }
        case StorageProviderType.ADO: {
          await syncTokensWithADO(context);
          break;
        }
        default:
          await pullTokens({ context });
      }
      return null;
    },
    [
      dispatch,
      setStorageType,
      pullTokens,
      syncTokensWithGitHub,
      syncTokensWithGitLab,
      syncTokensWithBitbucket,
      syncTokensWithADO,
    ],
  );

  const pushTokens = useCallback(
    async (context: StorageTypeCredentials = api) => {
      track('pushTokens', { provider: context.provider });
      switch (context.provider) {
        case StorageProviderType.GITHUB: {
          await pushTokensToGitHub(context);
          break;
        }
        case StorageProviderType.BITBUCKET: {
          await pushTokensToBitbucket(context);
          break;
        }
        case StorageProviderType.GITLAB: {
          await pushTokensToGitLab(context);
          break;
        }
        case StorageProviderType.ADO: {
          await pushTokensToADO(context);
          break;
        }
        default:
          throw new Error('Not implemented');
      }
    },
    [api, pushTokensToGitHub, pushTokensToGitLab, pushTokensToBitbucket, pushTokensToADO],
  );

  const addNewProviderItem = useCallback(
    async (credentials: StorageTypeFormValues<false>): Promise<boolean> => {
      let data;
      switch (credentials.provider) {
        case StorageProviderType.JSONBIN: {
          if (credentials.id) {
            data = await addJSONBinCredentials(credentials);
          } else {
            const id = await createNewJSONBin(credentials);
            if (id) {
              credentials.id = id;
              data = true;
            }
          }
          break;
        }
        case StorageProviderType.GITHUB: {
          data = await addNewGitHubCredentials(credentials);
          break;
        }
        case StorageProviderType.BITBUCKET: {
          data = await addNewBitbucketCredentials(credentials);
          break;
        }
        case StorageProviderType.GITLAB: {
          data = await addNewGitLabCredentials(credentials);
          break;
        }
        case StorageProviderType.ADO: {
          data = await addNewADOCredentials(credentials);
          break;
        }
        case StorageProviderType.URL: {
          data = await pullTokensFromURL(credentials);
          break;
        }
        default:
          throw new Error('Not implemented');
      }
      if (data) {
        dispatch.uiState.setLocalApiState(credentials as StorageTypeCredentials); // in JSONBIN the ID can technically be omitted, but this function handles this by creating a new JSONBin and assigning the ID
        dispatch.uiState.setApiData(credentials as StorageTypeCredentials);
        setStorageType({ provider: credentials as StorageTypeCredentials, shouldSetInDocument: true });
        return true;
      }
      return false;
    },
    [
      dispatch,
      addJSONBinCredentials,
      addNewGitLabCredentials,
      addNewBitbucketCredentials,
      addNewGitHubCredentials,
      addNewADOCredentials,
      createNewJSONBin,
      pullTokensFromURL,
      setStorageType,
    ],
  );

  const addNewBranch = useCallback(
    async (context: StorageTypeCredentials, branch: string, source?: string) => {
      let newBranchCreated = false;
      switch (context.provider) {
        case StorageProviderType.GITHUB: {
          newBranchCreated = await createGithubBranch(context, branch, source);
          break;
        }
        case StorageProviderType.BITBUCKET: {
          newBranchCreated = await createBitbucketBranch(context, branch, source);
          break;
        }
        case StorageProviderType.GITLAB: {
          newBranchCreated = await createGitLabBranch(context, branch, source);
          break;
        }
        case StorageProviderType.ADO: {
          newBranchCreated = await createADOBranch(context, branch, source);
          break;
        }
        default:
          throw new Error('Not implemented');
      }

      return newBranchCreated;
    },
    [createGithubBranch, createADOBranch, createBitbucketBranch],
  );

  const fetchBranches = useCallback(
    async (context: StorageTypeCredentials) => {
      switch (context.provider) {
        case StorageProviderType.GITHUB:
          return fetchGithubBranches(context);
        case StorageProviderType.BITBUCKET:
          return fetchBitbucketBranches(context);
        case StorageProviderType.GITLAB:
          return fetchGitLabBranches(context);
        case StorageProviderType.ADO:
          return fetchADOBranches(context);
        default:
          return null;
      }
    },
    [fetchGithubBranches, fetchGitLabBranches, fetchBitbucketBranches, fetchADOBranches],
  );

  const deleteProvider = useCallback((provider) => {
    AsyncMessageChannel.ReactInstance.message({
      type: AsyncMessageTypes.REMOVE_SINGLE_CREDENTIAL,
      context: provider,
    });
  }, []);

<<<<<<< HEAD
  return useMemo(
    () => ({
      restoreStoredProvider,
      deleteProvider,
      pullTokens,
      pushTokens,
      addNewProviderItem,
      fetchBranches,
      addNewBranch,
    }),
    [restoreStoredProvider, deleteProvider, pullTokens, pushTokens, addNewProviderItem, fetchBranches, addNewBranch],
  );
=======
  const fetchTokensFromFileOrDirectory = useCallback(async (files: FileList | null) => {
    track('fetchTokensFromFileOrDirectory');
    dispatch.uiState.startJob({ name: BackgroundJobs.UI_FETCHTOKENSFROMFILE });

    let remoteData: RemoteTokenStorageData<unknown> | null = null;
    if (files) {
      remoteData = await readTokensFromFileOrDirectory(files);
      if (remoteData) {
        dispatch.tokenState.setTokenData({
          values: remoteData.tokens,
          themes: remoteData.themes,
        });
        track('Launched with token sets', {
          count: Object.keys(remoteData.tokens).length,
          setNames: Object.keys(remoteData.tokens),
        });
      }
    }

    dispatch.uiState.completeJob(BackgroundJobs.UI_FETCHTOKENSFROMFILE);
    return remoteData;
  }, [
    dispatch,
    readTokensFromFileOrDirectory,
  ]);

  return useMemo(() => ({
    restoreStoredProvider,
    deleteProvider,
    pullTokens,
    pushTokens,
    addNewProviderItem,
    fetchBranches,
    addNewBranch,
    fetchTokensFromFileOrDirectory,
  }), [
    restoreStoredProvider,
    deleteProvider,
    pullTokens,
    pushTokens,
    addNewProviderItem,
    fetchBranches,
    addNewBranch,
    fetchTokensFromFileOrDirectory,
  ]);
>>>>>>> 443824db
}<|MERGE_RESOLUTION|>--- conflicted
+++ resolved
@@ -71,14 +71,15 @@
   const { pullTokensFromURL } = useURL();
   const { readTokensFromFileOrDirectory } = useFile();
 
-  const pullTokens = useCallback(async ({
-    context = api, featureFlags, usedTokenSet, activeTheme,
-  }: PullTokensOptions) => {
-    track('pullTokens', { provider: context.provider });
-    dispatch.uiState.startJob({
-      name: BackgroundJobs.UI_PULLTOKENS,
-      isInfinite: true,
-    });
+  const pullTokens = useCallback(
+    async ({
+      context = api, featureFlags, usedTokenSet, activeTheme,
+    }: PullTokensOptions) => {
+      track('pullTokens', { provider: context.provider });
+      dispatch.uiState.startJob({
+        name: BackgroundJobs.UI_PULLTOKENS,
+        isInfinite: true,
+      });
 
       let remoteData: RemoteTokenStorageData<unknown> | null = null;
       switch (context.provider) {
@@ -109,39 +110,6 @@
         default:
           throw new Error('Not implemented');
       }
-<<<<<<< HEAD
-=======
-      default:
-        throw new Error('Not implemented');
-    }
-
-    if (remoteData) {
-      saveLastSyncedState(dispatch, remoteData.tokens, remoteData.themes, remoteData.metadata);
-      dispatch.tokenState.setTokenData({
-        values: remoteData.tokens,
-        themes: remoteData.themes,
-        activeTheme: activeTheme ?? null,
-        usedTokenSet: usedTokenSet ?? {},
-      });
-      dispatch.tokenState.setCollapsedTokenSets([]);
-      track('Launched with token sets', {
-        count: Object.keys(remoteData.tokens).length,
-        setNames: Object.keys(remoteData.tokens),
-      });
-    }
-
-    dispatch.uiState.completeJob(BackgroundJobs.UI_PULLTOKENS);
-    return remoteData;
-  }, [
-    dispatch,
-    api,
-    pullTokensFromGitHub,
-    pullTokensFromGitLab,
-    pullTokensFromJSONBin,
-    pullTokensFromURL,
-    pullTokensFromADO,
-  ]);
->>>>>>> 443824db
 
       if (remoteData) {
         dispatch.tokenState.setLastSyncedState(JSON.stringify([remoteData.tokens, remoteData.themes], null, 2));
@@ -352,20 +320,6 @@
     });
   }, []);
 
-<<<<<<< HEAD
-  return useMemo(
-    () => ({
-      restoreStoredProvider,
-      deleteProvider,
-      pullTokens,
-      pushTokens,
-      addNewProviderItem,
-      fetchBranches,
-      addNewBranch,
-    }),
-    [restoreStoredProvider, deleteProvider, pullTokens, pushTokens, addNewProviderItem, fetchBranches, addNewBranch],
-  );
-=======
   const fetchTokensFromFileOrDirectory = useCallback(async (files: FileList | null) => {
     track('fetchTokensFromFileOrDirectory');
     dispatch.uiState.startJob({ name: BackgroundJobs.UI_FETCHTOKENSFROMFILE });
@@ -411,5 +365,4 @@
     addNewBranch,
     fetchTokensFromFileOrDirectory,
   ]);
->>>>>>> 443824db
 }