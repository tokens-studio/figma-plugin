--- conflicted
+++ resolved
@@ -180,21 +180,10 @@
             });
             return state;
         case ActionType.RemoveNodeData:
-<<<<<<< HEAD
             postToFigma({
                 type: MessageToPluginTypes.REMOVE_NODE_DATA,
+                key: action.data,
             });
-=======
-            parent.postMessage(
-                {
-                    pluginMessage: {
-                        type: 'remove-node-data',
-                        key: action.data,
-                    },
-                },
-                '*'
-            );
->>>>>>> f6818fd0
             return state;
         case ActionType.PullStyles:
             postToFigma({
