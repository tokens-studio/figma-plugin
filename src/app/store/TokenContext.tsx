import * as React from 'react';
import objectPath from 'object-path';
import set from 'set-value';
import fetchChangelog from '@/utils/storyblok';
import {track} from '@/utils/analytics';
import defaultJSON from '../../config/default.json';
import TokenData from '../components/TokenData';
import * as pjs from '../../../package.json';
import {SingleToken, TokenProps, TokenType} from '../../../types/tokens';
import {StorageProviderType, ApiDataType, StorageType} from '../../../types/api';
import {postToFigma} from '../../plugin/notifiers';
import {MessageToPluginTypes} from '../../../types/messages';
import updateTokensOnSources from './updateSources';

export interface SelectionValue {
    borderRadius: string | undefined;
    horizontalPadding: string | undefined;
    verticalPadding: string | undefined;
    itemSpacing: string | undefined;
}

export enum ActionType {
    SetTokenData = 'SET_TOKEN_DATA',
    SetTokensFromStyles = 'SET_TOKENS_FROM_STYLES',
    SetDefaultTokens = 'SET_DEFAULT_TOKENS',
    SetLoading = 'SET_LOADING',
    SetDisabled = 'SET_DISABLED',
    SetStringTokens = 'SET_STRING_TOKENS',
    UpdateTokens = 'UPDATE_TOKENS',
    DeleteToken = 'DELETE_TOKEN',
    CreateStyles = 'CREATE_STYLES',
    SetNodeData = 'SET_NODE_DATA',
    RemoveNodeData = 'REMOVE_NODE_DATA',
    PullStyles = 'PULL_STYLES',
    SetSelectionValues = 'SET_SELECTION_VALUES',
    ResetSelectionValues = 'RESET_SELECTION_VALUES',
    SetShowEditForm = 'SET_SHOW_EDIT_FORM',
    SetShowNewGroupForm = 'SET_SHOW_NEW_GROUP_FORM',
    SetShowOptions = 'SET_SHOW_OPTIONS',
    SetDisplayType = 'SET_DISPLAY_TYPE',
    ToggleColorMode = 'TOGGLE_COLOR_MODE',
    SetCollapsed = 'SET_COLLAPSED',
    SetApiData = 'SET_API_DATA',
    ToggleUpdatePageOnly = 'TOGGLE_UPDATE_PAGE_ONLY',
    ToggleShowEmptyGroups = 'TOGGLE_SHOW_EMPTY_GROUPS',
    ToggleUpdateAfterApply = 'TOGGLE_UPDATE_AFTER_APPLY',
    SetStorageType = 'SET_STORAGE_TYPE',
    SetAPIProviders = 'SET_API_PROVIDERS',
    SetLocalApiState = 'SET_LOCAL_API_STATE',
    SetActiveTokenSet = 'SET_ACTIVE_TOKEN_SET',
    ToggleUsedTokenSet = 'TOGGLE_USED_TOKEN_SET',
    AddTokenSet = 'ADD_TOKEN_SET',
    DeleteTokenSet = 'DELETE_TOKEN_SET',
    RenameTokenSet = 'RENAME_TOKEN_SET',
    SetTokenSetOrder = 'SET_TOKEN_SET_ORDER',
    SetProjectURL = 'SET_PROJECT_URL',
    SetChangelog = 'SET_CHANGELOG',
    SetLastOpened = 'SET_LAST_OPENED',
<<<<<<< HEAD
    UpdateSingleToken = 'UPDATE_SINGLE_TOKEN',
=======
    SetSyncEnabled = 'SET_SYNC_ENABLED',
>>>>>>> e4c05c24
}

const defaultTokens: TokenProps = {
    version: pjs.version,
    updatedAt: new Date().toString(),
    values: {
        options: JSON.stringify(defaultJSON, null, 2),
    },
};

export const emptyTokens: TokenProps = {
    version: pjs.version,
    updatedAt: new Date().toString(),
    values: {
        options: '{ }',
    },
};

const emptyState = {
    activeTokenSet: 'options',
    usedTokenSet: ['options'],
    tokens: defaultTokens,
    loading: true,
    disabled: false,
    collapsed: false,
    tokenData: null,
    selectionValues: {},
    displayType: 'GRID',
    colorMode: false,
    showEditForm: false,
    showNewGroupForm: false,
    showEmptyGroups: true,
    showOptions: '',
    storageType: {
        provider: StorageProviderType.LOCAL,
        id: '',
        name: '',
    },
    api: {
        id: '',
        secret: '',
        provider: '',
        name: '',
    },
    localApiState: {
        id: '',
        secret: '',
        name: '',
        provider: '',
        new: false,
    },
    apiProviders: [],
    projectURL: '',
    updatePageOnly: true,
    updateAfterApply: true,
    editProhibited: true,
    changelog: [],
    lastOpened: '',
    syncEnabled: true,
};

const TokenStateContext = React.createContext(emptyState);
const TokenDispatchContext = React.createContext(null);

function stateReducer(state, action) {
    switch (action.type) {
        case ActionType.SetTokenData:
            return {
                ...state,
                activeTokenSet: Object.keys(action.data.tokens)[0],
                usedTokenSet: [Object.keys(action.data.tokens)[0]],
                tokenData: action.data,
            };
        case ActionType.SetTokensFromStyles:
            state.tokenData.injectTokens(action.data, state.activeTokenSet);
            updateTokensOnSources(state, action.updatedAt);
            return {
                ...state,
                tokens: state.tokenData.tokens,
            };
        case ActionType.SetLoading:
            return {
                ...state,
                loading: action.state,
            };
        case ActionType.SetDisabled:
            return {
                ...state,
                disabled: action.state,
            };
        case ActionType.SetStringTokens:
            state.tokenData.updateTokenValues(action.data.parent, action.data.tokens, action.updatedAt);
            return {
                ...state,
                tokenData: state.tokenData,
            };
        case ActionType.UpdateTokens:
            updateTokensOnSources(state, action.updatedAt, action.shouldUpdate);
            return state;
        case ActionType.DeleteToken: {
            const obj = JSON.parse(state.tokenData.tokens[action.data.parent].values);
            objectPath.del(obj, action.data.path);
            const tokens = JSON.stringify(obj, null, 2);
            state.tokenData.updateTokenValues(action.data.parent, tokens, action.updatedAt);
            updateTokensOnSources(state, action.updatedAt);
            return {
                ...state,
                tokenData: state.tokenData,
            };
        }
        case ActionType.CreateStyles:
            postToFigma({
                type: MessageToPluginTypes.CREATE_STYLES,
                tokens: state.tokenData.getMergedTokens(),
            });
            return state;
        case ActionType.SetNodeData:
            postToFigma({
                type: MessageToPluginTypes.SET_NODE_DATA,
                values: action.data,
                tokens: state.tokenData.getMergedTokens(),
            });
            return state;
        case ActionType.RemoveNodeData:
            postToFigma({
                type: MessageToPluginTypes.REMOVE_NODE_DATA,
                key: action.data,
            });
            return state;
        case ActionType.PullStyles:
            postToFigma({
                type: MessageToPluginTypes.PULL_STYLES,
                styleTypes: {
                    textStyles: true,
                    colorStyles: true,
                },
            });
            return state;

        case ActionType.SetSelectionValues:
            return {
                ...state,
                loading: false,
                selectionValues: action.data,
            };
        case ActionType.UpdateSingleToken: {
            const {parent, value, newGroup, options, name, oldName, updatedAt} = action.data;
            const obj = JSON.parse(state.tokenData.tokens[parent].values);
            let newValue;
            if (newGroup) {
                newValue = {};
            } else {
                newValue = options
                    ? {
                          value,
                          ...options,
                      }
                    : {
                          value,
                      };
            }
            const newName = name.toString();
            set(obj, newName, newValue);
            if (oldName === newName || !oldName) {
                state.tokenData.updateTokenValues(parent, JSON.stringify(obj, null, 2), updatedAt);
            } else {
                objectPath.del(obj, oldName);
                state.tokenData.updateTokenValues(
                    parent,
                    JSON.stringify(obj, null, 2).split(`$${oldName}`).join(`$${name}`),
                    updatedAt
                );
            }

            return {
                ...state,
                tokenData: state.tokenData,
            };
        }
        case ActionType.ToggleUsedTokenSet: {
            const newState = {
                ...state,
                usedTokenSet: state.usedTokenSet.includes(action.data)
                    ? state.usedTokenSet.filter((n) => n !== action.data)
                    : [...new Set([...state.usedTokenSet, action.data])],
            };
            state.tokenData.setUsedTokenSet(newState.usedTokenSet);
            updateTokensOnSources(state, action.updatedAt, false);
            return newState;
        }
        case ActionType.ResetSelectionValues:
            return {
                ...state,
                loading: false,
                selectionValues: {},
            };
        case ActionType.SetShowEditForm:
            return {
                ...state,
                showEditForm: action.bool,
            };
        case ActionType.SetShowNewGroupForm:
            return {
                ...state,
                showNewGroupForm: action.bool,
            };
        case ActionType.SetShowOptions:
            return {
                ...state,
                showOptions: action.data,
            };
        case ActionType.SetDisplayType:
            return {
                ...state,
                displayType: action.data,
            };
        case ActionType.ToggleColorMode:
            return {
                ...state,
                colorMode: !state.colorMode,
            };
        case ActionType.SetCollapsed:
            return {
                ...state,
                collapsed: !state.collapsed,
            };
        case ActionType.SetApiData:
            return {
                ...state,
                syncEnabled: true,
                api: action.data,
            };
        case ActionType.SetLocalApiState: {
            return {
                ...state,
                localApiState: action.data,
            };
        }
        case ActionType.SetAPIProviders: {
            return {
                ...state,
                apiProviders: action.data,
            };
        }
        case ActionType.ToggleUpdatePageOnly:
            track('Toggle Update Page Only', {state: action.bool});
            return {
                ...state,
                updatePageOnly: action.bool,
            };
        case ActionType.ToggleShowEmptyGroups:
            return {
                ...state,
                showEmptyGroups: !state.showEmptyGroups,
            };
        case ActionType.ToggleUpdateAfterApply:
            return {
                ...state,
                updateAfterApply: action.bool,
            };
        case ActionType.SetActiveTokenSet:
            return {
                ...state,
                activeTokenSet: action.data,
            };
        case ActionType.AddTokenSet: {
            state.tokenData.addTokenSet(action.data, action.updatedAt);
            return {
                ...state,
                tokenData: state.tokenData,
            };
        }
        case ActionType.DeleteTokenSet: {
            state.tokenData.deleteTokenSet(action.data, action.updatedAt);
            return {
                ...state,
                activeTokenSet:
                    state.activeTokenSet === action.data
                        ? Object.keys(state.tokenData.tokens)[0]
                        : state.activeTokenSet,
            };
        }
        case ActionType.RenameTokenSet: {
            state.tokenData.renameTokenSet({
                oldName: action.oldName,
                newName: action.newName,
                updatedAt: action.updatedAt,
            });
            return {
                ...state,
                activeTokenSet: state.activeTokenSet === action.oldName ? action.newName : state.activeTokenSet,
            };
        }
        case ActionType.SetTokenSetOrder: {
            state.tokenData.reorderTokenSets(action.data);
            return {
                ...state,
                tokenData: state.tokenData,
            };
        }
        case ActionType.SetProjectURL: {
            return {
                ...state,
                projectURL: action.data,
            };
        }
        case ActionType.SetSyncEnabled: {
            return {
                ...state,
                syncEnabled: action.data,
            };
        }
        case ActionType.SetStorageType:
            if (action.bool) {
                postToFigma({
                    type: MessageToPluginTypes.SET_STORAGE_TYPE,
                    storageType: action.data,
                    tokens: state.tokenData.getMergedTokens(),
                });
            }
            return {
                ...state,
                editProhibited: false,
                storageType: action.data,
            };
        case ActionType.SetChangelog:
            return {
                ...state,
                changelog: action.data,
            };
        case ActionType.SetLastOpened:
            fetchChangelog(action.data, (result) => {
                action.dispatch({type: ActionType.SetChangelog, data: result});
            });

            return {
                ...state,
                lastOpened: action.data,
            };
        default:
            throw new Error('Context not implemented');
    }
}

function TokenProvider({children}) {
    const [state, dispatch] = React.useReducer(stateReducer, emptyState);

    const updatedAt = new Date().toString();

    const tokenContext = React.useMemo(
        () => ({
            setTokensFromStyles: (data) => {
                dispatch({type: ActionType.SetTokensFromStyles, data, updatedAt});
            },
            setTokenData: (data: TokenData) => {
                dispatch({type: ActionType.SetTokenData, data, updatedAt});
            },
            setStringTokens: (data: {parent: string; tokens: string}) => {
                dispatch({type: ActionType.SetStringTokens, data, updatedAt});
            },
            setDefaultTokens: () => {
                dispatch({type: ActionType.SetTokenData, data: new TokenData(defaultTokens)});
                dispatch({type: ActionType.SetLoading, state: false});
            },
            setEmptyTokens: () => {
                dispatch({type: ActionType.SetTokenData, data: new TokenData(emptyTokens)});
                dispatch({type: ActionType.SetLoading, state: false});
            },
            updateTokens: (shouldUpdate = true) => {
                dispatch({type: ActionType.UpdateTokens, updatedAt, shouldUpdate});
            },
            deleteToken: (data) => {
                dispatch({type: ActionType.DeleteToken, data, updatedAt});
            },
            createStyles: () => {
                dispatch({type: ActionType.CreateStyles});
            },
            setLoading: (boolean) => {
                dispatch({type: ActionType.SetLoading, state: boolean});
            },
            setDisabled: (boolean) => {
                dispatch({type: ActionType.SetDisabled, state: boolean});
            },
            setNodeData: (data: SelectionValue) => {
                dispatch({type: ActionType.SetNodeData, data});
            },
            removeNodeData: (data?: string) => {
                dispatch({type: ActionType.RemoveNodeData, data});
            },
            setSelectionValues: (data: SelectionValue) => {
                dispatch({type: ActionType.SetSelectionValues, data});
            },
            resetSelectionValues: () => {
                dispatch({type: ActionType.ResetSelectionValues});
            },
            setShowEditForm: (bool: boolean) => {
                dispatch({type: ActionType.SetShowEditForm, bool});
            },
            setShowNewGroupForm: (bool: boolean) => {
                dispatch({type: ActionType.SetShowNewGroupForm, bool});
            },
            setShowOptions: (data: string) => {
                dispatch({type: ActionType.SetShowOptions, data});
            },
            setDisplayType: (data: string) => {
                dispatch({type: ActionType.SetDisplayType, data});
            },
            toggleColorMode: () => {
                dispatch({type: ActionType.ToggleColorMode});
            },
            pullStyles: () => {
                dispatch({type: ActionType.PullStyles, updatedAt});
            },
            setCollapsed: () => {
                dispatch({type: ActionType.SetCollapsed});
            },
            setApiData: (data: ApiDataType) => {
                dispatch({type: ActionType.SetApiData, data});
            },
            setLocalApiState: (data: ApiDataType) => {
                dispatch({type: ActionType.SetLocalApiState, data});
            },
            setProjectURL: (data: string) => {
                dispatch({type: ActionType.SetProjectURL, data});
            },
            toggleUpdatePageOnly: (bool: boolean) => {
                dispatch({type: ActionType.ToggleUpdatePageOnly, bool});
            },
            toggleShowEmptyGroups: () => {
                dispatch({type: ActionType.ToggleShowEmptyGroups});
            },
            toggleUpdateAfterApply: (bool: boolean) => {
                dispatch({type: ActionType.ToggleUpdateAfterApply, bool});
            },
            toggleUsedTokenSet: (data: string) => {
                dispatch({type: ActionType.ToggleUsedTokenSet, data, updatedAt});
            },
            setStorageType: (data: StorageType, bool = false) => {
                dispatch({type: ActionType.SetStorageType, data, bool});
            },
            setAPIProviders: (data: ApiDataType[]) => {
                dispatch({type: ActionType.SetAPIProviders, data});
            },
            setActiveTokenSet: (data: string) => {
                dispatch({type: ActionType.SetActiveTokenSet, data});
            },
            addTokenSet: (data: string) => {
                dispatch({type: ActionType.AddTokenSet, data, updatedAt});
            },
            deleteTokenSet: (data: string) => {
                dispatch({type: ActionType.DeleteTokenSet, data, updatedAt});
            },
            renameTokenSet: (oldName: string, newName: string) => {
                dispatch({type: ActionType.RenameTokenSet, oldName, newName, updatedAt});
            },
            setTokenSetOrder: (data: string[]) => {
                dispatch({type: ActionType.SetTokenSetOrder, data, updatedAt});
            },
            setChangelog: (data: object[]) => {
                dispatch({type: ActionType.SetChangelog, data});
            },
            setLastOpened: (data: Date) => {
                dispatch({type: ActionType.SetLastOpened, data, dispatch});
            },
<<<<<<< HEAD
            updateSingleToken: (data: {
                parent: string;
                value: SingleToken;
                newGroup?: boolean;
                options?: object;
                name: string;
                oldName?: string;
                updatedAt: Date;
            }) => {
                dispatch({type: ActionType.UpdateSingleToken, data});
=======
            setSyncEnabled: (data: boolean) => {
                dispatch({type: ActionType.SetSyncEnabled, data});
>>>>>>> e4c05c24
            },
        }),
        [dispatch, updatedAt]
    );

    return (
        <TokenStateContext.Provider value={state}>
            <TokenDispatchContext.Provider value={tokenContext}>{children}</TokenDispatchContext.Provider>
        </TokenStateContext.Provider>
    );
}

function useTokenState() {
    const context = React.useContext(TokenStateContext);
    if (context === undefined) {
        throw new Error('useTokenState must be used within a TokenProvider');
    }
    return context;
}
function useTokenDispatch() {
    const context = React.useContext(TokenDispatchContext);
    if (context === undefined) {
        throw new Error('useTokenDispatch must be used within a TokenProvider');
    }
    return context;
}

export {TokenProvider, useTokenState, useTokenDispatch};<|MERGE_RESOLUTION|>--- conflicted
+++ resolved
@@ -56,11 +56,8 @@
     SetProjectURL = 'SET_PROJECT_URL',
     SetChangelog = 'SET_CHANGELOG',
     SetLastOpened = 'SET_LAST_OPENED',
-<<<<<<< HEAD
     UpdateSingleToken = 'UPDATE_SINGLE_TOKEN',
-=======
     SetSyncEnabled = 'SET_SYNC_ENABLED',
->>>>>>> e4c05c24
 }
 
 const defaultTokens: TokenProps = {
@@ -525,7 +522,6 @@
             setLastOpened: (data: Date) => {
                 dispatch({type: ActionType.SetLastOpened, data, dispatch});
             },
-<<<<<<< HEAD
             updateSingleToken: (data: {
                 parent: string;
                 value: SingleToken;
@@ -536,10 +532,9 @@
                 updatedAt: Date;
             }) => {
                 dispatch({type: ActionType.UpdateSingleToken, data});
-=======
+            },
             setSyncEnabled: (data: boolean) => {
                 dispatch({type: ActionType.SetSyncEnabled, data});
->>>>>>> e4c05c24
             },
         }),
         [dispatch, updatedAt]
