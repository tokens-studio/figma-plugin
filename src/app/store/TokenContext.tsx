--- conflicted
+++ resolved
@@ -34,11 +34,8 @@
     SetDisplayType = 'SET_DISPLAY_TYPE',
     ToggleColorMode = 'TOGGLE_COLOR_MODE',
     SetCollapsed = 'SET_COLLAPSED',
-<<<<<<< HEAD
     SetApiData = 'SET_API_DATA',
-=======
     ToggleUpdatePageOnly = 'TOGGLE_UPDATE_PAGE_ONLY',
->>>>>>> a7170270
 }
 
 const defaultTokens: TokenProps = {
@@ -66,15 +63,12 @@
     colorMode: false,
     showEditForm: false,
     showOptions: false,
-<<<<<<< HEAD
     api: {
         id: '',
         secret: '',
         provider: '',
     },
-=======
     updatePageOnly: true,
->>>>>>> a7170270
 };
 
 const TokenStateContext = React.createContext(emptyState);
@@ -243,17 +237,15 @@
                 ...state,
                 collapsed: !state.collapsed,
             };
-<<<<<<< HEAD
         case ActionType.SetApiData:
             return {
                 ...state,
                 api: action.data,
-=======
+            };
         case ActionType.ToggleUpdatePageOnly:
             return {
                 ...state,
                 updatePageOnly: action.bool,
->>>>>>> a7170270
             };
         default:
             throw new Error('Not implemented');
@@ -330,13 +322,11 @@
             setCollapsed: () => {
                 dispatch({type: ActionType.SetCollapsed});
             },
-<<<<<<< HEAD
             setApiData: (data: {id: string; secret: string; provider: string}) => {
                 dispatch({type: ActionType.SetApiData, data});
-=======
+            },
             toggleUpdatePageOnly: (bool: boolean) => {
                 dispatch({type: ActionType.ToggleUpdatePageOnly, bool});
->>>>>>> a7170270
             },
         }),
         [dispatch]
