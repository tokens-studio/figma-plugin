import React from 'react';
import { renderHook, act } from '@testing-library/react-hooks';
import { Provider } from 'react-redux';
import { TokenTypes } from '@/constants/TokenTypes';
import { BoxShadowTypes } from '@/constants/BoxShadowTypes';
import useTokens from './useTokens';
import {
  AnyTokenList, SingleToken,
} from '@/types/tokens';
import { AsyncMessageChannel } from '@/AsyncMessageChannel';
import { AsyncMessageTypes, GetThemeInfoMessageResult } from '@/types/AsyncMessages';
import { createStyles, removeStyles } from '@/plugin/asyncMessageHandlers';
import { AllTheProviders, createMockStore, resetStore } from '../../../tests/config/setupTest';
import { store } from '../store';
import { TokenSetStatus } from '@/constants/TokenSetStatus';
import { UpdateMode } from '@/constants/UpdateMode';

type GetFormattedTokensOptions = {
  includeAllTokens: boolean;
  includeParent: boolean;
  expandTypography: boolean;
  expandShadow: boolean;
  expandComposition: boolean;
};

const resolvedTokens: AnyTokenList = [
  {
    name: 'size.6',
    type: TokenTypes.SIZING,
    value: '2',
    rawValue: '2',
  },
  {
    name: 'size.alias',
    type: TokenTypes.SIZING,
    value: '2',
    rawValue: '{size.6}',
  },
  {
    name: 'color.slate.50',
    type: TokenTypes.COLOR,
    value: '#f8fafc',
    rawValue: '#f8fafc',
  },
  {
    name: 'color.alias',
    type: TokenTypes.COLOR,
    value: '#f8fafc',
    rawValue: '{color.slate.50}',
  },
  {
    name: 'border-radius.0',
    type: TokenTypes.BORDER_RADIUS,
    value: '64px',
    rawValue: '64px',
  },
  {
    name: 'border-radius.alias',
    type: TokenTypes.BORDER_RADIUS,
    value: '64px',
    rawValue: '{border-radius.0}',
  },
  {
    name: 'opacity.10',
    type: TokenTypes.OPACITY,
    value: '10%',
    rawValue: '10%',
  },
  {
    name: 'opacity.alias',
    type: TokenTypes.OPACITY,
    rawValue: '10%',
    value: '{opacity.10}',
  },
  {
    name: 'typography.headlines.small',
    type: TokenTypes.TYPOGRAPHY,
    value: {
      fontFamily: 'Inter',
      fontWeight: 'Regular',
      lineHeight: 'AUTO',
      fontSize: '14',
      letterSpacing: '0%',
      paragraphSpacing: '0',
      textDecoration: 'none',
      textCase: 'none',
    },
    rawValue: {
      fontFamily: 'Inter',
      fontWeight: 'Regular',
      lineHeight: 'AUTO',
      fontSize: '14',
      letterSpacing: '0%',
      paragraphSpacing: '0',
      textDecoration: 'none',
      textCase: 'none',
    },
  },
  {
    name: 'typography.alias',
    type: TokenTypes.TYPOGRAPHY,
    value: {
      fontFamily: 'Inter',
      fontWeight: 'Regular',
      lineHeight: 'AUTO',
      fontSize: '14',
      letterSpacing: '0%',
      paragraphSpacing: '0',
      textDecoration: 'none',
      textCase: 'none',
    },
    rawValue: '{typography.headlines.small}',
  },
  {
    name: 'font-family.serif',
    type: TokenTypes.FONT_FAMILIES,
    value: 'IBM Plex Serif',
    rawValue: 'IBM Plex Serif',
  },
  {
    name: 'font-family.alias',
    type: TokenTypes.FONT_FAMILIES,
    rawValue: '{font-family.serif}',
    value: 'IBM Plex Serif',
  },
  {
    name: 'line-height.1',
    type: TokenTypes.LINE_HEIGHTS,
    value: '130%',
    rawValue: '130%',
  },
  {
    name: 'line-height.alias',
    type: TokenTypes.LINE_HEIGHTS,
    value: '130%',
    rawValue: '{line-height.1}',
  },
  {
    name: 'typography.headlines.boxshadow',
    type: TokenTypes.BOX_SHADOW,
    value: {
      x: '2',
      y: '2',
      blur: '2',
      spread: '2',
      color: '#000000',
      type: BoxShadowTypes.DROP_SHADOW,
    },
    rawValue: {
      x: '2',
      y: '2',
      blur: '2',
      spread: '2',
      color: '#000000',
      type: BoxShadowTypes.DROP_SHADOW,
    },
  },
  {
    name: 'typography.boxshadow.alias',
    type: TokenTypes.BOX_SHADOW,
    value: {
      x: 2,
      y: 2,
      blur: 2,
      spread: 2,
      color: '#000000',
      type: BoxShadowTypes.DROP_SHADOW,
    },
    rawValue: '{typography.headlines.boxshadow}',
  },
  {
    name: 'font-weight.regular',
    type: TokenTypes.FONT_WEIGHTS,
    value: 'Regular',
    default: '400',
    rawValue: 'Regular',
  },
  {
    name: 'font-weight.alias',
    type: TokenTypes.FONT_WEIGHTS,
    value: 'Regular',
    rawValue: '{font-weight.regular}',
    default: '400',
  },
  {
    name: 'font-style.normal',
    type: TokenTypes.OTHER,
    value: 'normal',
    rawValue: 'normal',
  },
  {
    name: 'font-style.alias',
    type: TokenTypes.OTHER,
    value: 'normal',
    rawValue: '{font-style.normal}',
  },
];

const mockConfirm = jest.fn();
const mockPullStylesHandler = jest.fn(async () => {});
const mockRemapTokensHandler = jest.fn(async () => {});
const mockRemoveTokensByValueHandler = jest.fn(async () => {});

jest.mock('../hooks/useConfirm', () => ({
  __esModule: true,
  default: () => ({
    confirm: mockConfirm,
  }),
}));

describe('useToken test', () => {
  const mockStore = createMockStore({});
  let { result } = renderHook(() => useTokens(), {
    wrapper: AllTheProviders,
  });

  beforeEach(() => {
    resetStore();
    result = renderHook(() => useTokens(), {
      wrapper: ({ children }: { children?: React.ReactNode }) => <Provider store={mockStore}>{children}</Provider>,
    }).result;
  });

  it('getTokenValue test', () => {
    resolvedTokens.forEach((token) => {
      expect(result.current.getTokenValue(token.name, resolvedTokens)).toBe(token);
    });
  });

  it('isAlias test', () => {
    const aliasToken: SingleToken = {
      name: 'color.alias',
      type: TokenTypes.COLOR,
      value: '{color.slate.50}',
    };
    const token: SingleToken = {
      name: 'color.alias',
      type: TokenTypes.COLOR,
      value: '#0033ff',
    };
    expect(result.current.isAlias(aliasToken, resolvedTokens)).toBe(true);
    expect(result.current.isAlias(token, resolvedTokens)).toBe(false);
  });

  it('getFormattedTokens test', () => {
    const opts: GetFormattedTokensOptions = {
      includeAllTokens: false,
      includeParent: false,
      expandTypography: false,
      expandShadow: false,
      expandComposition: false,
    };
    expect(result.current.getFormattedTokens(opts)).toBeTruthy();
  });

  it('getStringTokens test', () => {
    expect(result.current.getStringTokens()).toBeTruthy();
  });

  it('pullStyles test', async () => {
    mockConfirm.mockImplementation(() => Promise.resolve(['textStyles', 'colorStyles', 'effectStyles']));
    await act(async () => {
      await result.current.pullStyles();
    });
    await expect(result.current.pullStyles()).resolves.not.toThrow();
  });

  it('handleRemap test', async () => {
    const messageSpy = jest.spyOn(AsyncMessageChannel.ReactInstance, 'message');
    await act(async () => {
      await result.current.handleRemap(TokenTypes.SIZING, 'sizing.small', 'sizing.sm', [{ name: 'sizing.small', value: 3, type: TokenTypes.SIZING }]);
    });

    expect(messageSpy).toBeCalledWith({
      type: AsyncMessageTypes.REMAP_TOKENS,
      category: TokenTypes.SIZING,
      oldName: 'sizing.small',
      newName: 'sizing.sm',
      updateMode: UpdateMode.SELECTION,
      tokens: [{ name: 'sizing.small', value: 3, type: TokenTypes.SIZING }],
      settings: store.getState().settings,
    });
  });

  describe('create or remove styles From Tokens', () => {
    const tokenMockStore = createMockStore({
      tokenState: {
        usedTokenSet: { global: TokenSetStatus.ENABLED, light: TokenSetStatus.ENABLED },
        activeTheme: 'light',
        themes: [{
          id: 'light', name: 'Light', selectedTokenSets: {}, $figmaStyleReferences: {},
        }],
        tokens: {
          global: [{ name: 'white', value: '#ffffff', type: TokenTypes.COLOR }, { name: 'headline', value: { fontFamily: 'Inter', fontWeight: 'Bold' }, type: TokenTypes.TYPOGRAPHY }, { name: 'shadow', value: '{shadows.default}', type: TokenTypes.BOX_SHADOW }],
          light: [{ name: 'bg.default', value: '#ffffff', type: TokenTypes.COLOR }],
        },
      },
    });
    beforeEach(() => {
      resetStore();
      result = renderHook(() => useTokens(), {
        wrapper: ({ children }: { children?: React.ReactNode }) => <Provider store={tokenMockStore}>{children}</Provider>,
      }).result;
    });
    const messageSpy = jest.spyOn(AsyncMessageChannel.ReactInstance, 'message');
    const runAfter: (() => void)[] = [];
    runAfter.push(AsyncMessageChannel.ReactInstance.connect());
    runAfter.push(AsyncMessageChannel.PluginInstance.connect());
    AsyncMessageChannel.PluginInstance.handle(AsyncMessageTypes.REMOVE_TOKENS_BY_VALUE, mockRemoveTokensByValueHandler);
    AsyncMessageChannel.PluginInstance.handle(AsyncMessageTypes.REMAP_TOKENS, mockRemapTokensHandler);
    AsyncMessageChannel.PluginInstance.handle(AsyncMessageTypes.PULL_STYLES, mockPullStylesHandler);
    AsyncMessageChannel.ReactInstance.handle(AsyncMessageTypes.GET_THEME_INFO, async (): Promise<GetThemeInfoMessageResult> => ({
      type: AsyncMessageTypes.GET_THEME_INFO,
      activeTheme: null,
      themes: [],
    }));
    AsyncMessageChannel.PluginInstance.handle(AsyncMessageTypes.CREATE_STYLES, createStyles);
    AsyncMessageChannel.PluginInstance.handle(AsyncMessageTypes.REMOVE_STYLES, removeStyles);

    it('creates all styles', async () => {
      mockConfirm.mockImplementation(() => Promise.resolve({ data: ['textStyles', 'colorStyles', 'effectStyles'] }));

      await act(async () => {
        await result.current.createStylesFromTokens();
      });

      expect(messageSpy).toBeCalledWith({
        type: AsyncMessageTypes.CREATE_STYLES,
        tokens: [
          {
            internal__Parent: 'light',
            name: 'bg.default',
            rawValue: '#ffffff',
            type: 'color',
            value: '#ffffff',
          },
          {
            internal__Parent: 'global',
            name: 'white',
            rawValue: '#ffffff',
            type: 'color',
            value: '#ffffff',
          },
          {
            internal__Parent: 'global',
            name: 'headline',
            rawValue: {
              fontFamily: 'Inter',
              fontWeight: 'Bold',
            },
            type: 'typography',
            value: {
              fontFamily: 'Inter',
              fontWeight: 'Bold',
            },
          },
          {
            failedToResolve: true,
            internal__Parent: 'global',
            name: 'shadow',
            rawValue: '{shadows.default}',
            type: 'boxShadow',
            value: '{shadows.default}',
          },
        ],
        settings: store.getState().settings,
      });
    });
    it('respects decision to only create text styles', async () => {
      mockConfirm.mockImplementation(() => Promise.resolve({ data: ['textStyles'] }));

      await act(async () => {
        await result.current.createStylesFromTokens();
      });

      expect(messageSpy).toBeCalledWith({
        type: AsyncMessageTypes.CREATE_STYLES,
        tokens: [{
          internal__Parent: 'global',
          name: 'headline',
          rawValue: {
            fontFamily: 'Inter',
            fontWeight: 'Bold',
          },
          type: 'typography',
          value: {
            fontFamily: 'Inter',
            fontWeight: 'Bold',
          },
        },
        ],
        settings: store.getState().settings,
      });
    });

<<<<<<< HEAD
    it('removeStylesFromTokens', async () => {
      const tokenToDelete = {
        path: 'color.red',
        parent: 'global',
      };
      await act(async () => {
        await result.current.removeStylesFromTokens(tokenToDelete);
      });
      expect(messageSpy).toBeCalledWith({
        type: AsyncMessageTypes.REMOVE_STYLES,
        token: tokenToDelete,
        settings: store.getState().settings,
=======
    it('should remap all tokens', async () => {
      await act(async () => {
        await result.current.handleBulkRemap('newName', 'oldName');
      });

      expect(messageSpy).toBeCalledWith({
        type: AsyncMessageTypes.BULK_REMAP_TOKENS,
        oldName: 'oldName',
        newName: 'newName',
>>>>>>> 7e8f8029
      });
    });
  });

});<|MERGE_RESOLUTION|>--- conflicted
+++ resolved
@@ -393,7 +393,10 @@
       });
     });
 
-<<<<<<< HEAD
+    it('should remap all tokens', async () => {
+      await act(async () => {
+        await result.current.handleBulkRemap('newName', 'oldName');
+    
     it('removeStylesFromTokens', async () => {
       const tokenToDelete = {
         path: 'color.red',
@@ -406,17 +409,14 @@
         type: AsyncMessageTypes.REMOVE_STYLES,
         token: tokenToDelete,
         settings: store.getState().settings,
-=======
-    it('should remap all tokens', async () => {
-      await act(async () => {
-        await result.current.handleBulkRemap('newName', 'oldName');
-      });
+      });
+    });
+  });
 
       expect(messageSpy).toBeCalledWith({
         type: AsyncMessageTypes.BULK_REMAP_TOKENS,
         oldName: 'oldName',
         newName: 'newName',
->>>>>>> 7e8f8029
       });
     });
   });
