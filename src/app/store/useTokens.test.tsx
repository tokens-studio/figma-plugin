import React from 'react';
import { renderHook, act } from '@testing-library/react-hooks';
import { Provider } from 'react-redux';
import { TokenTypes } from '@/constants/TokenTypes';
import { BoxShadowTypes } from '@/constants/BoxShadowTypes';
import useTokens from './useTokens';
import {
  AnyTokenList, SingleToken,
} from '@/types/tokens';
import { AsyncMessageChannel } from '@/AsyncMessageChannel';
import { AsyncMessageTypes, GetThemeInfoMessageResult } from '@/types/AsyncMessages';
import { createStyles } from '@/plugin/asyncMessageHandlers';
import { AllTheProviders, createMockStore, resetStore } from '../../../tests/config/setupTest';
import { store } from '../store';
import { TokenSetStatus } from '@/constants/TokenSetStatus';
import { UpdateMode } from '@/constants/UpdateMode';

type GetFormattedTokensOptions = {
  includeAllTokens: boolean;
  includeParent: boolean;
  expandTypography: boolean;
  expandShadow: boolean;
  expandComposition: boolean;
};

const resolvedTokens: AnyTokenList = [
  {
    name: 'size.6',
    type: TokenTypes.SIZING,
    value: '2',
    rawValue: '2',
  },
  {
    name: 'size.alias',
    type: TokenTypes.SIZING,
    value: '2',
    rawValue: '{size.6}',
  },
  {
    name: 'color.slate.50',
    type: TokenTypes.COLOR,
    value: '#f8fafc',
    rawValue: '#f8fafc',
  },
  {
    name: 'color.alias',
    type: TokenTypes.COLOR,
    value: '#f8fafc',
    rawValue: '{color.slate.50}',
  },
  {
    name: 'border-radius.0',
    type: TokenTypes.BORDER_RADIUS,
    value: '64px',
    rawValue: '64px',
  },
  {
    name: 'border-radius.alias',
    type: TokenTypes.BORDER_RADIUS,
    value: '64px',
    rawValue: '{border-radius.0}',
  },
  {
    name: 'opacity.10',
    type: TokenTypes.OPACITY,
    value: '10%',
    rawValue: '10%',
  },
  {
    name: 'opacity.alias',
    type: TokenTypes.OPACITY,
    rawValue: '10%',
    value: '{opacity.10}',
  },
  {
    name: 'typography.headlines.small',
    type: TokenTypes.TYPOGRAPHY,
    value: {
      fontFamily: 'Inter',
      fontWeight: 'Regular',
      lineHeight: 'AUTO',
      fontSize: '14',
      letterSpacing: '0%',
      paragraphSpacing: '0',
      textDecoration: 'none',
      textCase: 'none',
    },
    rawValue: {
      fontFamily: 'Inter',
      fontWeight: 'Regular',
      lineHeight: 'AUTO',
      fontSize: '14',
      letterSpacing: '0%',
      paragraphSpacing: '0',
      textDecoration: 'none',
      textCase: 'none',
    },
  },
  {
    name: 'typography.alias',
    type: TokenTypes.TYPOGRAPHY,
    value: {
      fontFamily: 'Inter',
      fontWeight: 'Regular',
      lineHeight: 'AUTO',
      fontSize: '14',
      letterSpacing: '0%',
      paragraphSpacing: '0',
      textDecoration: 'none',
      textCase: 'none',
    },
    rawValue: '{typography.headlines.small}',
  },
  {
    name: 'font-family.serif',
    type: TokenTypes.FONT_FAMILIES,
    value: 'IBM Plex Serif',
    rawValue: 'IBM Plex Serif',
  },
  {
    name: 'font-family.alias',
    type: TokenTypes.FONT_FAMILIES,
    rawValue: '{font-family.serif}',
    value: 'IBM Plex Serif',
  },
  {
    name: 'line-height.1',
    type: TokenTypes.LINE_HEIGHTS,
    value: '130%',
    rawValue: '130%',
  },
  {
    name: 'line-height.alias',
    type: TokenTypes.LINE_HEIGHTS,
    value: '130%',
    rawValue: '{line-height.1}',
  },
  {
    name: 'typography.headlines.boxshadow',
    type: TokenTypes.BOX_SHADOW,
    value: {
      x: '2',
      y: '2',
      blur: '2',
      spread: '2',
      color: '#000000',
      type: BoxShadowTypes.DROP_SHADOW,
    },
    rawValue: {
      x: '2',
      y: '2',
      blur: '2',
      spread: '2',
      color: '#000000',
      type: BoxShadowTypes.DROP_SHADOW,
    },
  },
  {
    name: 'typography.boxshadow.alias',
    type: TokenTypes.BOX_SHADOW,
    value: {
      x: 2,
      y: 2,
      blur: 2,
      spread: 2,
      color: '#000000',
      type: BoxShadowTypes.DROP_SHADOW,
    },
    rawValue: '{typography.headlines.boxshadow}',
  },
  {
    name: 'font-weight.regular',
    type: TokenTypes.FONT_WEIGHTS,
    value: 'Regular',
    default: '400',
    rawValue: 'Regular',
  },
  {
    name: 'font-weight.alias',
    type: TokenTypes.FONT_WEIGHTS,
    value: 'Regular',
    rawValue: '{font-weight.regular}',
    default: '400',
  },
  {
    name: 'font-style.normal',
    type: TokenTypes.OTHER,
    value: 'normal',
    rawValue: 'normal',
  },
  {
    name: 'font-style.alias',
    type: TokenTypes.OTHER,
    value: 'normal',
    rawValue: '{font-style.normal}',
  },
];

const mockConfirm = jest.fn();
const mockPullStylesHandler = jest.fn(async () => {});
const mockRemapTokensHandler = jest.fn(async () => {});
const mockRemoveTokensByValueHandler = jest.fn(async () => {});

jest.mock('../hooks/useConfirm', () => ({
  __esModule: true,
  default: () => ({
    confirm: mockConfirm,
  }),
}));

describe('useToken test', () => {
  const mockStore = createMockStore({});
  let { result } = renderHook(() => useTokens(), {
    wrapper: AllTheProviders,
  });

  beforeEach(() => {
    resetStore();
    result = renderHook(() => useTokens(), {
      wrapper: ({ children }: { children?: React.ReactNode }) => <Provider store={mockStore}>{children}</Provider>,
    }).result;
  });

  it('getTokenValue test', () => {
    resolvedTokens.forEach((token) => {
      expect(result.current.getTokenValue(token.name, resolvedTokens)).toBe(token);
    });
  });

  it('isAlias test', () => {
    const aliasToken: SingleToken = {
      name: 'color.alias',
      type: TokenTypes.COLOR,
      value: '{color.slate.50}',
    };
    const token: SingleToken = {
      name: 'color.alias',
      type: TokenTypes.COLOR,
      value: '#0033ff',
    };
    expect(result.current.isAlias(aliasToken, resolvedTokens)).toBe(true);
    expect(result.current.isAlias(token, resolvedTokens)).toBe(false);
  });

  it('getFormattedTokens test', () => {
    const opts: GetFormattedTokensOptions = {
      includeAllTokens: false,
      includeParent: false,
      expandTypography: false,
      expandShadow: false,
      expandComposition: false,
    };
    expect(result.current.getFormattedTokens(opts)).toBeTruthy();
  });

  it('getStringTokens test', () => {
    expect(result.current.getStringTokens()).toBeTruthy();
  });

  it('pullStyles test', async () => {
    mockConfirm.mockImplementation(() => Promise.resolve(['textStyles', 'colorStyles', 'effectStyles']));
    await act(async () => {
      await result.current.pullStyles();
    });
    await expect(result.current.pullStyles()).resolves.not.toThrow();
  });

  it('handleRemap test', async () => {
    const messageSpy = jest.spyOn(AsyncMessageChannel.ReactInstance, 'message');
    await act(async () => {
      await result.current.handleRemap(TokenTypes.SIZING, 'sizing.small', 'sizing.sm', [{ name: 'sizing.small', value: 3, type: TokenTypes.SIZING }]);
    });

    expect(messageSpy).toBeCalledWith({
      type: AsyncMessageTypes.REMAP_TOKENS,
      category: TokenTypes.SIZING,
      oldName: 'sizing.small',
      newName: 'sizing.sm',
      updateMode: UpdateMode.SELECTION,
      tokens: [{ name: 'sizing.small', value: 3, type: TokenTypes.SIZING }],
      settings: store.getState().settings,
    });
  });

<<<<<<< HEAD
=======
  it('remapTokensInGroup', async () => {
    const messageSpy = jest.spyOn(AsyncMessageChannel.ReactInstance, 'message');
    mockConfirm.mockImplementation(() => Promise.resolve({ data: ['selection', 'page', 'document'] }));
    await act(async () => {
      await result.current.remapTokensInGroup({ oldGroupName: 'old.', newGroupName: 'new.' });
    });
    expect(messageSpy).toBeCalledWith({
      type: AsyncMessageTypes.BULK_REMAP_TOKENS,
      oldName: 'old.',
      newName: 'new.',
    });
  });

>>>>>>> b4ffe118
  describe('createStylesFromTokens', () => {
    const tokenMockStore = createMockStore({
      tokenState: {
        usedTokenSet: { global: TokenSetStatus.ENABLED, light: TokenSetStatus.ENABLED },
        activeTheme: 'light',
        themes: [{
          id: 'light', name: 'Light', selectedTokenSets: {}, $figmaStyleReferences: {},
        }],
        tokens: {
          global: [{ name: 'white', value: '#ffffff', type: TokenTypes.COLOR }, { name: 'headline', value: { fontFamily: 'Inter', fontWeight: 'Bold' }, type: TokenTypes.TYPOGRAPHY }, { name: 'shadow', value: '{shadows.default}', type: TokenTypes.BOX_SHADOW }],
          light: [{ name: 'bg.default', value: '#ffffff', type: TokenTypes.COLOR }],
        },
      },
    });
    beforeEach(() => {
      resetStore();
      result = renderHook(() => useTokens(), {
        wrapper: ({ children }: { children?: React.ReactNode }) => <Provider store={tokenMockStore}>{children}</Provider>,
      }).result;
    });
    const messageSpy = jest.spyOn(AsyncMessageChannel.ReactInstance, 'message');
    const runAfter: (() => void)[] = [];
    runAfter.push(AsyncMessageChannel.ReactInstance.connect());
    runAfter.push(AsyncMessageChannel.PluginInstance.connect());
    AsyncMessageChannel.PluginInstance.handle(AsyncMessageTypes.REMOVE_TOKENS_BY_VALUE, mockRemoveTokensByValueHandler);
    AsyncMessageChannel.PluginInstance.handle(AsyncMessageTypes.REMAP_TOKENS, mockRemapTokensHandler);
    AsyncMessageChannel.PluginInstance.handle(AsyncMessageTypes.PULL_STYLES, mockPullStylesHandler);
    AsyncMessageChannel.ReactInstance.handle(AsyncMessageTypes.GET_THEME_INFO, async (): Promise<GetThemeInfoMessageResult> => ({
      type: AsyncMessageTypes.GET_THEME_INFO,
      activeTheme: null,
      themes: [],
    }));
    AsyncMessageChannel.PluginInstance.handle(AsyncMessageTypes.CREATE_STYLES, createStyles);

    it('creates all styles', async () => {
      mockConfirm.mockImplementation(() => Promise.resolve({ data: ['textStyles', 'colorStyles', 'effectStyles'] }));

      await act(async () => {
        await result.current.createStylesFromTokens();
      });

      expect(messageSpy).toBeCalledWith({
        type: AsyncMessageTypes.CREATE_STYLES,
        tokens: [
          {
            internal__Parent: 'light',
            name: 'bg.default',
            rawValue: '#ffffff',
            type: 'color',
            value: '#ffffff',
          },
          {
            internal__Parent: 'global',
            name: 'white',
            rawValue: '#ffffff',
            type: 'color',
            value: '#ffffff',
          },
          {
            internal__Parent: 'global',
            name: 'headline',
            rawValue: {
              fontFamily: 'Inter',
              fontWeight: 'Bold',
            },
            type: 'typography',
            value: {
              fontFamily: 'Inter',
              fontWeight: 'Bold',
            },
          },
          {
            failedToResolve: true,
            internal__Parent: 'global',
            name: 'shadow',
            rawValue: '{shadows.default}',
            type: 'boxShadow',
            value: '{shadows.default}',
          },
        ],
        settings: store.getState().settings,
      });
    });
    it('respects decision to only create text styles', async () => {
      mockConfirm.mockImplementation(() => Promise.resolve({ data: ['textStyles'] }));

      await act(async () => {
        await result.current.createStylesFromTokens();
      });

      expect(messageSpy).toBeCalledWith({
        type: AsyncMessageTypes.CREATE_STYLES,
        tokens: [{
          internal__Parent: 'global',
          name: 'headline',
          rawValue: {
            fontFamily: 'Inter',
            fontWeight: 'Bold',
          },
          type: 'typography',
          value: {
            fontFamily: 'Inter',
            fontWeight: 'Bold',
          },
        },
        ],
        settings: store.getState().settings,
      });
    });

    it('should remap all tokens', async () => {
      await act(async () => {
        await result.current.handleBulkRemap('newName', 'oldName');
      });

      expect(messageSpy).toBeCalledWith({
        type: AsyncMessageTypes.BULK_REMAP_TOKENS,
        oldName: 'oldName',
        newName: 'newName',
      });
    });
  });

});<|MERGE_RESOLUTION|>--- conflicted
+++ resolved
@@ -282,8 +282,6 @@
     });
   });
 
-<<<<<<< HEAD
-=======
   it('remapTokensInGroup', async () => {
     const messageSpy = jest.spyOn(AsyncMessageChannel.ReactInstance, 'message');
     mockConfirm.mockImplementation(() => Promise.resolve({ data: ['selection', 'page', 'document'] }));
@@ -297,7 +295,6 @@
     });
   });
 
->>>>>>> b4ffe118
   describe('createStylesFromTokens', () => {
     const tokenMockStore = createMockStore({
       tokenState: {
@@ -420,5 +417,4 @@
       });
     });
   });
-
 });