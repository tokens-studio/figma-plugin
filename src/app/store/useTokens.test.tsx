--- conflicted
+++ resolved
@@ -265,9 +265,6 @@
     await expect(result.current.pullStyles()).resolves.not.toThrow();
   });
 
-<<<<<<< HEAD
-  describe('styles from tokens', () => {
-=======
   it('handleRemap test', async () => {
     const messageSpy = jest.spyOn(AsyncMessageChannel.ReactInstance, 'message');
     await act(async () => {
@@ -285,8 +282,7 @@
     });
   });
 
-  describe('createStylesFromTokens', () => {
->>>>>>> df7d9592
+  describe('styles from tokens', () => {
     const tokenMockStore = createMockStore({
       tokenState: {
         usedTokenSet: { global: TokenSetStatus.ENABLED, light: TokenSetStatus.ENABLED },
