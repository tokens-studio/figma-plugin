import React from 'react';
import { renderHook, act } from '@testing-library/react-hooks';
import { Provider } from 'react-redux';
import { TokenTypes } from '@/constants/TokenTypes';
import { BoxShadowTypes } from '@/constants/BoxShadowTypes';
import useTokens from './useTokens';
import {
  AnyTokenList, SingleToken,
} from '@/types/tokens';
import { AsyncMessageChannel } from '@/AsyncMessageChannel';
import { AsyncMessageTypes, GetThemeInfoMessageResult } from '@/types/AsyncMessages';
import { createStyles, removeStyles } from '@/plugin/asyncMessageHandlers';
import { AllTheProviders, createMockStore, resetStore } from '../../../tests/config/setupTest';
import { store } from '../store';
import { TokenSetStatus } from '@/constants/TokenSetStatus';
import { UpdateMode } from '@/constants/UpdateMode';

type GetFormattedTokensOptions = {
  includeAllTokens: boolean;
  includeParent: boolean;
  expandTypography: boolean;
  expandShadow: boolean;
  expandComposition: boolean;
};

const resolvedTokens: AnyTokenList = [
  {
    name: 'size.6',
    type: TokenTypes.SIZING,
    value: '2',
    rawValue: '2',
  },
  {
    name: 'size.alias',
    type: TokenTypes.SIZING,
    value: '2',
    rawValue: '{size.6}',
  },
  {
    name: 'color.slate.50',
    type: TokenTypes.COLOR,
    value: '#f8fafc',
    rawValue: '#f8fafc',
  },
  {
    name: 'color.alias',
    type: TokenTypes.COLOR,
    value: '#f8fafc',
    rawValue: '{color.slate.50}',
  },
  {
    name: 'border-radius.0',
    type: TokenTypes.BORDER_RADIUS,
    value: '64px',
    rawValue: '64px',
  },
  {
    name: 'border-radius.alias',
    type: TokenTypes.BORDER_RADIUS,
    value: '64px',
    rawValue: '{border-radius.0}',
  },
  {
    name: 'opacity.10',
    type: TokenTypes.OPACITY,
    value: '10%',
    rawValue: '10%',
  },
  {
    name: 'opacity.alias',
    type: TokenTypes.OPACITY,
    rawValue: '10%',
    value: '{opacity.10}',
  },
  {
    name: 'typography.headlines.small',
    type: TokenTypes.TYPOGRAPHY,
    value: {
      fontFamily: 'Inter',
      fontWeight: 'Regular',
      lineHeight: 'AUTO',
      fontSize: '14',
      letterSpacing: '0%',
      paragraphSpacing: '0',
      textDecoration: 'none',
      textCase: 'none',
    },
    rawValue: {
      fontFamily: 'Inter',
      fontWeight: 'Regular',
      lineHeight: 'AUTO',
      fontSize: '14',
      letterSpacing: '0%',
      paragraphSpacing: '0',
      textDecoration: 'none',
      textCase: 'none',
    },
  },
  {
    name: 'typography.alias',
    type: TokenTypes.TYPOGRAPHY,
    value: {
      fontFamily: 'Inter',
      fontWeight: 'Regular',
      lineHeight: 'AUTO',
      fontSize: '14',
      letterSpacing: '0%',
      paragraphSpacing: '0',
      textDecoration: 'none',
      textCase: 'none',
    },
    rawValue: '{typography.headlines.small}',
  },
  {
    name: 'font-family.serif',
    type: TokenTypes.FONT_FAMILIES,
    value: 'IBM Plex Serif',
    rawValue: 'IBM Plex Serif',
  },
  {
    name: 'font-family.alias',
    type: TokenTypes.FONT_FAMILIES,
    rawValue: '{font-family.serif}',
    value: 'IBM Plex Serif',
  },
  {
    name: 'line-height.1',
    type: TokenTypes.LINE_HEIGHTS,
    value: '130%',
    rawValue: '130%',
  },
  {
    name: 'line-height.alias',
    type: TokenTypes.LINE_HEIGHTS,
    value: '130%',
    rawValue: '{line-height.1}',
  },
  {
    name: 'typography.headlines.boxshadow',
    type: TokenTypes.BOX_SHADOW,
    value: {
      x: '2',
      y: '2',
      blur: '2',
      spread: '2',
      color: '#000000',
      type: BoxShadowTypes.DROP_SHADOW,
    },
    rawValue: {
      x: '2',
      y: '2',
      blur: '2',
      spread: '2',
      color: '#000000',
      type: BoxShadowTypes.DROP_SHADOW,
    },
  },
  {
    name: 'typography.boxshadow.alias',
    type: TokenTypes.BOX_SHADOW,
    value: {
      x: 2,
      y: 2,
      blur: 2,
      spread: 2,
      color: '#000000',
      type: BoxShadowTypes.DROP_SHADOW,
    },
    rawValue: '{typography.headlines.boxshadow}',
  },
  {
    name: 'font-weight.regular',
    type: TokenTypes.FONT_WEIGHTS,
    value: 'Regular',
    default: '400',
    rawValue: 'Regular',
  },
  {
    name: 'font-weight.alias',
    type: TokenTypes.FONT_WEIGHTS,
    value: 'Regular',
    rawValue: '{font-weight.regular}',
    default: '400',
  },
  {
    name: 'font-style.normal',
    type: TokenTypes.OTHER,
    value: 'normal',
    rawValue: 'normal',
  },
  {
    name: 'font-style.alias',
    type: TokenTypes.OTHER,
    value: 'normal',
    rawValue: '{font-style.normal}',
  },
];

const mockConfirm = jest.fn();
const mockPullStylesHandler = jest.fn(async () => {});
const mockRemapTokensHandler = jest.fn(async () => {});
const mockRemoveTokensByValueHandler = jest.fn(async () => {});

jest.mock('../hooks/useConfirm', () => ({
  __esModule: true,
  default: () => ({
    confirm: mockConfirm,
  }),
}));

describe('useToken test', () => {
  const mockStore = createMockStore({});
  let { result } = renderHook(() => useTokens(), {
    wrapper: AllTheProviders,
  });

  beforeEach(() => {
    resetStore();
    result = renderHook(() => useTokens(), {
      wrapper: ({ children }: { children?: React.ReactNode }) => <Provider store={mockStore}>{children}</Provider>,
    }).result;
  });

  it('getTokenValue test', () => {
    resolvedTokens.forEach((token) => {
      expect(result.current.getTokenValue(token.name, resolvedTokens)).toBe(token);
    });
  });

  it('isAlias test', () => {
    const aliasToken: SingleToken = {
      name: 'color.alias',
      type: TokenTypes.COLOR,
      value: '{color.slate.50}',
    };
    const token: SingleToken = {
      name: 'color.alias',
      type: TokenTypes.COLOR,
      value: '#0033ff',
    };
    expect(result.current.isAlias(aliasToken, resolvedTokens)).toBe(true);
    expect(result.current.isAlias(token, resolvedTokens)).toBe(false);
  });

  it('getFormattedTokens test', () => {
    const opts: GetFormattedTokensOptions = {
      includeAllTokens: false,
      includeParent: false,
      expandTypography: false,
      expandShadow: false,
      expandComposition: false,
    };
    expect(result.current.getFormattedTokens(opts)).toBeTruthy();
  });

  it('getStringTokens test', () => {
    expect(result.current.getStringTokens()).toBeTruthy();
  });

  it('pullStyles test', async () => {
    mockConfirm.mockImplementation(() => Promise.resolve(['textStyles', 'colorStyles', 'effectStyles']));
    await act(async () => {
      await result.current.pullStyles();
    });
    await expect(result.current.pullStyles()).resolves.not.toThrow();
  });

  it('handleRemap test', async () => {
    const messageSpy = jest.spyOn(AsyncMessageChannel.ReactInstance, 'message');
    await act(async () => {
      await result.current.handleRemap(TokenTypes.SIZING, 'sizing.small', 'sizing.sm', [{ name: 'sizing.small', value: 3, type: TokenTypes.SIZING }]);
    });

    expect(messageSpy).toBeCalledWith({
      type: AsyncMessageTypes.REMAP_TOKENS,
      category: TokenTypes.SIZING,
      oldName: 'sizing.small',
      newName: 'sizing.sm',
      updateMode: UpdateMode.SELECTION,
      tokens: [{ name: 'sizing.small', value: 3, type: TokenTypes.SIZING }],
      settings: store.getState().settings,
    });
  });

<<<<<<< HEAD
  describe('create or remove styles From Tokens', () => {
=======
  it('remapTokensInGroup', async () => {
    const messageSpy = jest.spyOn(AsyncMessageChannel.ReactInstance, 'message');
    mockConfirm.mockImplementation(() => Promise.resolve({ data: ['selection', 'page', 'document'] }));
    await act(async () => {
      await result.current.remapTokensInGroup({ oldGroupName: 'old.', newGroupName: 'new.' });
    });
    expect(messageSpy).toBeCalledWith({
      type: AsyncMessageTypes.BULK_REMAP_TOKENS,
      oldName: 'old.',
      newName: 'new.',
    });
  });

  describe('createStylesFromTokens', () => {
>>>>>>> 89da26d1
    const tokenMockStore = createMockStore({
      tokenState: {
        usedTokenSet: { global: TokenSetStatus.ENABLED, light: TokenSetStatus.ENABLED },
        activeTheme: 'light',
        themes: [{
          id: 'light', name: 'Light', selectedTokenSets: {}, $figmaStyleReferences: {},
        }],
        tokens: {
          global: [{ name: 'white', value: '#ffffff', type: TokenTypes.COLOR }, { name: 'headline', value: { fontFamily: 'Inter', fontWeight: 'Bold' }, type: TokenTypes.TYPOGRAPHY }, { name: 'shadow', value: '{shadows.default}', type: TokenTypes.BOX_SHADOW }],
          light: [{ name: 'bg.default', value: '#ffffff', type: TokenTypes.COLOR }],
        },
      },
    });
    beforeEach(() => {
      resetStore();
      result = renderHook(() => useTokens(), {
        wrapper: ({ children }: { children?: React.ReactNode }) => <Provider store={tokenMockStore}>{children}</Provider>,
      }).result;
    });
    const messageSpy = jest.spyOn(AsyncMessageChannel.ReactInstance, 'message');
    const runAfter: (() => void)[] = [];
    runAfter.push(AsyncMessageChannel.ReactInstance.connect());
    runAfter.push(AsyncMessageChannel.PluginInstance.connect());
    AsyncMessageChannel.PluginInstance.handle(AsyncMessageTypes.REMOVE_TOKENS_BY_VALUE, mockRemoveTokensByValueHandler);
    AsyncMessageChannel.PluginInstance.handle(AsyncMessageTypes.REMAP_TOKENS, mockRemapTokensHandler);
    AsyncMessageChannel.PluginInstance.handle(AsyncMessageTypes.PULL_STYLES, mockPullStylesHandler);
    AsyncMessageChannel.ReactInstance.handle(AsyncMessageTypes.GET_THEME_INFO, async (): Promise<GetThemeInfoMessageResult> => ({
      type: AsyncMessageTypes.GET_THEME_INFO,
      activeTheme: null,
      themes: [],
    }));
    AsyncMessageChannel.PluginInstance.handle(AsyncMessageTypes.CREATE_STYLES, createStyles);
    AsyncMessageChannel.PluginInstance.handle(AsyncMessageTypes.REMOVE_STYLES, removeStyles);

    it('creates all styles', async () => {
      mockConfirm.mockImplementation(() => Promise.resolve({ data: ['textStyles', 'colorStyles', 'effectStyles'] }));

      await act(async () => {
        await result.current.createStylesFromTokens();
      });

      expect(messageSpy).toBeCalledWith({
        type: AsyncMessageTypes.CREATE_STYLES,
        tokens: [
          {
            internal__Parent: 'light',
            name: 'bg.default',
            rawValue: '#ffffff',
            type: 'color',
            value: '#ffffff',
          },
          {
            internal__Parent: 'global',
            name: 'white',
            rawValue: '#ffffff',
            type: 'color',
            value: '#ffffff',
          },
          {
            internal__Parent: 'global',
            name: 'headline',
            rawValue: {
              fontFamily: 'Inter',
              fontWeight: 'Bold',
            },
            type: 'typography',
            value: {
              fontFamily: 'Inter',
              fontWeight: 'Bold',
            },
          },
          {
            failedToResolve: true,
            internal__Parent: 'global',
            name: 'shadow',
            rawValue: '{shadows.default}',
            type: 'boxShadow',
            value: '{shadows.default}',
          },
        ],
        settings: store.getState().settings,
      });
    });
    it('respects decision to only create text styles', async () => {
      mockConfirm.mockImplementation(() => Promise.resolve({ data: ['textStyles'] }));

      await act(async () => {
        await result.current.createStylesFromTokens();
      });

      expect(messageSpy).toBeCalledWith({
        type: AsyncMessageTypes.CREATE_STYLES,
        tokens: [{
          internal__Parent: 'global',
          name: 'headline',
          rawValue: {
            fontFamily: 'Inter',
            fontWeight: 'Bold',
          },
          type: 'typography',
          value: {
            fontFamily: 'Inter',
            fontWeight: 'Bold',
          },
        },
        ],
        settings: store.getState().settings,
      });
    });
    
    it('should remap all tokens', async () => {
      await act(async () => {
        await result.current.handleBulkRemap('newName', 'oldName');
      });

      expect(messageSpy).toBeCalledWith({
        type: AsyncMessageTypes.BULK_REMAP_TOKENS,
        oldName: 'oldName',
        newName: 'newName',
      });
    });
<<<<<<< HEAD

    it('removeStylesFromTokens', async () => {
      const tokenToDelete = {
        path: 'color.red',
        parent: 'global',
      };
      await act(async () => {
        await result.current.removeStylesFromTokens(tokenToDelete);
      });
      expect(messageSpy).toBeCalledWith({
        type: AsyncMessageTypes.REMOVE_STYLES,
        token: tokenToDelete,
        settings: store.getState().settings,
      });
    });
=======
>>>>>>> 89da26d1
  });
});<|MERGE_RESOLUTION|>--- conflicted
+++ resolved
@@ -197,9 +197,9 @@
 ];
 
 const mockConfirm = jest.fn();
-const mockPullStylesHandler = jest.fn(async () => {});
-const mockRemapTokensHandler = jest.fn(async () => {});
-const mockRemoveTokensByValueHandler = jest.fn(async () => {});
+const mockPullStylesHandler = jest.fn(async () => { });
+const mockRemapTokensHandler = jest.fn(async () => { });
+const mockRemoveTokensByValueHandler = jest.fn(async () => { });
 
 jest.mock('../hooks/useConfirm', () => ({
   __esModule: true,
@@ -282,24 +282,20 @@
     });
   });
 
-<<<<<<< HEAD
   describe('create or remove styles From Tokens', () => {
-=======
-  it('remapTokensInGroup', async () => {
-    const messageSpy = jest.spyOn(AsyncMessageChannel.ReactInstance, 'message');
-    mockConfirm.mockImplementation(() => Promise.resolve({ data: ['selection', 'page', 'document'] }));
-    await act(async () => {
-      await result.current.remapTokensInGroup({ oldGroupName: 'old.', newGroupName: 'new.' });
-    });
-    expect(messageSpy).toBeCalledWith({
-      type: AsyncMessageTypes.BULK_REMAP_TOKENS,
-      oldName: 'old.',
-      newName: 'new.',
-    });
-  });
-
-  describe('createStylesFromTokens', () => {
->>>>>>> 89da26d1
+    it('remapTokensInGroup', async () => {
+      const messageSpy = jest.spyOn(AsyncMessageChannel.ReactInstance, 'message');
+      mockConfirm.mockImplementation(() => Promise.resolve({ data: ['selection', 'page', 'document'] }));
+      await act(async () => {
+        await result.current.remapTokensInGroup({ oldGroupName: 'old.', newGroupName: 'new.' });
+      });
+      expect(messageSpy).toBeCalledWith({
+        type: AsyncMessageTypes.BULK_REMAP_TOKENS,
+        oldName: 'old.',
+        newName: 'new.',
+      });
+    });
+
     const tokenMockStore = createMockStore({
       tokenState: {
         usedTokenSet: { global: TokenSetStatus.ENABLED, light: TokenSetStatus.ENABLED },
@@ -409,7 +405,7 @@
         settings: store.getState().settings,
       });
     });
-    
+
     it('should remap all tokens', async () => {
       await act(async () => {
         await result.current.handleBulkRemap('newName', 'oldName');
@@ -421,7 +417,6 @@
         newName: 'newName',
       });
     });
-<<<<<<< HEAD
 
     it('removeStylesFromTokens', async () => {
       const tokenToDelete = {
@@ -437,7 +432,5 @@
         settings: store.getState().settings,
       });
     });
-=======
->>>>>>> 89da26d1
   });
 });