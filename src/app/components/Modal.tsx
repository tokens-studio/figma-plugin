import * as React from 'react';
import ReactModal from 'react-modal';
import Heading from './Heading';

if (process.env.NODE_ENV !== 'test') ReactModal.setAppElement('#app');

const customStyles = (large) => ({
    overlay: {
        backgroundColor: 'rgba(0,0,0,0.2)',
        display: 'flex',
        alignItems: 'center',
        justifyContent: 'center',
        padding: '2rem',
        zIndex: '1',
    },
    content: {
        padding: '0',
        position: 'relative',
        top: 'unset',
        right: 'unset',
        bottom: 'unset',
        left: 'unset',
        overflow: 'auto',
        maxHeight: '100%',
        border: 'none',
        width: large ? '100%' : 'auto',
    },
});

const Modal = ({
    id,
    title,
    full,
    large,
    isOpen,
    close,
    children,
    showClose = false,
}: {
    id?: string;
    title?: string;
    full?: boolean;
    large?: boolean;
    isOpen: boolean;
    close: Function;
    children: React.ReactNode;
    showClose?: boolean;
}) => (
<<<<<<< HEAD
    <ReactModal isOpen={isOpen} onRequestClose={close} style={customStyles(large)} contentLabel={title || null}>
        <div className={full ? 'p-0' : 'p-8'}>
=======
    <ReactModal isOpen={isOpen} onRequestClose={close} style={customStyles} contentLabel={title || null}>
        {showClose && (
            <div className="flex flex-col items-end h-0">
                <button
                    type="button"
                    onClick={() => close()}
                    className="p-4 hover:bg-gray-100 rounded focus:outline-none"
                >
                    <svg className="svg" width="12" height="12" viewBox="0 0 12 12" xmlns="http://www.w3.org/2000/svg">
                        <path
                            d="M6 5.293l4.789-4.79.707.708-4.79 4.79 4.79 4.789-.707.707-4.79-4.79-4.789 4.79-.707-.707L5.293 6 .502 1.211 1.21.504 6 5.294z"
                            fillRule="nonzero"
                            fillOpacity="1"
                            fill="#000"
                            stroke="none"
                        />
                    </svg>
                </button>
            </div>
        )}
        <div data-cy={id} className={full ? 'p-0' : 'p-8'}>
>>>>>>> fd57c696
            {title && (
                <div className="mb-4">
                    <Heading size="small">{title}</Heading>
                </div>
            )}
            {children}
        </div>
    </ReactModal>
);

export default Modal;<|MERGE_RESOLUTION|>--- conflicted
+++ resolved
@@ -46,11 +46,7 @@
     children: React.ReactNode;
     showClose?: boolean;
 }) => (
-<<<<<<< HEAD
     <ReactModal isOpen={isOpen} onRequestClose={close} style={customStyles(large)} contentLabel={title || null}>
-        <div className={full ? 'p-0' : 'p-8'}>
-=======
-    <ReactModal isOpen={isOpen} onRequestClose={close} style={customStyles} contentLabel={title || null}>
         {showClose && (
             <div className="flex flex-col items-end h-0">
                 <button
@@ -71,7 +67,6 @@
             </div>
         )}
         <div data-cy={id} className={full ? 'p-0' : 'p-8'}>
->>>>>>> fd57c696
             {title && (
                 <div className="mb-4">
                     <Heading size="small">{title}</Heading>
