--- conflicted
+++ resolved
@@ -24,13 +24,6 @@
   );
 
   return (
-<<<<<<< HEAD
-    <Box css={{ padding: '$5', overflowY: 'scroll' }} className="content scroll-container">
-      <Stack direction="column" gap={4}>
-
-        <Heading>Styles</Heading>
-        <Stack direction="column" gap={2}>
-=======
     <Box className="content scroll-container">
       <Stack direction="column" gap={4} css={{ padding: '$3 0' }}>
         <AddLicenseKey />
@@ -39,7 +32,6 @@
         <Divider />
         <Stack direction="column" gap={3} css={{ padding: '0 $4' }}>
           <Heading size="medium">Styles</Heading>
->>>>>>> 40fb2ea6
           <Stack direction="row" gap={2} align="center">
             <Checkbox
               id="ignoreFirstPartForStyles"
