/* eslint-disable jsx-a11y/label-has-associated-control */
import React from 'react';
import { useDispatch, useSelector } from 'react-redux';
import Checkbox from './Checkbox';
import Heading from './Heading';
import { Dispatch } from '../store';
import Label from './Label';
<<<<<<< HEAD
import { ignoreFirstPartForStylesSelector } from '@/selectors';
=======
import Stack from './Stack';
import Box from './Box';
>>>>>>> 8385736e

function SyncSettings() {
  const ignoreFirstPartForStyles = useSelector(ignoreFirstPartForStylesSelector);
  const dispatch = useDispatch<Dispatch>();

  const handleIgnoreChange = React.useCallback((bool: boolean) => {
    dispatch.settings.setIgnoreFirstPartForStyles(bool);
  }, [dispatch.settings]);

  return (
<<<<<<< HEAD
    <div className="flex flex-col grow">
      <div className="p-4 space-y-4 border-b">
        <div className="space-y-4">
          <Heading>Styles</Heading>
          <div className="space-y-2">
            <div className="flex items-center space-x-2">
              <Checkbox
                id="ignoreFirstPartForStyles"
                checked={!!ignoreFirstPartForStyles}
                defaultChecked={ignoreFirstPartForStyles}
                onCheckedChange={handleIgnoreChange}
              />
              <Label htmlFor="ignoreFirstPartForStyles">Ignore first part of token name for styles</Label>
            </div>
            <div className="text-xs">
              If active a token named
              {' '}
              <code className="p-1 -m-1 font-bold">colors.primary.500</code>
              {' '}
              will
              become a color style of name
              {' '}
              <code className="p-1 -m-1 font-bold">primary/500</code>
              . Since
              Version 53 you no longer need to prepend type to token names.
            </div>
          </div>
        </div>
      </div>
    </div>
=======
    <Box css={{ padding: '$4' }}>
      <Stack direction="column" gap={4}>

        <Heading>Styles</Heading>
        <Stack direction="column" gap={2}>
          <Stack direction="row" gap={2} align="center">
            <Checkbox
              id="ignoreFirstPartForStyles"
              checked={ignoreFirstPartForStyles}
              defaultChecked={ignoreFirstPartForStyles}
              onCheckedChange={handleIgnoreChange}
            />
            <Label htmlFor="ignoreFirstPartForStyles">Ignore first part of token name for styles</Label>
          </Stack>
        </Stack>
      </Stack>
    </Box>
>>>>>>> 8385736e
  );
}

export default SyncSettings;<|MERGE_RESOLUTION|>--- conflicted
+++ resolved
@@ -5,12 +5,9 @@
 import Heading from './Heading';
 import { Dispatch } from '../store';
 import Label from './Label';
-<<<<<<< HEAD
 import { ignoreFirstPartForStylesSelector } from '@/selectors';
-=======
 import Stack from './Stack';
 import Box from './Box';
->>>>>>> 8385736e
 
 function SyncSettings() {
   const ignoreFirstPartForStyles = useSelector(ignoreFirstPartForStylesSelector);
@@ -21,38 +18,6 @@
   }, [dispatch.settings]);
 
   return (
-<<<<<<< HEAD
-    <div className="flex flex-col grow">
-      <div className="p-4 space-y-4 border-b">
-        <div className="space-y-4">
-          <Heading>Styles</Heading>
-          <div className="space-y-2">
-            <div className="flex items-center space-x-2">
-              <Checkbox
-                id="ignoreFirstPartForStyles"
-                checked={!!ignoreFirstPartForStyles}
-                defaultChecked={ignoreFirstPartForStyles}
-                onCheckedChange={handleIgnoreChange}
-              />
-              <Label htmlFor="ignoreFirstPartForStyles">Ignore first part of token name for styles</Label>
-            </div>
-            <div className="text-xs">
-              If active a token named
-              {' '}
-              <code className="p-1 -m-1 font-bold">colors.primary.500</code>
-              {' '}
-              will
-              become a color style of name
-              {' '}
-              <code className="p-1 -m-1 font-bold">primary/500</code>
-              . Since
-              Version 53 you no longer need to prepend type to token names.
-            </div>
-          </div>
-        </div>
-      </div>
-    </div>
-=======
     <Box css={{ padding: '$4' }}>
       <Stack direction="column" gap={4}>
 
@@ -61,7 +26,7 @@
           <Stack direction="row" gap={2} align="center">
             <Checkbox
               id="ignoreFirstPartForStyles"
-              checked={ignoreFirstPartForStyles}
+              checked={!!ignoreFirstPartForStyles}
               defaultChecked={ignoreFirstPartForStyles}
               onCheckedChange={handleIgnoreChange}
             />
@@ -70,7 +35,6 @@
         </Stack>
       </Stack>
     </Box>
->>>>>>> 8385736e
   );
 }
 
