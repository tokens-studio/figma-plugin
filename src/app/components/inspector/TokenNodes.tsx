--- conflicted
+++ resolved
@@ -24,11 +24,7 @@
       <Box
         css={{
           width: '164px',
-<<<<<<< HEAD
           background: '$contextMenuBg',
-=======
-          background: '$contextMenuBackground',
->>>>>>> 03aa9d05
           borderRadius: '$medium',
           padding: '$2 0',
           fontSize: '$small',
