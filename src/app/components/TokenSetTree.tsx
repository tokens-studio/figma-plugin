import React, {
  useCallback, useMemo,
} from 'react';
import { useSelector } from 'react-redux';
import {
  activeTokenSetSelector,
  collapsedTokenSetsSelector,
  editProhibitedSelector,
  usedTokenSetSelector,
} from '@/selectors';
import { TokenSetStatus } from '@/constants/TokenSetStatus';
<<<<<<< HEAD
import { TokenSetListOrTree } from './TokenSetListOrTree';
=======
>>>>>>> b1f426a3
import {
  tokenSetListToTree, TreeItem, findOrderableTargetIndexesInTokenSetTreeList, ensureFolderIsTogether,
} from '@/utils/tokenset';
import { ReorderGroup } from '@/motion/ReorderGroup';
import { ItemData } from '@/context';
import { checkReorder } from '@/utils/motion';
<<<<<<< HEAD
import { DragItem } from './StyledDragger/DragItem';
=======
import { TokenSetTreeItemContent } from './TokenSetTreeItemContent';
import { TokenSetTreeContent } from './TokenSetTree/TokenSetTreeContent';
import { TokenSetTreeDragItem } from './TokenSetTree/TokenSetTreeDragItem';
>>>>>>> b1f426a3

type ExtendedTreeItem = TreeItem & {
  tokenSets: string[];
  items: TreeItem[]
  isActive: boolean
  canDelete: boolean
  checkedState: boolean | 'indeterminate'
  onRename: (tokenSet: string) => void
  onDelete: (tokenSet: string) => void
  onDuplicate: (tokenSet: string) => void
  saveScrollPositionSet: (tokenSet: string) => void
};

type TokenSetTreeProps = {
  tokenSets: string[]
  onReorder: (sets: string[]) => void;
  onRename: (tokenSet: string) => void
  onDelete: (tokenSet: string) => void
  onDuplicate: (tokenSet: string) => void
  saveScrollPositionSet: (tokenSet: string) => void
};

export default function TokenSetTree({
  tokenSets, onReorder, onRename, onDelete, onDuplicate, saveScrollPositionSet,
}: TokenSetTreeProps) {
  const activeTokenSet = useSelector(activeTokenSetSelector);
  const usedTokenSet = useSelector(usedTokenSetSelector);
  const editProhibited = useSelector(editProhibitedSelector);
  const collapsed = useSelector(collapsedTokenSetsSelector);
  const items = tokenSetListToTree(tokenSets);

  const determineCheckedState = useCallback((item: TreeItem) => {
    if (item.isLeaf) {
      if (usedTokenSet?.[item.path] === TokenSetStatus.SOURCE) {
        return 'indeterminate';
      }
      return usedTokenSet?.[item.path] === TokenSetStatus.ENABLED;
    }

    const itemPaths = items.filter((i) => i.path.startsWith(item.path) && i.path !== item.path).map((i) => i.path);
    const childTokenSetStatuses = Object.entries(usedTokenSet)
      .filter(([tokenSet]) => itemPaths.includes(tokenSet))
      .map(([, tokenSetStatus]) => tokenSetStatus);

    if (childTokenSetStatuses.every((status) => (
      status === TokenSetStatus.ENABLED
    ))) {
      // @README all children are ENABLED
      return true;
    }

    if (childTokenSetStatuses.some((status) => (
      status === TokenSetStatus.ENABLED
      || status === TokenSetStatus.SOURCE
    ))) {
      // @README some children are ENABLED or treated as SOURCE
      return 'indeterminate';
    }

    return false;
  }, [items, usedTokenSet]);

  const mappedItems = useMemo(() => (
    items.map((item) => ({
      ...item,
      tokenSets,
      items,
      onRename,
      onDelete,
      onDuplicate,
      saveScrollPositionSet,
      isActive: activeTokenSet === item.path,
      canDelete: !editProhibited || Object.keys(tokenSets).length > 1,
      checkedState: determineCheckedState(item) as ReturnType<typeof determineCheckedState>,
    }))
  ), [
    items,
    activeTokenSet,
    editProhibited,
    tokenSets,
    determineCheckedState,
    onRename,
    onDelete,
    onDuplicate,
    saveScrollPositionSet,
  ]);

  const handleReorder = React.useCallback((reorderedItems: ExtendedTreeItem[]) => {
    const nextItems = reorderedItems.reduce<typeof items>((acc, item) => {
      const found = items.find(({ key }) => item.key === key);
      if (found) {
        // check if this group is collapsed
        acc.push(found);
        const itemIsCollapsed = collapsed.includes(item.key);
        if (itemIsCollapsed) {
          // also include all children
          return acc.concat(items.filter((possibleChild) => (
            possibleChild.parent && possibleChild.parent.startsWith(item.path)
          )));
        }
      }
      return acc;
    }, []);

    onReorder(nextItems
      .filter(({ isLeaf }) => isLeaf)
      .map(({ path }) => path));
  }, [items, collapsed, onReorder]);

  const handleCheckReorder = React.useCallback((
    order: ItemData<typeof mappedItems[number]>[],
    value: typeof mappedItems[number],
    offset: number,
    velocity: number,
  ) => {
    const availableIndexes = findOrderableTargetIndexesInTokenSetTreeList(
      velocity,
      value,
      order,
    );

    let nextOrder = checkReorder(order, value, offset, velocity, availableIndexes);
    // ensure folders stay together
    if (!value.isLeaf) {
      nextOrder = ensureFolderIsTogether(value, order, nextOrder);
    }
    return nextOrder;
  }, []);

  return (
    <ReorderGroup
      layoutScroll
      values={mappedItems}
      checkReorder={handleCheckReorder}
      onReorder={handleReorder}
    >
      <TokenSetTreeContent<ExtendedTreeItem>
        items={mappedItems}
<<<<<<< HEAD
        renderItem={DragItem}
=======
        renderItem={TokenSetTreeDragItem}
>>>>>>> b1f426a3
        renderItemContent={TokenSetTreeItemContent}
      />
    </ReorderGroup>
  );
}<|MERGE_RESOLUTION|>--- conflicted
+++ resolved
@@ -9,23 +9,15 @@
   usedTokenSetSelector,
 } from '@/selectors';
 import { TokenSetStatus } from '@/constants/TokenSetStatus';
-<<<<<<< HEAD
-import { TokenSetListOrTree } from './TokenSetListOrTree';
-=======
->>>>>>> b1f426a3
 import {
   tokenSetListToTree, TreeItem, findOrderableTargetIndexesInTokenSetTreeList, ensureFolderIsTogether,
 } from '@/utils/tokenset';
 import { ReorderGroup } from '@/motion/ReorderGroup';
 import { ItemData } from '@/context';
 import { checkReorder } from '@/utils/motion';
-<<<<<<< HEAD
 import { DragItem } from './StyledDragger/DragItem';
-=======
 import { TokenSetTreeItemContent } from './TokenSetTreeItemContent';
 import { TokenSetTreeContent } from './TokenSetTree/TokenSetTreeContent';
-import { TokenSetTreeDragItem } from './TokenSetTree/TokenSetTreeDragItem';
->>>>>>> b1f426a3
 
 type ExtendedTreeItem = TreeItem & {
   tokenSets: string[];
@@ -164,11 +156,7 @@
     >
       <TokenSetTreeContent<ExtendedTreeItem>
         items={mappedItems}
-<<<<<<< HEAD
         renderItem={DragItem}
-=======
-        renderItem={TokenSetTreeDragItem}
->>>>>>> b1f426a3
         renderItemContent={TokenSetTreeItemContent}
       />
     </ReorderGroup>
