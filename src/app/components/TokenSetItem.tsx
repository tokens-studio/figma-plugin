--- conflicted
+++ resolved
@@ -104,37 +104,6 @@
 
     return (
         <div className="flex-shrink-0" ref={ref} style={{...style, opacity}} data-handler-id={handlerId}>
-<<<<<<< HEAD
-            <ContextMenuTrigger id={`${tokenSet}-trigger`}>
-                <button
-                    key={tokenSet}
-                    className={`font-bold items-center gap-1 focus:outline-none text-xxs flex py-1 px-2 rounded border ${
-                        activeTokenSet === tokenSet && 'border-blue-500 bg-blue-100'
-                    }`}
-                    type="button"
-                    onClick={() => dispatch.tokenState.setActiveTokenSet(tokenSet)}
-                >
-                    <input
-                        type="checkbox"
-                        className="py-2 pl-2"
-                        id={`toggle-${tokenSet}`}
-                        checked={usedTokenSet.includes(tokenSet)}
-                        onChange={() => dispatch.tokenState.toggleUsedTokenSet(tokenSet)}
-                    />
-                    {tokenSet}
-                </button>
-            </ContextMenuTrigger>
-            <ContextMenu id={`${tokenSet}-trigger`} className="text-xs">
-                <MenuItem disabled={editProhibited} onClick={() => onRename(tokenSet)}>
-                    Rename
-                </MenuItem>
-                <MenuItem
-                    disabled={editProhibited || Object.keys(tokens).length < 2}
-                    onClick={() => onDelete(tokenSet)}
-                >
-                    Delete
-                </MenuItem>
-=======
             <ContextMenu>
                 <ContextMenuTrigger id={`${tokenSet}-trigger`}>
                     <button
@@ -166,7 +135,6 @@
                         Delete
                     </ContextMenuItem>
                 </ContextMenuContent>
->>>>>>> 157e21e0
             </ContextMenu>
         </div>
     );
