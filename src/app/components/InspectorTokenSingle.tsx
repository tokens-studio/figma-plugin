import React from 'react';
import { shallowEqual, useDispatch, useSelector } from 'react-redux';
import { SingleToken } from '@/types/tokens';
import Box from './Box';
import Checkbox from './Checkbox';
import IconButton from './IconButton';
import useTokens from '../store/useTokens';
import IconDisclosure from '@/icons/disclosure.svg';
import InspectorResolvedToken from './InspectorResolvedToken';
import { Dispatch } from '../store';
import { SelectionGroup } from '@/types';
<<<<<<< HEAD
import TokenNodes from './inspector/TokenNodes';
=======
import { inspectStateSelector } from '@/selectors';
>>>>>>> a5c9400f

export default function InspectorTokenSingle({
  token,
  resolvedTokens,
}: {
  token: SelectionGroup;
  resolvedTokens: SingleToken[];
}) {
  const { handleRemap, getTokenValue } = useTokens();
  const inspectState = useSelector(inspectStateSelector, shallowEqual);
  const dispatch = useDispatch<Dispatch>();
  const [isChecked, setChecked] = React.useState(false);

  React.useEffect(() => {
    setChecked(inspectState.selectedTokens.includes(`${token.category}-${token.value}`));
  }, [inspectState.selectedTokens, token]);

  const mappedToken = getTokenValue(token.value, resolvedTokens);

  return (
    <Box
      css={{
        display: 'flex',
        flexDirection: 'row',
        justifyContent: 'space-between',
        width: '100%',
        paddingTop: '$2',
        paddingBottom: '$2',
      }}
    >
      <Box
        css={{
          display: 'flex',
          flexDirection: 'row',
          alignItems: 'center',
          gap: '$4',
        }}
      >
        <Checkbox
          checked={isChecked}
          id={`${token.category}-${token.value}`}
          onCheckedChange={() => dispatch.inspectState.toggleSelectedTokens(`${token.category}-${token.value}`)}
        />
        <InspectorResolvedToken token={mappedToken} />

        <Box
          css={{
            display: 'flex',
            flexDirection: 'row',
            alignItems: 'center',
            gap: '$1',
          }}
        >
          <Box css={{ fontSize: '$small' }}>{token.value}</Box>
          <IconButton
            tooltip="Change to another token"
            dataCy="button-token-remap"
            onClick={() => handleRemap(token.category, token.value)}
            icon={<IconDisclosure />}
          />
        </Box>
      </Box>
      <TokenNodes nodes={token.nodes} />
    </Box>
  );
}<|MERGE_RESOLUTION|>--- conflicted
+++ resolved
@@ -9,11 +9,9 @@
 import InspectorResolvedToken from './InspectorResolvedToken';
 import { Dispatch } from '../store';
 import { SelectionGroup } from '@/types';
-<<<<<<< HEAD
 import TokenNodes from './inspector/TokenNodes';
-=======
 import { inspectStateSelector } from '@/selectors';
->>>>>>> a5c9400f
+
 
 export default function InspectorTokenSingle({
   token,
