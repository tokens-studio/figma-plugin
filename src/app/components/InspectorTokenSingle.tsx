import React from 'react';
import { shallowEqual, useDispatch, useSelector } from 'react-redux';
import { SingleToken } from '@/types/tokens';
import Box from './Box';
import Checkbox from './Checkbox';
import IconButton from './IconButton';
import useTokens from '../store/useTokens';
<<<<<<< HEAD
import IconLayers from '@/icons/layers.svg';
=======
import IconDisclosure from '@/icons/disclosure.svg';
>>>>>>> fb881787
import InspectorResolvedToken from './InspectorResolvedToken';
import { Dispatch } from '../store';
import { SelectionGroup } from '@/types';
import TokenNodes from './inspector/TokenNodes';
import { inspectStateSelector } from '@/selectors';
import { IconToggleableDisclosure } from './icons/IconToggleableDisclosure';

export default function InspectorTokenSingle({
  token,
  resolvedTokens,
}: {
  token: SelectionGroup;
  resolvedTokens: SingleToken[];
}) {
  const { handleRemap, getTokenValue } = useTokens();
  const inspectState = useSelector(inspectStateSelector, shallowEqual);
  const dispatch = useDispatch<Dispatch>();
  const [isChecked, setChecked] = React.useState(false);

  React.useEffect(() => {
    setChecked(inspectState.selectedTokens.includes(`${token.category}-${token.value}`));
  }, [inspectState.selectedTokens, token]);

  const mappedToken = getTokenValue(token.value, resolvedTokens);

  return (
    <Box
      css={{
        display: 'flex',
        flexDirection: 'row',
        justifyContent: 'space-between',
        width: '100%',
        paddingTop: '$2',
        paddingBottom: '$2',
      }}
    >
      <Box
        css={{
          display: 'flex',
          flexDirection: 'row',
          alignItems: 'center',
          gap: '$4',
        }}
      >
        <Checkbox
          checked={isChecked}
          id={`${token.category}-${token.value}`}
          onCheckedChange={() => dispatch.inspectState.toggleSelectedTokens(`${token.category}-${token.value}`)}
        />
        <InspectorResolvedToken token={mappedToken} />

        <Box
          css={{
            display: 'flex',
            flexDirection: 'row',
            alignItems: 'center',
            gap: '$1',
          }}
        >
          <Box css={{ fontSize: '$small' }}>{token.value}</Box>
          <IconButton
            tooltip="Change to another token"
            dataCy="button-token-remap"
            onClick={() => handleRemap(token.category, token.value)}
            icon={<IconToggleableDisclosure />}
          />
        </Box>
      </Box>
      <TokenNodes nodes={token.nodes} />
    </Box>
  );
}<|MERGE_RESOLUTION|>--- conflicted
+++ resolved
@@ -5,11 +5,6 @@
 import Checkbox from './Checkbox';
 import IconButton from './IconButton';
 import useTokens from '../store/useTokens';
-<<<<<<< HEAD
-import IconLayers from '@/icons/layers.svg';
-=======
-import IconDisclosure from '@/icons/disclosure.svg';
->>>>>>> fb881787
 import InspectorResolvedToken from './InspectorResolvedToken';
 import { Dispatch } from '../store';
 import { SelectionGroup } from '@/types';
@@ -27,13 +22,18 @@
   const { handleRemap, getTokenValue } = useTokens();
   const inspectState = useSelector(inspectStateSelector, shallowEqual);
   const dispatch = useDispatch<Dispatch>();
+  const mappedToken = React.useMemo(() => (
+    getTokenValue(token.value, resolvedTokens)
+  ), [token, resolvedTokens, getTokenValue]);
   const [isChecked, setChecked] = React.useState(false);
+
+  const handleClick = React.useCallback(() => {
+    handleRemap(token.category, token.value);
+  }, [token, handleRemap]);
 
   React.useEffect(() => {
     setChecked(inspectState.selectedTokens.includes(`${token.category}-${token.value}`));
   }, [inspectState.selectedTokens, token]);
-
-  const mappedToken = getTokenValue(token.value, resolvedTokens);
 
   return (
     <Box
@@ -59,7 +59,9 @@
           id={`${token.category}-${token.value}`}
           onCheckedChange={() => dispatch.inspectState.toggleSelectedTokens(`${token.category}-${token.value}`)}
         />
-        <InspectorResolvedToken token={mappedToken} />
+        {(!!mappedToken) && (
+          <InspectorResolvedToken token={mappedToken} />
+        )}
 
         <Box
           css={{
@@ -73,7 +75,7 @@
           <IconButton
             tooltip="Change to another token"
             dataCy="button-token-remap"
-            onClick={() => handleRemap(token.category, token.value)}
+            onClick={handleClick}
             icon={<IconToggleableDisclosure />}
           />
         </Box>
