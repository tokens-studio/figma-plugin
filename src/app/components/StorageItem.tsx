--- conflicted
+++ resolved
@@ -8,11 +8,8 @@
 import { StyledStorageItem } from './StyledStorageItem';
 import type { StorageTypeCredentials } from '@/types/StorageType';
 import { isGitProvider } from '@/utils/is';
-<<<<<<< HEAD
 import Box from './Box';
-=======
 import useConfirm from '../hooks/useConfirm';
->>>>>>> e27185d4
 
 type Props = {
   item: StorageTypeCredentials;
@@ -46,7 +43,6 @@
   }, [item, restoreStoredProvider]);
 
   return (
-<<<<<<< HEAD
     <StyledStorageItem
       data-cy={`storageitem-${provider}-${id}`}
       key={`${provider}-${id}`}
@@ -65,25 +61,6 @@
           {' '}
           {branch && ` (${branch})`}
         </Box>
-        {!isActive() && (
-          <button
-            type="button"
-            className="inline-flex text-left text-red-600 underline text-xxs"
-            onClick={handleDelete}
-          >
-            Delete local credentials
-          </button>
-        )}
-      </Box>
-=======
-    <StyledStorageItem data-cy={`storageitem-${provider}-${id}`} key={`${provider}-${id}`} active={isActive()}>
-      <div className="flex flex-col grow items-start">
-        <div className="text-xs font-bold">{name}</div>
-        <div className="opacity-75 text-xxs">
-          {id}
-          {' '}
-          {branch && ` (${branch})`}
-        </div>
         <button
           type="button"
           className="inline-flex text-left text-red-600 underline text-xxs"
@@ -91,8 +68,7 @@
         >
           Delete local credentials
         </button>
-      </div>
->>>>>>> e27185d4
+      </Box>
       <div className="space-x-2 flex-nowrap flex items-center">
         {onEdit && (
           <Button id="button-storageitem-edit" variant="secondary" onClick={onEdit}>
