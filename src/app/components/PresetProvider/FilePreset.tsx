import React from 'react';
import { DeepTokensMap, ThemeObjectsList } from '@/types';
import { SingleToken } from '@/types/tokens';
import useRemoteTokens from '../../store/remoteTokens';
import Button from '../Button';
import Stack from '../Stack';
import Heading from '../Heading';

declare module 'react' {
  interface InputHTMLAttributes<T> extends HTMLAttributes<T> {
    // extends React's HTMLAttributes
    directory?: string;
    webkitdirectory?: string;
  }
}

export type SingleFileObject = Record<string, (
  Record<string, SingleToken<false> | DeepTokensMap<false>>
)> & {
  $themes?: ThemeObjectsList
};

type Props = {
  onCancel: () => void;
};

export default function FilePreset({ onCancel }: Props) {
  const hiddenFileInput = React.useRef<HTMLInputElement>(null);
  const hiddenDirectoryInput = React.useRef<HTMLInputElement>(null);
  const { fetchTokensFromFileOrDirectory } = useRemoteTokens();

  const handleFileButtonClick = React.useCallback(() => {
    hiddenFileInput.current?.click();
  }, [hiddenFileInput]);

  const handleDirectoryButtonClick = React.useCallback(() => {
    hiddenDirectoryInput.current?.click();
  }, [hiddenDirectoryInput]);

  const handleFileOrDirectoryChange = React.useCallback(async (event: React.ChangeEvent<HTMLInputElement>) => {
    const { files } = event.target;
    await fetchTokensFromFileOrDirectory(files);
    onCancel();
  }, [fetchTokensFromFileOrDirectory, onCancel]);

  return (
    <Stack direction="column" gap={4}>
      <Heading size="small">
        Import your existing tokens JSON files into the plugin.
        {' '}
        <br />
        {' '}
<<<<<<< HEAD
        If you&apos;re using a single file, the first-level keys should be the token set names.
        {' '}
        <br />
        {' '}
        If you&apos;re using multiple files, the file name / path are the set names.
=======
        If you&lsquo;re using a single file, the first-level keys should be the token set names.
        {' '}
        <br />
        {' '}
        If you&lsquo;re using multiple files, the file name / path are the set names.
>>>>>>> 97e120cd
      </Heading>
      <Stack direction="row" gap={4} justify="between">
        <Button variant="secondary" onClick={onCancel}>
          Cancel
        </Button>
        <Stack direction="row" gap={3}>
          <Button variant="primary" onClick={handleFileButtonClick}>
            Choose file
          </Button>
          <input
            type="file"
            ref={hiddenFileInput}
            style={{ display: 'none' }}
            onChange={handleFileOrDirectoryChange}
            accept=".json"
          />
          <Button variant="primary" onClick={handleDirectoryButtonClick}>
            Choose folder
          </Button>
          <input
            type="file"
            ref={hiddenDirectoryInput}
            style={{ display: 'none' }}
            webkitdirectory=""
            directory=""
            onChange={handleFileOrDirectoryChange}
          />
        </Stack>
      </Stack>
    </Stack>
  );
}<|MERGE_RESOLUTION|>--- conflicted
+++ resolved
@@ -50,19 +50,11 @@
         {' '}
         <br />
         {' '}
-<<<<<<< HEAD
-        If you&apos;re using a single file, the first-level keys should be the token set names.
-        {' '}
-        <br />
-        {' '}
-        If you&apos;re using multiple files, the file name / path are the set names.
-=======
         If you&lsquo;re using a single file, the first-level keys should be the token set names.
         {' '}
         <br />
         {' '}
         If you&lsquo;re using multiple files, the file name / path are the set names.
->>>>>>> 97e120cd
       </Heading>
       <Stack direction="row" gap={4} justify="between">
         <Button variant="secondary" onClick={onCancel}>
