--- conflicted
+++ resolved
@@ -52,15 +52,10 @@
   canReorder = false,
   onRename,
   onDelete,
+  onDuplicate,
   onTreatAsSource,
-<<<<<<< HEAD
   onDragStart,
 }: TokenSetItemProps) {
-=======
-  onDuplicate
-}: TokenSetItemProps<Item>) {
-  const controls = useDragControls();
->>>>>>> 257f6c8f
   const statusSelector = useCallback((state: RootState) => (
     tokenSetStatusSelector(state, item.path)
   ), [item]);
@@ -81,6 +76,7 @@
   const handleDuplicate = useCallback(() => {
     onDuplicate(item.path);
   }, [item.path, onDuplicate]);
+
   const handleTreatAsSource = useCallback(() => {
     onTreatAsSource(item.path);
   }, [item.path, onTreatAsSource]);
@@ -138,7 +134,6 @@
                   userSelect: 'none',
                 }}
               >
-<<<<<<< HEAD
                 {item.label}
               </Box>
             </StyledButton>
@@ -146,6 +141,7 @@
           {canEdit ? (
             <ContextMenuContent>
               <ContextMenuItem onSelect={handleRename}>Rename</ContextMenuItem>
+              <ContextMenuItem onSelect={handleDuplicate}>Duplicate</ContextMenuItem>
               <ContextMenuItem disabled={!canDelete} onSelect={handleDelete}>
                 Delete
               </ContextMenuItem>
@@ -160,38 +156,6 @@
           ) : null}
         </ContextMenu>
       )}
-=======
-                <Box
-                  css={{
-                    paddingLeft: `${5 * item.level}px`,
-                    overflow: 'hidden',
-                    textOverflow: 'ellipsis',
-                    userSelect: 'none',
-                  }}
-                >
-                  {item.label}
-                </Box>
-              </StyledButton>
-            </ContextMenuTrigger>
-            {canEdit ? (
-              <ContextMenuContent>
-                <ContextMenuItem onSelect={handleDuplicate}>Duplicate</ContextMenuItem>
-                <ContextMenuItem onSelect={handleRename}>Rename</ContextMenuItem>
-                <ContextMenuItem disabled={!canDelete} onSelect={handleDelete}>
-                  Delete
-                </ContextMenuItem>
-                <ContextMenuSeparator />
-                <ContextMenuCheckboxItem checked={tokenSetStatus === TokenSetStatus.SOURCE} onSelect={handleTreatAsSource}>
-                  <ContextMenuItemIndicator>
-                    <CheckIcon />
-                  </ContextMenuItemIndicator>
-                  Treat as source
-                </ContextMenuCheckboxItem>
-              </ContextMenuContent>
-            ) : null}
-          </ContextMenu>
-        )}
->>>>>>> 257f6c8f
 
       <StyledCheckbox checked={isChecked}>
         <Checkbox
