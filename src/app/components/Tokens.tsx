/* eslint-disable jsx-a11y/label-has-associated-control */
import * as React from 'react';
import JSON5 from 'json5';
import {useTokenDispatch, useTokenState} from '../store/TokenContext';
import TokenListing from './TokenListing';
import Button from './Button';
import ThemeSelector from './ThemeSelector';

const mappedTokens = (tokens) => {
    const properties = {
        sizing: {},
        spacing: {},
        colors: {},
        borderRadius: {},
        borderWidth: {},
        opacity: {},
        fontFamilies: {},
        fontWeights: {},
        fontSizes: {},
        lineHeights: {},
        letterSpacing: {},
        paragraphSpacing: {},
        typography: {},
    };
    return Object.entries(Object.assign(properties, tokens));
};

const Tokens = () => {
    const {tokenData, updatePageOnly, activeTokenSet} = useTokenState();
    const {updateTokens, toggleUpdatePageOnly} = useTokenDispatch();

    const handleUpdate = async () => {
        updateTokens();
    };

    if (tokenData.tokens[activeTokenSet].hasErrored) return <div>JSON malformed, check in Editor</div>;

    return (
        <div>
            <ThemeSelector />
            {mappedTokens(JSON5.parse(tokenData.tokens[activeTokenSet].values)).map((tokenValues) => {
                switch (tokenValues[0]) {
                    case 'borderRadius':
                        return (
                            <TokenListing
                                key={tokenValues[0]}
                                label="Border Radius"
                                property="Border Radius"
                                type="borderRadius"
                                values={tokenValues}
                            />
                        );
                    case 'borderWidth':
                        return (
                            <TokenListing
                                key={tokenValues[0]}
                                label="Border Width"
                                explainer="Enter as a number, e.g. 4"
                                property="Border Width"
                                type="borderWidth"
                                values={tokenValues}
                            />
                        );
                    case 'opacity':
                        return (
                            <TokenListing
                                key={tokenValues[0]}
                                label="Opacity"
                                property="Opacity"
                                explainer="Set as 50%"
                                type="opacity"
                                values={tokenValues}
                            />
                        );
                    case 'colors':
                    case 'color':
                        return (
                            <div key={tokenValues[0]}>
                                <TokenListing
                                    showDisplayToggle
                                    createButton
                                    help="If a (local) style is found with the same name it will match to that, if not, will use hex value. Use 'Create Style' to batch-create styles from your tokens (e.g. in your design library). In the future we'll load all 'remote' styles and reference them inside the JSON."
                                    label="Colors"
<<<<<<< HEAD
                                    property="Colors"
=======
                                    property="Color"
>>>>>>> dae2b024
                                    type="fill"
                                    schema={{
                                        value: 'color',
                                        options: {
                                            description: '',
                                        },
                                    }}
                                    values={tokenValues}
                                />
                            </div>
                        );
                    case 'sizing':
                        return (
                            <div key={tokenValues[0]}>
                                <TokenListing label="Sizing" property="Sizing" type="sizing" values={tokenValues} />
                            </div>
                        );
                    case 'spacing':
                        return (
                            <React.Fragment key={tokenValues[0]}>
                                <TokenListing property="Spacing" label="Spacing" type="spacing" values={tokenValues} />
                            </React.Fragment>
                        );
                    case 'typography':
                        return (
                            <div key={tokenValues[0]}>
                                <TokenListing
                                    createButton
                                    help="If a (local) style is found with the same name it will match to that, if not, will use raw font values. Use 'Create Style' to batch-create styles from your tokens (e.g. in your design library). In the future we'll load all 'remote' styles and reference them inside the JSON."
                                    label="Typography"
                                    property="Typography"
                                    type="typography"
                                    schema={{
                                        value: {
                                            fontFamily: '',
                                            fontWeight: '',
                                            lineHeight: '',
                                            fontSize: '',
                                        },
                                        options: {
                                            description: '',
                                        },
                                    }}
                                    values={tokenValues}
                                />
                            </div>
                        );
                    case 'fontFamilies':
                        return (
                            <div key={tokenValues[0]}>
                                <TokenListing
                                    help="Only works in combination with a Font Weight"
                                    label="Font Families"
                                    property="Font Family"
                                    type="fontFamilies"
                                    values={tokenValues}
                                />
                            </div>
                        );
                    case 'fontWeights':
                        return (
                            <div key={tokenValues[0]}>
                                <TokenListing
                                    help="Only works in combination with a Font Family"
                                    label="Font Weights"
                                    property="Font Weight"
                                    type="fontWeights"
                                    values={tokenValues}
                                />
                            </div>
                        );
                    case 'lineHeights':
                        return (
                            <div key={tokenValues[0]}>
                                <TokenListing
                                    label="Line Heights"
                                    explainer="e.g. 100% or 14"
                                    property="Line Height"
                                    type="lineHeights"
                                    values={tokenValues}
                                />
                            </div>
                        );
                    case 'fontSizes':
                    case 'fontSize':
                        return (
                            <div key={tokenValues[0]}>
                                <TokenListing
                                    label="Font Sizes"
                                    property="Font Size"
                                    type="fontSizes"
                                    values={tokenValues}
                                />
                            </div>
                        );
                    case 'letterSpacing':
                        return (
                            <div key={tokenValues[0]}>
                                <TokenListing
                                    label="Letter Spacing"
                                    property="Letter Spacing"
                                    type="letterSpacing"
                                    values={tokenValues}
                                />
                            </div>
                        );
                    case 'paragraphSpacing':
                        return (
                            <div key={tokenValues[0]}>
                                <TokenListing
                                    label="Paragraph Spacing"
                                    property="ParagraphSpacing"
                                    type="paragraphSpacing"
                                    values={tokenValues}
                                />
                            </div>
                        );
                    default:
                        return (
                            <TokenListing
                                key={tokenValues[0]}
                                property={tokenValues[0]}
                                label={tokenValues[0]}
                                values={tokenValues}
                                type={tokenValues[0]}
                            />
                        );
                }
            })}
            <div className="fixed bottom-0 left-0 w-full bg-white flex justify-between items-center p-2 border-t border-gray-200">
                <div className="switch flex items-center">
                    <input
                        className="switch__toggle"
                        type="checkbox"
                        id="updatemode"
                        checked={updatePageOnly}
                        onChange={() => toggleUpdatePageOnly(!updatePageOnly)}
                    />
                    <label className="switch__label text-xs" htmlFor="updatemode">
                        Update this page only
                    </label>
                </div>
                <Button variant="primary" size="large" onClick={handleUpdate}>
                    Update
                </Button>
            </div>
        </div>
    );
};

export default Tokens;<|MERGE_RESOLUTION|>--- conflicted
+++ resolved
@@ -81,11 +81,7 @@
                                     createButton
                                     help="If a (local) style is found with the same name it will match to that, if not, will use hex value. Use 'Create Style' to batch-create styles from your tokens (e.g. in your design library). In the future we'll load all 'remote' styles and reference them inside the JSON."
                                     label="Colors"
-<<<<<<< HEAD
-                                    property="Colors"
-=======
                                     property="Color"
->>>>>>> dae2b024
                                     type="fill"
                                     schema={{
                                         value: 'color',
