--- conflicted
+++ resolved
@@ -101,12 +101,7 @@
   const [activeTokensTab, setActiveTokensTab] = React.useState('list');
   const [tokenSetsVisible, setTokenSetsVisible] = React.useState(true);
   const { getStringTokens } = useTokens();
-<<<<<<< HEAD
-
-=======
-  const { tokenThemes } = useFlags();
   const tokenDiv = React.useRef<HTMLDivElement>(null);
->>>>>>> 276c2996
   const updateMode = useSelector(updateModeSelector);
   const { confirm } = useConfirm();
   const shouldConfirm = React.useMemo(() => updateMode === UpdateMode.DOCUMENT, [updateMode]);
