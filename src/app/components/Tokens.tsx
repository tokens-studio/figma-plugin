/* eslint-disable jsx-a11y/label-has-associated-control */
import React from 'react';
import { useDispatch, useSelector } from 'react-redux';
import { AnimatePresence, motion } from 'framer-motion';
import { mergeTokenGroups, resolveTokenValues } from '@/plugin/tokenHelpers';
import TokenListing from './TokenListing';
import TokensBottomBar from './TokensBottomBar';
import ToggleEmptyButton from './ToggleEmptyButton';
import { mappedTokens } from './createTokenObj';
import { Dispatch } from '../store';
import TokenSetSelector from './TokenSetSelector';
import TokenFilter from './TokenFilter';
import EditTokenFormModal from './EditTokenFormModal';
import JSONEditor from './JSONEditor';
import Box from './Box';
import IconButton from './IconButton';
import IconListing from '@/icons/listing.svg';
import IconJSON from '@/icons/json.svg';
import useConfirm from '../hooks/useConfirm';
import { track } from '@/utils/analytics';
import useTokens from '../store/useTokens';
import parseTokenValues from '@/utils/parseTokenValues';
import parseJson from '@/utils/parseJson';
import AttentionIcon from '@/icons/attention.svg';
import { TokensContext } from '@/context';
import {
  activeTokenSetSelector, manageThemesModalOpenSelector, scrollPositionSetSelector, showEditFormSelector, tokenFilterSelector, tokensSelector, tokenTypeSelector, updateModeSelector, usedTokenSetSelector,
} from '@/selectors';
import { ThemeSelector } from './ThemeSelector';
import IconToggleableDisclosure from '@/app/components/IconToggleableDisclosure';
import { styled } from '@/stitches.config';
import { ManageThemesModal } from './ManageThemesModal';
import { TokenSetStatus } from '@/constants/TokenSetStatus';
import { UpdateMode } from '@/constants/UpdateMode';

const StyledButton = styled('button', {
  '&:focus, &:hover': {
    boxShadow: 'none',
    background: '$bgSubtle',
  },
});

const StatusToast = ({ open, error }: { open: boolean; error: string | null }) => {
  const [isOpen, setOpen] = React.useState(open);
  React.useEffect(() => {
    setOpen(open);
  }, [open]);

  return (
    <AnimatePresence>
      {isOpen ? (
        <motion.div initial={{ opacity: 0, y: 20 }} animate={{ opacity: 1, y: 0 }} exit={{ opacity: 0, y: 20 }}>
          <Box
            css={{
              position: 'absolute',
              bottom: 0,
              right: 0,
              left: 0,
              padding: '$3',
            }}
          >
            <Box
              css={{
                background: '$dangerBg',
                color: '$onDanger',
                fontSize: '$xsmall',
                fontWeight: '$bold',
                padding: '$3 $4',
                paddingLeft: 0,
                boxShadow: '$contextMenu',
                borderRadius: '$contextMenu',
                display: 'flex',
                gap: '$2',
                width: '100%',
                alignItems: 'flex-start',
                justifyContent: 'space-between',
                wordBreak: 'break-word',
              }}
            >
              <Box css={{ flexShrink: 0 }}>
                <AttentionIcon />
              </Box>
              {error}
            </Box>
          </Box>
        </motion.div>
      ) : null}
    </AnimatePresence>
  );
};

function Tokens({ isActive }: { isActive: boolean }) {
  const tokens = useSelector(tokensSelector);
  const activeTokenSet = useSelector(activeTokenSetSelector);
  const usedTokenSet = useSelector(usedTokenSetSelector);
  const showEditForm = useSelector(showEditFormSelector);
  const manageThemesModalOpen = useSelector(manageThemesModalOpenSelector);
  const scrollPositionSet = useSelector(scrollPositionSetSelector);
  const tokenFilter = useSelector(tokenFilterSelector);
  const dispatch = useDispatch<Dispatch>();
  const [activeTokensTab, setActiveTokensTab] = React.useState('list');
  const [tokenSetsVisible, setTokenSetsVisible] = React.useState(true);
  const { getStringTokens } = useTokens();
  const tokenDiv = React.useRef<HTMLDivElement>(null);
  const updateMode = useSelector(updateModeSelector);
  const { confirm } = useConfirm();
  const shouldConfirm = React.useMemo(() => updateMode === UpdateMode.DOCUMENT, [updateMode]);

  React.useEffect(() => {
    if (tokenDiv.current) {
      tokenDiv.current.addEventListener('scroll', () => {}, false);
    }
  }, []);

  React.useEffect(() => {
    if (scrollPositionSet && tokenDiv.current && typeof tokenDiv.current.scrollTo === 'function') {
      tokenDiv.current.scrollTo(0, scrollPositionSet[activeTokenSet]);
    }
  }, [activeTokenSet]);

  const resolvedTokens = React.useMemo(
    () => resolveTokenValues(mergeTokenGroups(tokens, {
      ...usedTokenSet,
      [activeTokenSet]: TokenSetStatus.ENABLED,
    })),
    [tokens, usedTokenSet, activeTokenSet],
  );
  const [stringTokens, setStringTokens] = React.useState(
    JSON.stringify(tokens[activeTokenSet], null, 2),
  );
  const tokenType = useSelector(tokenTypeSelector);

  const [error, setError] = React.useState<string | null>(null);

  const handleChangeJSON = React.useCallback((val: string) => {
    setError(null);
    try {
      const parsedTokens = parseJson(val);
      parseTokenValues(parsedTokens);
    } catch (e) {
      setError(`Unable to read JSON: ${JSON.stringify(e)}`);
    }
    setStringTokens(val);
  }, []);

  const memoizedTokens = React.useMemo(() => {
    if (tokens[activeTokenSet]) {
      return mappedTokens(tokens[activeTokenSet], tokenFilter).sort((a, b) => {
        if (b[1].values) {
          return 1;
        }
        if (a[1].values) {
          return -1;
        }
        return 0;
      });
    }
    return [];
  }, [tokens, activeTokenSet, tokenFilter]);

  const handleSaveJSON = React.useCallback(() => {
    dispatch.tokenState.setJSONData(stringTokens);
  }, [dispatch.tokenState, stringTokens]);

  const handleToggleTokenSetsVisibility = React.useCallback(() => {
    setTokenSetsVisible(!tokenSetsVisible);
  }, [tokenSetsVisible]);

  const handleSetTokensTabToList = React.useCallback(() => {
    setActiveTokensTab('list');
  }, []);

  const handleSetTokensTabToJSON = React.useCallback(() => {
    setActiveTokensTab('json');
  }, []);

  const handleUpdate = React.useCallback(async () => {
    if (activeTokensTab === 'list') {
      track('Update Tokens');
      if (shouldConfirm) {
        confirm({
          text: 'Are you sure?',
          description:
            'You are about to run a document wide update. This operation can take more than 30 minutes on very large documents.',
        }).then((result) => {
          if (result && result.result) {
            dispatch.tokenState.updateDocument();
          }
        });
      } else {
        dispatch.tokenState.updateDocument();
      }
    } else {
      track('Update JSON');

      dispatch.tokenState.setJSONData(stringTokens);
    }
  }, [confirm, shouldConfirm, dispatch.tokenState, activeTokensTab, stringTokens]);

  const toggleTokenSetsVisible = React.useCallback(() => {
    setTokenSetsVisible(!tokenSetsVisible);
  }, [tokenSetsVisible]);

  const openListTab = React.useCallback(() => {
    setActiveTokensTab('list');
  }, []);

  const openJsonTab = React.useCallback(() => {
    setActiveTokensTab('json');
  }, []);

  const tokensContextValue = React.useMemo(() => ({
    resolvedTokens,
  }), [resolvedTokens]);

  React.useEffect(() => {
    // @README these dependencies aren't exhaustive
    // because of specific logic requirements
    setError(null);
    setStringTokens(getStringTokens());
  }, [tokens, activeTokenSet, tokenType]);

  React.useEffect(() => {
    // @README these dependencies aren't exhaustive
    // because of specific logic requirements
    if (getStringTokens() !== stringTokens) {
      dispatch.tokenState.setHasUnsavedChanges(true);
    } else {
      dispatch.tokenState.setHasUnsavedChanges(false);
    }
  }, [dispatch, tokens, stringTokens, activeTokenSet]);

  const saveScrollPositionSet = React.useCallback((tokenSet: string) => {
    if (tokenDiv.current) {
      dispatch.uiState.setScrollPositionSet({ ...scrollPositionSet, [tokenSet]: tokenDiv.current?.scrollTop });
    }
  }, [dispatch, scrollPositionSet]);

  if (!isActive) return null;

  return (
    <TokensContext.Provider value={tokensContextValue}>
      <Box
        css={{
          flexGrow: 1,
          display: 'flex',
          flexDirection: 'column',
          height: '100%',
          overflow: 'hidden',
        }}
      >
        <Box
          css={{
            display: 'flex',
            flexDirection: 'row',
            gap: '$2',
            borderBottom: '1px solid',
            borderColor: '$borderMuted',
          }}
        >
          <Box>
<<<<<<< HEAD
            <StyledButton style={{ height: '100%' }} type="button" onClick={handleToggleTokenSetsVisibility}>
=======
            <StyledButton style={{ height: '100%' }} type="button" onClick={toggleTokenSetsVisible}>
>>>>>>> 97e120cd
              <Box
                css={{
                  fontWeight: '$bold',
                  height: '100%',
                  fontSize: '$xsmall',
                  gap: '$1',
                  padding: '$3 $4',
                  display: 'flex',
                  alignItems: 'center',
                }}
              >
                {activeTokenSet}
                <IconToggleableDisclosure open={tokenSetsVisible} />
              </Box>
            </StyledButton>
          </Box>
          <TokenFilter />
          <ThemeSelector />
          <Box
            css={{
              display: 'flex',
              gap: '$2',
              flexDirection: 'row',
              alignItems: 'center',
              padding: '$4',
            }}
          >
            <IconButton
              variant={activeTokensTab === 'list' ? 'primary' : 'default'}
              dataCy="tokensTabList"
<<<<<<< HEAD
              onClick={handleSetTokensTabToList}
=======
              onClick={openListTab}
>>>>>>> 97e120cd
              icon={<IconListing />}
              tooltipSide="bottom"
              tooltip="Listing"
            />
            <IconButton
              variant={activeTokensTab === 'json' ? 'primary' : 'default'}
              dataCy="tokensTabJSON"
<<<<<<< HEAD
              onClick={handleSetTokensTabToJSON}
=======
              onClick={openJsonTab}
>>>>>>> 97e120cd
              icon={<IconJSON />}
              tooltipSide="bottom"
              tooltip="JSON"
            />
          </Box>
        </Box>
        <Box
          css={{
            display: 'flex',
            flexDirection: 'row',
            flexGrow: 1,
            borderBottom: '1px solid',
            borderColor: '$borderMuted',
            height: '100%',
            overflow: 'hidden',
          }}
        >
          {tokenSetsVisible && (
            <Box>
              <TokenSetSelector saveScrollPositionSet={saveScrollPositionSet} />
            </Box>
          )}
          <Box
            css={{
              flexGrow: 1,
              display: 'flex',
              flexDirection: 'column',
              height: '100%',
              overflow: 'hidden',
            }}
          >
            {activeTokensTab === 'json' ? (
              <Box css={{ position: 'relative', height: '100%' }}>
                <JSONEditor stringTokens={stringTokens} handleChange={handleChangeJSON} hasError={Boolean(error)} />
                <StatusToast
                  open={Boolean(error)}
                  error={error}
                />
              </Box>
            ) : (
              <Box ref={tokenDiv} css={{ width: '100%', paddingBottom: '$6' }} className="content scroll-container">
                {memoizedTokens.map(([key, { values, isPro, ...schema }]) => (
                  <div key={key}>
                    <TokenListing
                      tokenKey={key}
                      label={schema.label || key}
                      schema={schema}
                      values={values}
                      isPro={isPro}
                    />
                  </div>
                ))}
                <ToggleEmptyButton />
                {showEditForm && <EditTokenFormModal resolvedTokens={resolvedTokens} />}
                {manageThemesModalOpen && <ManageThemesModal />}
              </Box>
            )}
          </Box>
        </Box>
        <TokensBottomBar
          handleUpdate={handleUpdate}
          handleSaveJSON={handleSaveJSON}
          hasJSONError={!!error}
        />
      </Box>
    </TokensContext.Provider>
  );
}

export default Tokens;<|MERGE_RESOLUTION|>--- conflicted
+++ resolved
@@ -197,18 +197,6 @@
     }
   }, [confirm, shouldConfirm, dispatch.tokenState, activeTokensTab, stringTokens]);
 
-  const toggleTokenSetsVisible = React.useCallback(() => {
-    setTokenSetsVisible(!tokenSetsVisible);
-  }, [tokenSetsVisible]);
-
-  const openListTab = React.useCallback(() => {
-    setActiveTokensTab('list');
-  }, []);
-
-  const openJsonTab = React.useCallback(() => {
-    setActiveTokensTab('json');
-  }, []);
-
   const tokensContextValue = React.useMemo(() => ({
     resolvedTokens,
   }), [resolvedTokens]);
@@ -259,11 +247,7 @@
           }}
         >
           <Box>
-<<<<<<< HEAD
             <StyledButton style={{ height: '100%' }} type="button" onClick={handleToggleTokenSetsVisibility}>
-=======
-            <StyledButton style={{ height: '100%' }} type="button" onClick={toggleTokenSetsVisible}>
->>>>>>> 97e120cd
               <Box
                 css={{
                   fontWeight: '$bold',
@@ -294,11 +278,7 @@
             <IconButton
               variant={activeTokensTab === 'list' ? 'primary' : 'default'}
               dataCy="tokensTabList"
-<<<<<<< HEAD
               onClick={handleSetTokensTabToList}
-=======
-              onClick={openListTab}
->>>>>>> 97e120cd
               icon={<IconListing />}
               tooltipSide="bottom"
               tooltip="Listing"
@@ -306,11 +286,7 @@
             <IconButton
               variant={activeTokensTab === 'json' ? 'primary' : 'default'}
               dataCy="tokensTabJSON"
-<<<<<<< HEAD
               onClick={handleSetTokensTabToJSON}
-=======
-              onClick={openJsonTab}
->>>>>>> 97e120cd
               icon={<IconJSON />}
               tooltipSide="bottom"
               tooltip="JSON"
