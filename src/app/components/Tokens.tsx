--- conflicted
+++ resolved
@@ -31,11 +31,8 @@
 import { styled } from '@/stitches.config';
 import { ManageThemesModal } from './ManageThemesModal';
 import { TokenSetStatus } from '@/constants/TokenSetStatus';
-<<<<<<< HEAD
 import { UpdateMode } from '@/constants/UpdateMode';
-=======
 import { useFlags } from './LaunchDarkly';
->>>>>>> ace4b2b4
 
 const StyledButton = styled('button', {
   '&:focus, &:hover': {
