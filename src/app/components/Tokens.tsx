/* eslint-disable jsx-a11y/label-has-associated-control */
import * as React from 'react';
import JSON5 from 'json5';
import {useTokenDispatch, useTokenState} from '../store/TokenContext';
import TokenListing from './TokenListing';
import Button from './Button';
import TokenSetSelector from './TokenSetSelector';

interface TokenListingType {
    label: string;
    property: string;
    type: string;
    values: object;
    help?: string;
    explainer?: string;
    schema?: {
        value: object | string;
        options: object | string;
    };
}

const mappedTokens = (tokens) => {
    const properties = {
        sizing: {
            label: 'Sizing',
            property: 'Sizing',
            type: 'sizing',
        },
        spacing: {
            label: 'Spacing',
            property: 'Spacing',
            type: 'spacing',
        },
        color: {
            label: 'Colors',
            property: 'Color',
            type: 'color',
            schema: {
                value: 'color',
                options: {
                    description: '',
                },
            },
            help:
                "If a (local) style is found with the same name it will match to that, if not, will use hex value. Use 'Create Style' to batch-create styles from your tokens (e.g. in your design library). In the future we'll load all 'remote' styles and reference them inside the JSON.",
        },
        borderRadius: {
            label: 'Border Radius',
            property: 'Border Radius',
            type: 'borderRadius',
        },
        borderWidth: {
            label: 'Border Width',
            property: 'Border Width',
            type: 'borderWidth',
            explainer: 'Enter as a number, e.g. 4',
        },
        opacity: {
            label: 'Opacity',
            property: 'Opacity',
            type: 'opacity',
            explainer: 'Set as 50%',
        },
        typography: {
            label: 'Typography',
            property: 'Typography',
            type: 'typography',
            schema: {
                value: {
                    fontFamily: '',
                    fontWeight: '',
                    lineHeight: '',
                    fontSize: '',
                },
                options: {
                    description: '',
                },
            },
            help:
                "If a (local) style is found with the same name it will match to that, if not, will use raw font values. Use 'Create Style' to batch-create styles from your tokens (e.g. in your design library). In the future we'll load all 'remote' styles and reference them inside the JSON.",
        },
        fontFamilies: {
            help: 'Only works in combination with a Font Weight',
            label: 'Font Families',
            property: 'Font Family',
            type: 'fontFamilies',
        },
        fontWeights: {
            help: 'Only works in combination with a Font Family',
            label: 'Font Weights',
            property: 'Font Weight',
            type: 'fontWeights',
        },
        lineHeights: {
            label: 'Line Heights',
            explainer: 'e.g. 100% or 14',
            property: 'Line Height',
            type: 'lineHeights',
        },
        fontSizes: {
            label: 'Font Sizes',
            property: 'Font Size',
            type: 'fontSizes',
        },
        letterSpacing: {
            label: 'Letter Spacing',
            property: 'Letter Spacing',
            type: 'letterSpacing',
        },
        paragraphSpacing: {
            label: 'Paragraph Spacing',
            property: 'ParagraphSpacing',
            type: 'paragraphSpacing',
        },
    };
    Object.entries(tokens).forEach(([key, values]: [string, object]) => {
        properties[key] = {
            ...properties[key],
            label: properties[key]?.label ?? key,
            type: properties[key]?.type ?? key,
            property: properties[key]?.property ?? key,
            values,
        };
    });
    return Object.entries(properties);
};

const Tokens = () => {
<<<<<<< HEAD
    const {tokenData, updatePageOnly} = useTokenState();
    const [activeToken] = React.useState('options');
    const {updateTokens, setLoading, toggleUpdatePageOnly, toggleShowEmptyGroups} = useTokenDispatch();
=======
    const {tokenData, updatePageOnly, activeTokenSet} = useTokenState();
    const {updateTokens, toggleUpdatePageOnly} = useTokenDispatch();
>>>>>>> fd57c696

    const handleUpdate = async () => {
        updateTokens(false);
    };

<<<<<<< HEAD
    const tokenValues = JSON5.parse(tokenData.tokens[activeToken].values);

    if (tokenData.tokens[activeToken].hasErrored) return <div>JSON malformed, check in Editor</div>;

    return (
        <div>
            {mappedTokens(tokenValues).map(([key, group]: [string, TokenListingType]) => {
                return (
                    <div key={key}>
                        <TokenListing
                            label={group.label}
                            explainer={group.explainer}
                            schema={group.schema}
                            help={group.help}
                            property={group.property}
                            tokenType={group.type}
                            values={group.values}
                        />
                    </div>
                );
=======
    if (tokenData.tokens[activeTokenSet].hasErrored) return <div>JSON malformed, check in Editor</div>;

    return (
        <div>
            <TokenSetSelector />
            {mappedTokens(JSON5.parse(tokenData.tokens[activeTokenSet].values)).map((tokenValues) => {
                switch (tokenValues[0]) {
                    case 'borderRadius':
                        return (
                            <TokenListing
                                key={tokenValues[0]}
                                label="Border Radius"
                                property="Border Radius"
                                type="borderRadius"
                                values={tokenValues}
                            />
                        );
                    case 'borderWidth':
                        return (
                            <TokenListing
                                key={tokenValues[0]}
                                label="Border Width"
                                explainer="Enter as a number, e.g. 4"
                                property="Border Width"
                                type="borderWidth"
                                values={tokenValues}
                            />
                        );
                    case 'opacity':
                        return (
                            <TokenListing
                                key={tokenValues[0]}
                                label="Opacity"
                                property="Opacity"
                                explainer="Set as 50%"
                                type="opacity"
                                values={tokenValues}
                            />
                        );
                    case 'colors':
                    case 'color':
                        return (
                            <div key={tokenValues[0]}>
                                <TokenListing
                                    showDisplayToggle
                                    createButton
                                    help="If a (local) style is found with the same name it will match to that, if not, will use hex value. Use 'Create Style' to batch-create styles from your tokens (e.g. in your design library). In the future we'll load all 'remote' styles and reference them inside the JSON."
                                    label="Colors"
                                    property="Color"
                                    type="fill"
                                    schema={{
                                        value: 'color',
                                        options: {
                                            description: '',
                                        },
                                    }}
                                    values={tokenValues}
                                />
                            </div>
                        );
                    case 'sizing':
                        return (
                            <div key={tokenValues[0]}>
                                <TokenListing label="Sizing" property="Sizing" type="sizing" values={tokenValues} />
                            </div>
                        );
                    case 'spacing':
                        return (
                            <React.Fragment key={tokenValues[0]}>
                                <TokenListing property="Spacing" label="Spacing" type="spacing" values={tokenValues} />
                            </React.Fragment>
                        );
                    case 'typography':
                        return (
                            <div key={tokenValues[0]}>
                                <TokenListing
                                    createButton
                                    help="If a (local) style is found with the same name it will match to that, if not, will use raw font values. Use 'Create Style' to batch-create styles from your tokens (e.g. in your design library). In the future we'll load all 'remote' styles and reference them inside the JSON."
                                    label="Typography"
                                    property="Typography"
                                    type="typography"
                                    schema={{
                                        value: {
                                            fontFamily: '',
                                            fontWeight: '',
                                            lineHeight: '',
                                            fontSize: '',
                                            letterSpacing: '',
                                            paragraphSpacing: '',
                                        },
                                        options: {
                                            description: '',
                                        },
                                    }}
                                    values={tokenValues}
                                />
                            </div>
                        );
                    case 'fontFamilies':
                        return (
                            <div key={tokenValues[0]}>
                                <TokenListing
                                    help="Only works in combination with a Font Weight"
                                    label="Font Families"
                                    property="Font Family"
                                    type="fontFamilies"
                                    values={tokenValues}
                                />
                            </div>
                        );
                    case 'fontWeights':
                        return (
                            <div key={tokenValues[0]}>
                                <TokenListing
                                    help="Only works in combination with a Font Family"
                                    label="Font Weights"
                                    property="Font Weight"
                                    type="fontWeights"
                                    values={tokenValues}
                                />
                            </div>
                        );
                    case 'lineHeights':
                        return (
                            <div key={tokenValues[0]}>
                                <TokenListing
                                    label="Line Heights"
                                    explainer="e.g. 100% or 14"
                                    property="Line Height"
                                    type="lineHeights"
                                    values={tokenValues}
                                />
                            </div>
                        );
                    case 'fontSizes':
                    case 'fontSize':
                        return (
                            <div key={tokenValues[0]}>
                                <TokenListing
                                    label="Font Sizes"
                                    property="Font Size"
                                    type="fontSizes"
                                    values={tokenValues}
                                />
                            </div>
                        );
                    case 'letterSpacing':
                        return (
                            <div key={tokenValues[0]}>
                                <TokenListing
                                    label="Letter Spacing"
                                    property="Letter Spacing"
                                    type="letterSpacing"
                                    values={tokenValues}
                                />
                            </div>
                        );
                    case 'paragraphSpacing':
                        return (
                            <div key={tokenValues[0]}>
                                <TokenListing
                                    label="Paragraph Spacing"
                                    property="ParagraphSpacing"
                                    type="paragraphSpacing"
                                    values={tokenValues}
                                />
                            </div>
                        );
                    default:
                        return (
                            <TokenListing
                                key={tokenValues[0]}
                                property={tokenValues[0]}
                                label={tokenValues[0]}
                                values={tokenValues}
                                type={tokenValues[0]}
                            />
                        );
                }
>>>>>>> fd57c696
            })}
            <button onClick={toggleShowEmptyGroups} type="button">
                Show empty groups
            </button>
            <div className="fixed bottom-0 left-0 w-full bg-white flex justify-between items-center p-2 border-t border-gray-200">
                <div className="switch flex items-center">
                    <input
                        className="switch__toggle"
                        type="checkbox"
                        id="updatemode"
                        checked={updatePageOnly}
                        onChange={() => toggleUpdatePageOnly(!updatePageOnly)}
                    />
                    <label className="switch__label text-xs" htmlFor="updatemode">
                        Update this page only
                    </label>
                </div>
                <Button variant="primary" size="large" onClick={handleUpdate}>
                    Update {updatePageOnly ? 'page' : 'document'}
                </Button>
            </div>
        </div>
    );
};

export default Tokens;<|MERGE_RESOLUTION|>--- conflicted
+++ resolved
@@ -126,26 +126,20 @@
 };
 
 const Tokens = () => {
-<<<<<<< HEAD
-    const {tokenData, updatePageOnly} = useTokenState();
-    const [activeToken] = React.useState('options');
-    const {updateTokens, setLoading, toggleUpdatePageOnly, toggleShowEmptyGroups} = useTokenDispatch();
-=======
     const {tokenData, updatePageOnly, activeTokenSet} = useTokenState();
-    const {updateTokens, toggleUpdatePageOnly} = useTokenDispatch();
->>>>>>> fd57c696
+    const {updateTokens, toggleUpdatePageOnly, toggleShowEmptyGroups} = useTokenDispatch();
 
     const handleUpdate = async () => {
         updateTokens(false);
     };
 
-<<<<<<< HEAD
-    const tokenValues = JSON5.parse(tokenData.tokens[activeToken].values);
+    const tokenValues = JSON5.parse(tokenData.tokens[activeTokenSet].values);
 
-    if (tokenData.tokens[activeToken].hasErrored) return <div>JSON malformed, check in Editor</div>;
+    if (tokenData.tokens[activeTokenSet].hasErrored) return <div>JSON malformed, check in Editor</div>;
 
     return (
         <div>
+            <TokenSetSelector />
             {mappedTokens(tokenValues).map(([key, group]: [string, TokenListingType]) => {
                 return (
                     <div key={key}>
@@ -160,187 +154,6 @@
                         />
                     </div>
                 );
-=======
-    if (tokenData.tokens[activeTokenSet].hasErrored) return <div>JSON malformed, check in Editor</div>;
-
-    return (
-        <div>
-            <TokenSetSelector />
-            {mappedTokens(JSON5.parse(tokenData.tokens[activeTokenSet].values)).map((tokenValues) => {
-                switch (tokenValues[0]) {
-                    case 'borderRadius':
-                        return (
-                            <TokenListing
-                                key={tokenValues[0]}
-                                label="Border Radius"
-                                property="Border Radius"
-                                type="borderRadius"
-                                values={tokenValues}
-                            />
-                        );
-                    case 'borderWidth':
-                        return (
-                            <TokenListing
-                                key={tokenValues[0]}
-                                label="Border Width"
-                                explainer="Enter as a number, e.g. 4"
-                                property="Border Width"
-                                type="borderWidth"
-                                values={tokenValues}
-                            />
-                        );
-                    case 'opacity':
-                        return (
-                            <TokenListing
-                                key={tokenValues[0]}
-                                label="Opacity"
-                                property="Opacity"
-                                explainer="Set as 50%"
-                                type="opacity"
-                                values={tokenValues}
-                            />
-                        );
-                    case 'colors':
-                    case 'color':
-                        return (
-                            <div key={tokenValues[0]}>
-                                <TokenListing
-                                    showDisplayToggle
-                                    createButton
-                                    help="If a (local) style is found with the same name it will match to that, if not, will use hex value. Use 'Create Style' to batch-create styles from your tokens (e.g. in your design library). In the future we'll load all 'remote' styles and reference them inside the JSON."
-                                    label="Colors"
-                                    property="Color"
-                                    type="fill"
-                                    schema={{
-                                        value: 'color',
-                                        options: {
-                                            description: '',
-                                        },
-                                    }}
-                                    values={tokenValues}
-                                />
-                            </div>
-                        );
-                    case 'sizing':
-                        return (
-                            <div key={tokenValues[0]}>
-                                <TokenListing label="Sizing" property="Sizing" type="sizing" values={tokenValues} />
-                            </div>
-                        );
-                    case 'spacing':
-                        return (
-                            <React.Fragment key={tokenValues[0]}>
-                                <TokenListing property="Spacing" label="Spacing" type="spacing" values={tokenValues} />
-                            </React.Fragment>
-                        );
-                    case 'typography':
-                        return (
-                            <div key={tokenValues[0]}>
-                                <TokenListing
-                                    createButton
-                                    help="If a (local) style is found with the same name it will match to that, if not, will use raw font values. Use 'Create Style' to batch-create styles from your tokens (e.g. in your design library). In the future we'll load all 'remote' styles and reference them inside the JSON."
-                                    label="Typography"
-                                    property="Typography"
-                                    type="typography"
-                                    schema={{
-                                        value: {
-                                            fontFamily: '',
-                                            fontWeight: '',
-                                            lineHeight: '',
-                                            fontSize: '',
-                                            letterSpacing: '',
-                                            paragraphSpacing: '',
-                                        },
-                                        options: {
-                                            description: '',
-                                        },
-                                    }}
-                                    values={tokenValues}
-                                />
-                            </div>
-                        );
-                    case 'fontFamilies':
-                        return (
-                            <div key={tokenValues[0]}>
-                                <TokenListing
-                                    help="Only works in combination with a Font Weight"
-                                    label="Font Families"
-                                    property="Font Family"
-                                    type="fontFamilies"
-                                    values={tokenValues}
-                                />
-                            </div>
-                        );
-                    case 'fontWeights':
-                        return (
-                            <div key={tokenValues[0]}>
-                                <TokenListing
-                                    help="Only works in combination with a Font Family"
-                                    label="Font Weights"
-                                    property="Font Weight"
-                                    type="fontWeights"
-                                    values={tokenValues}
-                                />
-                            </div>
-                        );
-                    case 'lineHeights':
-                        return (
-                            <div key={tokenValues[0]}>
-                                <TokenListing
-                                    label="Line Heights"
-                                    explainer="e.g. 100% or 14"
-                                    property="Line Height"
-                                    type="lineHeights"
-                                    values={tokenValues}
-                                />
-                            </div>
-                        );
-                    case 'fontSizes':
-                    case 'fontSize':
-                        return (
-                            <div key={tokenValues[0]}>
-                                <TokenListing
-                                    label="Font Sizes"
-                                    property="Font Size"
-                                    type="fontSizes"
-                                    values={tokenValues}
-                                />
-                            </div>
-                        );
-                    case 'letterSpacing':
-                        return (
-                            <div key={tokenValues[0]}>
-                                <TokenListing
-                                    label="Letter Spacing"
-                                    property="Letter Spacing"
-                                    type="letterSpacing"
-                                    values={tokenValues}
-                                />
-                            </div>
-                        );
-                    case 'paragraphSpacing':
-                        return (
-                            <div key={tokenValues[0]}>
-                                <TokenListing
-                                    label="Paragraph Spacing"
-                                    property="ParagraphSpacing"
-                                    type="paragraphSpacing"
-                                    values={tokenValues}
-                                />
-                            </div>
-                        );
-                    default:
-                        return (
-                            <TokenListing
-                                key={tokenValues[0]}
-                                property={tokenValues[0]}
-                                label={tokenValues[0]}
-                                values={tokenValues}
-                                type={tokenValues[0]}
-                            />
-                        );
-                }
->>>>>>> fd57c696
             })}
             <button onClick={toggleShowEmptyGroups} type="button">
                 Show empty groups
