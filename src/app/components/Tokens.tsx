/* eslint-disable jsx-a11y/label-has-associated-control */
import React from 'react';
import { useDispatch, useSelector } from 'react-redux';
import { AnimatePresence, motion } from 'framer-motion';
import { mergeTokenGroups, resolveTokenValues } from '@/plugin/tokenHelpers';
import TokenListing from './TokenListing';
import TokensBottomBar from './TokensBottomBar';
import ToggleEmptyButton from './ToggleEmptyButton';
import { mappedTokens } from './createTokenObj';
import { Dispatch } from '../store';
import TokenSetSelector from './TokenSetSelector';
import TokenFilter from './TokenFilter';
import EditTokenFormModal from './EditTokenFormModal';
import JSONEditor from './JSONEditor';
import Box from './Box';
import IconButton from './IconButton';
import IconListing from '@/icons/listing.svg';
import IconJSON from '@/icons/json.svg';
import useConfirm from '../hooks/useConfirm';
import { track } from '@/utils/analytics';
import { UpdateMode } from '@/types/state';
import useTokens from '../store/useTokens';
import parseTokenValues from '@/utils/parseTokenValues';
import parseJson from '@/utils/parseJson';
import AttentionIcon from '@/icons/attention.svg';
import { TokensContext } from '@/context';
import {
<<<<<<< HEAD
  activeTokenSetSelector, manageThemesModalOpenSelector, showEditFormSelector, tokenFilterSelector, tokensSelector, tokenTypeSelector, updateModeSelector, usedTokenSetSelector,
} from '@/selectors';
import { ThemeSelector } from './ThemeSelector';
import { IconToggleableDisclosure } from './icons/IconToggleableDisclosure';
import { styled } from '@/stitches.config';
import { ManageThemesModal } from './ManageThemesModal';
=======
  activeTokenSetSelector,
  showEditFormSelector,
  tokenFilterSelector,
  tokensSelector,
  tokenTypeSelector,
  updateModeSelector,
  usedTokenSetSelector,
} from '@/selectors';
import { TokenSetStatus } from '@/constants/TokenSetStatus';
>>>>>>> fb881787

const StyledButton = styled('button', {
  '&:focus, &:hover': {
    boxShadow: 'none',
    background: '$bgSubtle',
  },
});

const StatusToast = ({ open, error }: { open: boolean; error: string | null }) => {
  const [isOpen, setOpen] = React.useState(open);

  React.useEffect(() => {
    setOpen(open);
  }, [open]);

  return (
    <AnimatePresence>
      {isOpen ? (
        <motion.div initial={{ opacity: 0, y: 20 }} animate={{ opacity: 1, y: 0 }} exit={{ opacity: 0, y: 20 }}>
          <Box
            css={{
              position: 'absolute',
              bottom: 0,
              right: 0,
              left: 0,
              padding: '$3',
            }}
          >
            <Box
              css={{
                background: '$dangerBgEmphasis',
                color: '$textOnEmphasis',
                fontSize: '$xsmall',
                fontWeight: '$bold',
                padding: '$3 $4',
                paddingLeft: 0,
                boxShadow: '$contextMenu',
                borderRadius: '$contextMenu',
                display: 'flex',
                gap: '$2',
                width: '100%',
                alignItems: 'flex-start',
                justifyContent: 'space-between',
                wordBreak: 'break-word',
              }}
            >
              <Box css={{ flexShrink: 0 }}>
                <AttentionIcon />
              </Box>
              {error}
            </Box>
          </Box>
        </motion.div>
      ) : null}
    </AnimatePresence>
  );
};

function Tokens({ isActive }: { isActive: boolean }) {
  const tokens = useSelector(tokensSelector);
  const activeTokenSet = useSelector(activeTokenSetSelector);
  const usedTokenSet = useSelector(usedTokenSetSelector);
  const showEditForm = useSelector(showEditFormSelector);
  const manageThemesModalOpen = useSelector(manageThemesModalOpenSelector);
  const tokenFilter = useSelector(tokenFilterSelector);
  const dispatch = useDispatch<Dispatch>();
  const [activeTokensTab, setActiveTokensTab] = React.useState('list');
  const [tokenSetsVisible, setTokenSetsVisible] = React.useState(true);
  const { getStringTokens } = useTokens();

  const updateMode = useSelector(updateModeSelector);
  const { confirm } = useConfirm();
  const shouldConfirm = React.useMemo(() => updateMode === UpdateMode.DOCUMENT, [updateMode]);

  const resolvedTokens = React.useMemo(
    () => resolveTokenValues(mergeTokenGroups(tokens, {
      ...usedTokenSet,
      [activeTokenSet]: TokenSetStatus.ENABLED,
    })),
    [tokens, usedTokenSet, activeTokenSet],
  );
  const [stringTokens, setStringTokens] = React.useState(
    JSON.stringify(tokens[activeTokenSet], null, 2),
  );
  const tokenType = useSelector(tokenTypeSelector);

  const [error, setError] = React.useState<string | null>(null);

  const handleChangeJSON = React.useCallback((val: string) => {
    setError(null);
    try {
      const parsedTokens = parseJson(val);
      parseTokenValues(parsedTokens);
    } catch (e) {
      setError(`Unable to read JSON: ${JSON.stringify(e)}`);
    }
    setStringTokens(val);
  }, []);

  const memoizedTokens = React.useMemo(() => {
    if (tokens[activeTokenSet]) {
      return mappedTokens(tokens[activeTokenSet], tokenFilter).sort((a, b) => {
        if (b[1].values) {
          return 1;
        }
        if (a[1].values) {
          return -1;
        }
        return 0;
      });
    }
    return [];
  }, [tokens, activeTokenSet, tokenFilter]);

  const handleSaveJSON = React.useCallback(() => {
    dispatch.tokenState.setJSONData(stringTokens);
  }, [dispatch.tokenState, stringTokens]);

  const handleUpdate = React.useCallback(async () => {
    if (activeTokensTab === 'list') {
      track('Update Tokens');
      if (shouldConfirm) {
        confirm({
          text: 'Are you sure?',
          description:
            'You are about to run a document wide update. This operation can take more than 30 minutes on very large documents.',
        }).then((result) => {
          if (result && result.result) {
            dispatch.tokenState.updateDocument();
          }
        });
      } else {
        dispatch.tokenState.updateDocument();
      }
    } else {
      track('Update JSON');

      dispatch.tokenState.setJSONData(stringTokens);
    }
  }, [confirm, shouldConfirm, dispatch.tokenState, activeTokensTab, stringTokens]);

  const tokensContextValue = React.useMemo(() => ({
    resolvedTokens,
  }), [resolvedTokens]);

  React.useEffect(() => {
    // @README these dependencies aren't exhaustive
    // because of specific logic requirements
    setError(null);
    setStringTokens(getStringTokens());
  }, [tokens, activeTokenSet, tokenType]);

  React.useEffect(() => {
    // @README these dependencies aren't exhaustive
    // because of specific logic requirements
    if (getStringTokens() !== stringTokens) {
      dispatch.tokenState.setHasUnsavedChanges(true);
    } else {
      dispatch.tokenState.setHasUnsavedChanges(false);
    }
  }, [tokens, stringTokens, activeTokenSet]);

  if (!isActive) return null;

  return (
    <TokensContext.Provider value={tokensContextValue}>
      <Box
        css={{
          flexGrow: 1,
          display: 'flex',
          flexDirection: 'column',
          height: '100%',
          overflow: 'hidden',
        }}
      >
        <Box
          css={{
            display: 'flex',
            flexDirection: 'row',
            gap: '$2',
            borderBottom: '1px solid',
            borderColor: '$borderMuted',
          }}
        >
          <Box>
            <StyledButton style={{ height: '100%' }} type="button" onClick={() => setTokenSetsVisible(!tokenSetsVisible)}>
              <Box
                css={{
                  fontWeight: '$bold',
                  height: '100%',
                  fontSize: '$xsmall',
                  gap: '$1',
                  padding: '$3 $4',
                  display: 'flex',
                  alignItems: 'center',
                }}
              >
                {activeTokenSet}
                <IconToggleableDisclosure open={tokenSetsVisible} />
              </Box>
            </StyledButton>
          </Box>
          <TokenFilter />
          <ThemeSelector />
          <Box
            css={{
              display: 'flex',
              gap: '$2',
              flexDirection: 'row',
              alignItems: 'center',
              padding: '$4',
            }}
          >
            <IconButton
              variant={activeTokensTab === 'list' ? 'primary' : 'default'}
              dataCy="tokensTabList"
              onClick={() => setActiveTokensTab('list')}
              icon={<IconListing />}
              tooltipSide="bottom"
              tooltip="Listing"
            />
            <IconButton
              variant={activeTokensTab === 'json' ? 'primary' : 'default'}
              dataCy="tokensTabJSON"
              onClick={() => setActiveTokensTab('json')}
              icon={<IconJSON />}
              tooltipSide="bottom"
              tooltip="JSON"
            />
          </Box>
        </Box>
        <Box
          css={{
            display: 'flex',
            flexDirection: 'row',
            flexGrow: 1,
            borderBottom: '1px solid',
            borderColor: '$borderMuted',
            height: '100%',
            overflow: 'hidden',
          }}
        >
          {tokenSetsVisible && (
            <Box>
              <TokenSetSelector />
            </Box>
          )}
          <Box
            css={{
              flexGrow: 1,
              display: 'flex',
              flexDirection: 'column',
              height: '100%',
              overflow: 'hidden',
            }}
          >
            {activeTokensTab === 'json' ? (
              <Box css={{ position: 'relative', height: '100%' }}>
                <JSONEditor stringTokens={stringTokens} handleChange={handleChangeJSON} hasError={Boolean(error)} />
                <StatusToast
                  open={Boolean(error)}
                  error={error}
                />
              </Box>
            ) : (
              <Box css={{ width: '100%', paddingBottom: '$6' }} className="content scroll-container">
                {memoizedTokens.map(([key, group]) => (
                  <div key={key}>
                    <TokenListing
                      tokenKey={key}
                      label={group.label || key}
                      explainer={group.explainer}
                      schema={group.schema}
                      property={group.property}
                      tokenType={group.type}
                      values={group.values}
                    />
                  </div>
                ))}
                <ToggleEmptyButton />
                {showEditForm && <EditTokenFormModal resolvedTokens={resolvedTokens} />}
                {manageThemesModalOpen && <ManageThemesModal />}
              </Box>
            )}
          </Box>
        </Box>
        <TokensBottomBar
          handleUpdate={handleUpdate}
          handleSaveJSON={handleSaveJSON}
          hasJSONError={!!error}
        />
      </Box>
    </TokensContext.Provider>
  );
}

export default Tokens;<|MERGE_RESOLUTION|>--- conflicted
+++ resolved
@@ -25,24 +25,13 @@
 import AttentionIcon from '@/icons/attention.svg';
 import { TokensContext } from '@/context';
 import {
-<<<<<<< HEAD
   activeTokenSetSelector, manageThemesModalOpenSelector, showEditFormSelector, tokenFilterSelector, tokensSelector, tokenTypeSelector, updateModeSelector, usedTokenSetSelector,
 } from '@/selectors';
 import { ThemeSelector } from './ThemeSelector';
 import { IconToggleableDisclosure } from './icons/IconToggleableDisclosure';
 import { styled } from '@/stitches.config';
 import { ManageThemesModal } from './ManageThemesModal';
-=======
-  activeTokenSetSelector,
-  showEditFormSelector,
-  tokenFilterSelector,
-  tokensSelector,
-  tokenTypeSelector,
-  updateModeSelector,
-  usedTokenSetSelector,
-} from '@/selectors';
 import { TokenSetStatus } from '@/constants/TokenSetStatus';
->>>>>>> fb881787
 
 const StyledButton = styled('button', {
   '&:focus, &:hover': {
