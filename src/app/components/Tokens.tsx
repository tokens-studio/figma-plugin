--- conflicted
+++ resolved
@@ -143,10 +143,11 @@
         }
         return 0;
       });
-      return mapped.map(([key, { values, ...schema }]) => ({
+      return mapped.map(([key, { values, isPro, ...schema }]) => ({
         key,
         values,
         schema,
+        isPro,
       }));
     }
     return [];
@@ -316,11 +317,9 @@
               </Box>
             ) : (
               <Box css={{ width: '100%', paddingBottom: '$6' }} className="content scroll-container">
-<<<<<<< HEAD
-                {memoizedTokens.map(({ key, values, schema }) => (
-=======
-                {memoizedTokens.map(([key, { values, isPro, ...schema }]) => (
->>>>>>> 365bdec1
+                {memoizedTokens.map(({
+                  key, values, isPro, schema,
+                }) => (
                   <div key={key}>
                     <TokenListing
                       tokenKey={key}
