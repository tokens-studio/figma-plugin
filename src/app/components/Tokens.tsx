--- conflicted
+++ resolved
@@ -1,12 +1,7 @@
 /* eslint-disable jsx-a11y/label-has-associated-control */
 import * as React from 'react';
-<<<<<<< HEAD
-import JSON5 from 'json5';
 import {mergeDeep} from '@/plugin/helpers';
-import convertToTokenArray from '@/utils/convertTokens';
 import {SingleTokenObject, TokenType} from '../../../types/tokens';
-=======
->>>>>>> 9d0b9af8
 import {useTokenDispatch, useTokenState} from '../store/TokenContext';
 import TokenListing from './TokenListing';
 import Button from './Button';
@@ -47,16 +42,12 @@
         updateTokens(false);
     };
 
-<<<<<<< HEAD
     let tokenValues;
     if (tokenData.tokens[activeTokenSet].type === 'array') {
         tokenValues = tokenData.tokens[activeTokenSet].values;
     } else {
-        tokenValues = JSON5.parse(tokenData.tokens[activeTokenSet].values);
+        tokenValues = JSON.parse(tokenData.tokens[activeTokenSet].values);
     }
-=======
-    const tokenValues = JSON.parse(tokenData.tokens[activeTokenSet].values);
->>>>>>> 9d0b9af8
 
     if (tokenData.tokens[activeTokenSet].hasErrored) return <div>JSON malformed, check in Editor</div>;
 
