/* eslint-disable jsx-a11y/label-has-associated-control */
import * as React from 'react';
import {mergeDeep} from '@/plugin/helpers';
import {SingleTokenObject, TokenType} from '@types/tokens';
import {track} from '@/utils/analytics';
import {useTokenDispatch, useTokenState} from '../store/TokenContext';
import TokenListing from './TokenListing';
import Button from './Button';
import TokenSetSelector from './TokenSetSelector';
import tokenTypes from '../../config/tokenTypes';

interface TokenListingType {
    label: string;
    property: string;
    type: string;
    values: object;
    help?: string;
    explainer?: string;
    schema?: {
        value: object | string;
        options: object | string;
    };
}

const mappedTokens = (tokens) => {
<<<<<<< HEAD
    console.log('Trying to render tokens', tokens);
    const tokenObj = {};
    Object.entries(tokens).forEach(([key, group]: [string, {values: SingleTokenObject[]; type?: TokenType}]) => {
        tokenObj[key] = {
            values: group.values,
=======
    const properties = {
        sizing: {
            label: 'Sizing',
            property: 'Sizing',
            type: 'sizing',
        },
        spacing: {
            label: 'Spacing',
            property: 'Spacing',
            type: 'spacing',
        },
        colors: {
            label: 'Colors',
            property: 'Color',
            type: 'color',
            schema: {
                value: 'color',
                options: {
                    description: '',
                },
            },
            help:
                "If a (local) style is found with the same name it will match to that, if not, will use hex value. Use 'Create Style' to batch-create styles from your tokens (e.g. in your design library). In the future we'll load all 'remote' styles and reference them inside the JSON.",
        },
        borderRadius: {
            label: 'Border Radius',
            property: 'Border Radius',
            type: 'borderRadius',
        },
        borderWidth: {
            label: 'Border Width',
            property: 'Border Width',
            type: 'borderWidth',
            explainer: 'Enter as a number, e.g. 4',
        },
        opacity: {
            label: 'Opacity',
            property: 'Opacity',
            type: 'opacity',
            explainer: 'Set as 50%',
        },
        typography: {
            label: 'Typography',
            property: 'Typography',
            type: 'typography',
            schema: {
                value: {
                    fontFamily: '',
                    fontWeight: '',
                    lineHeight: '',
                    fontSize: '',
                    letterSpacing: '',
                    paragraphSpacing: '',
                },
                options: {
                    description: '',
                },
            },
            help:
                "If a (local) style is found with the same name it will match to that, if not, will use raw font values. Use 'Create Style' to batch-create styles from your tokens (e.g. in your design library). In the future we'll load all 'remote' styles and reference them inside the JSON.",
        },
        fontFamilies: {
            help: 'Only works in combination with a Font Weight',
            label: 'Font Families',
            property: 'Font Family',
            type: 'fontFamilies',
        },
        fontWeights: {
            help: 'Only works in combination with a Font Family',
            label: 'Font Weights',
            property: 'Font Weight',
            type: 'fontWeights',
        },
        lineHeights: {
            label: 'Line Heights',
            explainer: 'e.g. 100% or 14',
            property: 'Line Height',
            type: 'lineHeights',
        },
        fontSizes: {
            label: 'Font Sizes',
            property: 'Font Size',
            type: 'fontSizes',
        },
        letterSpacing: {
            label: 'Letter Spacing',
            property: 'Letter Spacing',
            type: 'letterSpacing',
        },
        paragraphSpacing: {
            label: 'Paragraph Spacing',
            property: 'ParagraphSpacing',
            type: 'paragraphSpacing',
        },
    };
    Object.entries(tokens).forEach(([key, values]: [string, object]) => {
        properties[key] = {
            ...properties[key],
            label: properties[key]?.label ?? key,
            type: properties[key]?.type ?? key,
            property: properties[key]?.property ?? key,
            values,
>>>>>>> ef9aa879
        };
    });

    mergeDeep(tokenObj, tokenTypes);

    console.log('rendering tokens', tokenObj);
    return Object.entries(tokenObj);
};

const Tokens = () => {
    const {tokenData, updatePageOnly, activeTokenSet, showEmptyGroups} = useTokenState();
    const {updateTokens, toggleUpdatePageOnly, toggleShowEmptyGroups} = useTokenDispatch();

    const handleUpdate = async () => {
        track('Update Tokens');
        updateTokens(false);
    };

    const tokenValues = tokenData.tokens[activeTokenSet].values;

    if (tokenData.tokens[activeTokenSet].hasErrored) return <div>JSON malformed, check in Editor</div>;

    return (
        <div>
            <TokenSetSelector />
            {mappedTokens(tokenValues).map(([key, group]: [string, TokenListingType]) => {
                return (
                    <div key={key}>
                        <TokenListing
                            tokenKey={key}
                            label={group.label}
                            explainer={group.explainer}
                            schema={group.schema}
                            help={group.help}
                            property={group.property}
                            tokenType={group.type}
                            values={group.values}
                        />
                    </div>
                );
            })}
            <div className="flex items-center justify-center mt-4">
                <Button variant="secondary" size="small" onClick={toggleShowEmptyGroups}>
                    {showEmptyGroups ? 'Hide' : 'Show'} empty groups
                </Button>
            </div>
            <div className="fixed bottom-0 left-0 w-full bg-white flex justify-between items-center p-2 border-t border-gray-200">
                <div className="switch flex items-center">
                    <input
                        className="switch__toggle"
                        type="checkbox"
                        id="updatemode"
                        checked={updatePageOnly}
                        onChange={() => toggleUpdatePageOnly(!updatePageOnly)}
                    />
                    <label className="switch__label text-xs" htmlFor="updatemode">
                        Update this page only
                    </label>
                </div>
                <Button variant="primary" size="large" onClick={handleUpdate}>
                    Update {updatePageOnly ? 'page' : 'document'}
                </Button>
            </div>
        </div>
    );
};

export default Tokens;<|MERGE_RESOLUTION|>--- conflicted
+++ resolved
@@ -23,116 +23,11 @@
 }
 
 const mappedTokens = (tokens) => {
-<<<<<<< HEAD
     console.log('Trying to render tokens', tokens);
     const tokenObj = {};
     Object.entries(tokens).forEach(([key, group]: [string, {values: SingleTokenObject[]; type?: TokenType}]) => {
         tokenObj[key] = {
             values: group.values,
-=======
-    const properties = {
-        sizing: {
-            label: 'Sizing',
-            property: 'Sizing',
-            type: 'sizing',
-        },
-        spacing: {
-            label: 'Spacing',
-            property: 'Spacing',
-            type: 'spacing',
-        },
-        colors: {
-            label: 'Colors',
-            property: 'Color',
-            type: 'color',
-            schema: {
-                value: 'color',
-                options: {
-                    description: '',
-                },
-            },
-            help:
-                "If a (local) style is found with the same name it will match to that, if not, will use hex value. Use 'Create Style' to batch-create styles from your tokens (e.g. in your design library). In the future we'll load all 'remote' styles and reference them inside the JSON.",
-        },
-        borderRadius: {
-            label: 'Border Radius',
-            property: 'Border Radius',
-            type: 'borderRadius',
-        },
-        borderWidth: {
-            label: 'Border Width',
-            property: 'Border Width',
-            type: 'borderWidth',
-            explainer: 'Enter as a number, e.g. 4',
-        },
-        opacity: {
-            label: 'Opacity',
-            property: 'Opacity',
-            type: 'opacity',
-            explainer: 'Set as 50%',
-        },
-        typography: {
-            label: 'Typography',
-            property: 'Typography',
-            type: 'typography',
-            schema: {
-                value: {
-                    fontFamily: '',
-                    fontWeight: '',
-                    lineHeight: '',
-                    fontSize: '',
-                    letterSpacing: '',
-                    paragraphSpacing: '',
-                },
-                options: {
-                    description: '',
-                },
-            },
-            help:
-                "If a (local) style is found with the same name it will match to that, if not, will use raw font values. Use 'Create Style' to batch-create styles from your tokens (e.g. in your design library). In the future we'll load all 'remote' styles and reference them inside the JSON.",
-        },
-        fontFamilies: {
-            help: 'Only works in combination with a Font Weight',
-            label: 'Font Families',
-            property: 'Font Family',
-            type: 'fontFamilies',
-        },
-        fontWeights: {
-            help: 'Only works in combination with a Font Family',
-            label: 'Font Weights',
-            property: 'Font Weight',
-            type: 'fontWeights',
-        },
-        lineHeights: {
-            label: 'Line Heights',
-            explainer: 'e.g. 100% or 14',
-            property: 'Line Height',
-            type: 'lineHeights',
-        },
-        fontSizes: {
-            label: 'Font Sizes',
-            property: 'Font Size',
-            type: 'fontSizes',
-        },
-        letterSpacing: {
-            label: 'Letter Spacing',
-            property: 'Letter Spacing',
-            type: 'letterSpacing',
-        },
-        paragraphSpacing: {
-            label: 'Paragraph Spacing',
-            property: 'ParagraphSpacing',
-            type: 'paragraphSpacing',
-        },
-    };
-    Object.entries(tokens).forEach(([key, values]: [string, object]) => {
-        properties[key] = {
-            ...properties[key],
-            label: properties[key]?.label ?? key,
-            type: properties[key]?.type ?? key,
-            property: properties[key]?.property ?? key,
-            values,
->>>>>>> ef9aa879
         };
     });
 
