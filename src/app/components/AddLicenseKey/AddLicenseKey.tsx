/* eslint-disable jsx-a11y/label-has-associated-control */
import React, {
  useCallback, useEffect, useState, useRef,
} from 'react';
import { useDispatch, useSelector } from 'react-redux';
import { useLDClient } from 'launchdarkly-react-client-sdk';
import Box from '../Box';
import Input from '../Input';
import Button from '../Button';
import { licenseKeySelector } from '@/selectors/licenseKeySelector';
import Heading from '../Heading';
import Stack from '../Stack';
import { styled } from '@/stitches.config';
import { Dispatch } from '@/app/store';
import { licenseKeyErrorSelector } from '@/selectors/licenseKeyErrorSelector';
import useConfirm from '@/app/hooks/useConfirm';
import { AddLicenseSource } from '@/app/store/models/userState';
import ProBadge from '../ProBadge';
import { userIdSelector } from '@/selectors/userIdSelector';
import { licenseDetailsSelector } from '@/selectors';
import { ldUserFactory } from '@/utils/ldUserFactory';

export default function AddLicenseKey() {
  const inputEl = useRef<HTMLInputElement | null>(null);
  const dispatch = useDispatch<Dispatch>();
  const existingKey = useSelector(licenseKeySelector);
  const licenseDetails = useSelector(licenseDetailsSelector);
  const licenseKeyError = useSelector(licenseKeyErrorSelector);
  const [newKey, setLicenseKey] = useState(existingKey);
  const { confirm } = useConfirm();
  const userId = useSelector(userIdSelector);
  const ldClient = useLDClient();

  const addKey = useCallback(async () => {
    if (newKey) {
      await dispatch.userState.addLicenseKey({ key: newKey, source: AddLicenseSource.UI });
    }
  }, [newKey, dispatch]);

  const removeAccessToFeatures = useCallback(() => {
    if (userId) {
      ldClient?.identify({
        key: userId,
      });
    }
  }, [userId, ldClient]);

  const removeKey = useCallback(async () => {
    const confirmation = await confirm({
      text: 'Are you sure you want to remove your license key?',
      description: `Make sure you saved a copy of the license key somewhere,                    
        as it won’t be stored on this device after you deleted it.`,
      confirmAction: 'Remove license key',
    });
    if (confirmation) {
      dispatch.userState.removeLicenseKey('');
      removeAccessToFeatures();
    }
  }, [dispatch, confirm, removeAccessToFeatures]);

  const ManageSubscriptionLink = styled('a', {
    color: '$fgAccent',
    fontSize: '$xsmall',
  });

  useEffect(() => {
    setLicenseKey(existingKey);
  }, [existingKey]);

  useEffect(() => {
    if (userId && existingKey && licenseDetails) {
      ldClient?.identify(
        ldUserFactory(userId, licenseDetails.plan, licenseDetails.entitlements, licenseDetails.clientEmail),
      );
    }
  }, [userId, ldClient, existingKey, licenseDetails]);

  const onLicenseKeyChange = useCallback((ev: React.ChangeEvent<HTMLInputElement>) => {
    setLicenseKey(ev.target.value.trim());
  }, []);

<<<<<<< HEAD
  const removeLicenseKeyButton = licenseDetails.entitlements.length !== 0 && (
=======
  const removeLicenseKeyButton = existingKey && !licenseKeyError && (
>>>>>>> 6d46a9ac
    <Button variant="primary" onClick={removeKey} disabled={existingKey !== newKey}>
      Remove key
    </Button>
  );

<<<<<<< HEAD
  const addLicenseKeyButton = licenseDetails.entitlements.length === 0 && (
=======
  const addLicenseKeyButton = (!existingKey || licenseKeyError) && (
>>>>>>> 6d46a9ac
    <Button variant="primary" onClick={addKey} disabled={existingKey === newKey}>
      Add license key
    </Button>
  );

  return (
    <Stack direction="column" gap={3} css={{ padding: '0 $4' }}>
      <Stack direction="row" gap={2} align="center" justify="between">
        <Heading size="small">License key</Heading>
        <Stack direction="row" gap={2} align="center">
          <ProBadge />
          {licenseDetails.entitlements.length !== 0 && (
            <ManageSubscriptionLink href="https://account.figmatokens.com/" target="_blank">
              Manage subscription
            </ManageSubscriptionLink>
          )}
        </Stack>
      </Stack>
      <Stack
        direction="row"
        gap={2}
        css={{
          display: 'flex',
          alignItems: 'flex-end',
          width: '100%',
        }}
      >
        <Box css={{ flexGrow: 1 }}>
          <Input
            full
            size="large"
            name="license-key"
            data-testid="settings-license-key-input"
            type="password"
            inputRef={inputEl}
            isMasked
            value={newKey || ''}
            onChange={onLicenseKeyChange}
            error={licenseKeyError}
          />
        </Box>
        {addLicenseKeyButton}
        {removeLicenseKeyButton}
      </Stack>
    </Stack>
  );
}<|MERGE_RESOLUTION|>--- conflicted
+++ resolved
@@ -79,21 +79,13 @@
     setLicenseKey(ev.target.value.trim());
   }, []);
 
-<<<<<<< HEAD
-  const removeLicenseKeyButton = licenseDetails.entitlements.length !== 0 && (
-=======
   const removeLicenseKeyButton = existingKey && !licenseKeyError && (
->>>>>>> 6d46a9ac
     <Button variant="primary" onClick={removeKey} disabled={existingKey !== newKey}>
       Remove key
     </Button>
   );
 
-<<<<<<< HEAD
-  const addLicenseKeyButton = licenseDetails.entitlements.length === 0 && (
-=======
   const addLicenseKeyButton = (!existingKey || licenseKeyError) && (
->>>>>>> 6d46a9ac
     <Button variant="primary" onClick={addKey} disabled={existingKey === newKey}>
       Add license key
     </Button>
@@ -105,7 +97,7 @@
         <Heading size="small">License key</Heading>
         <Stack direction="row" gap={2} align="center">
           <ProBadge />
-          {licenseDetails.entitlements.length !== 0 && (
+          {existingKey && !licenseKeyError && (
             <ManageSubscriptionLink href="https://account.figmatokens.com/" target="_blank">
               Manage subscription
             </ManageSubscriptionLink>
