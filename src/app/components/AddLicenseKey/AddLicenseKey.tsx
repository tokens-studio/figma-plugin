--- conflicted
+++ resolved
@@ -12,11 +12,8 @@
 import { licenseKeyErrorSelector } from '@/selectors/licenseKeyErrorSelector';
 import useConfirm from '@/app/hooks/useConfirm';
 import { AddLicenseSource } from '@/app/store/models/userState';
-<<<<<<< HEAD
 import ProBadge from '../ProBadge';
-=======
 import { userIdSelector } from '@/selectors/userIdSelector';
->>>>>>> bb7a8344
 
 export default function AddLicenseKey() {
   const dispatch = useDispatch<Dispatch>();
