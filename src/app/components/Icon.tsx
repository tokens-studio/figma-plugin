import * as React from 'react';

import IconEdit from './icons/IconEdit';
import IconAdd from './icons/IconAdd';
import IconLoading from './icons/IconLoading';
import IconStyle from './icons/IconStyle';
import IconHelp from './icons/IconHelp';
import IconGithub from './icons/IconGithub';
import IconHorizontalPadding from './icons/IconHorizontalPadding';
import IconVerticalPadding from './icons/IconVerticalPadding';
import IconGap from './icons/IconGap';
import IconSpacing from './icons/IconSpacing';
import IconList from './icons/IconList';
import IconGrid from './icons/IconGrid';
import IconBlend from './icons/IconBlend';
import IconBlendEmpty from './icons/IconBlendEmpty';
import IconImport from './icons/IconImport';
import IconFolder from './icons/IconFolder';
<<<<<<< HEAD
import IconRefresh from './icons/IconRefresh';
=======
import IconTrash from './icons/IconTrash';
>>>>>>> f6818fd0

const icons = {
    edit: IconEdit,
    add: IconAdd,
    loading: IconLoading,
    style: IconStyle,
    help: IconHelp,
    github: IconGithub,
    HorizontalPadding: IconHorizontalPadding,
    VerticalPadding: IconVerticalPadding,
    Gap: IconGap,
    Spacing: IconSpacing,
    list: IconList,
    grid: IconGrid,
    blend: IconBlend,
    blendempty: IconBlendEmpty,
    import: IconImport,
    folder: IconFolder,
<<<<<<< HEAD
    refresh: IconRefresh,
=======
    trash: IconTrash,
>>>>>>> f6818fd0
};

const Icon = ({name}) => {
    const IconName = icons[name];
    return <IconName />;
};

export default Icon;<|MERGE_RESOLUTION|>--- conflicted
+++ resolved
@@ -16,11 +16,8 @@
 import IconBlendEmpty from './icons/IconBlendEmpty';
 import IconImport from './icons/IconImport';
 import IconFolder from './icons/IconFolder';
-<<<<<<< HEAD
 import IconRefresh from './icons/IconRefresh';
-=======
 import IconTrash from './icons/IconTrash';
->>>>>>> f6818fd0
 
 const icons = {
     edit: IconEdit,
@@ -39,11 +36,8 @@
     blendempty: IconBlendEmpty,
     import: IconImport,
     folder: IconFolder,
-<<<<<<< HEAD
     refresh: IconRefresh,
-=======
     trash: IconTrash,
->>>>>>> f6818fd0
 };
 
 const Icon = ({name}) => {
