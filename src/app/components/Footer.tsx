import React, { useCallback } from 'react';
import { useSelector, useDispatch } from 'react-redux';
import { DownloadIcon, UploadIcon } from '@primer/octicons-react';
import { Dispatch } from '../store';
import * as pjs from '../../../package.json';
import Box from './Box';
import Text from './Text';
import Stack from './Stack';
import BranchSelector from './BranchSelector';
import useRemoteTokens from '../store/remoteTokens';
import {
  localApiStateSelector,
  editProhibitedSelector,
  lastSyncedStateSelector,
  storageTypeSelector,
  tokensSelector,
  usedTokenSetSelector,
  themesListSelector,
  projectURLSelector,
  activeThemeSelector,
} from '@/selectors';
import DocsIcon from '@/icons/docs.svg';
import RefreshIcon from '@/icons/refresh.svg';
import FeedbackIcon from '@/icons/feedback.svg';
import IconButton from './IconButton';
import Tooltip from './Tooltip';
import { StorageProviderType } from '@/constants/StorageProviderType';
import { isGitProvider } from '@/utils/is';
import IconLibrary from '@/icons/library.svg';
import ProBadge from './ProBadge';
import { compareLastSyncedState } from '@/utils/compareLastSyncedState';
<<<<<<< HEAD
import SecondScreen from './SecondScreen';
=======
import { transformProviderName } from '@/utils/transformProviderName';
>>>>>>> eb96bc1a

export default function Footer() {
  const storageType = useSelector(storageTypeSelector);
  const tokens = useSelector(tokensSelector);
  const themes = useSelector(themesListSelector);
  const lastSyncedState = useSelector(lastSyncedStateSelector);
  const editProhibited = useSelector(editProhibitedSelector);
  const localApiState = useSelector(localApiStateSelector);
  const usedTokenSet = useSelector(usedTokenSetSelector);
  const activeTheme = useSelector(activeThemeSelector);
  const dispatch = useDispatch<Dispatch>();
  const projectURL = useSelector(projectURLSelector);
  const { pullTokens, pushTokens } = useRemoteTokens();

  const checkForChanges = React.useCallback(() => {
    const tokenSetOrder = Object.keys(tokens);
    const defaultMetadata = storageType.provider !== StorageProviderType.LOCAL ? { tokenSetOrder } : {};
    const hasChanged = !compareLastSyncedState(tokens, themes, defaultMetadata, lastSyncedState, [
      {},
      [],
      defaultMetadata,
    ]);
    dispatch.tokenState.updateCheckForChanges(hasChanged);
    return hasChanged;
  }, [lastSyncedState, storageType, tokens, themes, dispatch.tokenState]);

  const hasChanges = React.useMemo(() => checkForChanges(), [checkForChanges]);

  const onPushButtonClicked = React.useCallback(() => pushTokens(), [pushTokens]);
  const onPullButtonClicked = React.useCallback(() => pullTokens({ usedTokenSet, activeTheme }), [
    pullTokens,
    usedTokenSet,
    activeTheme,
  ]);
  const handlePullTokens = useCallback(() => {
    pullTokens({ usedTokenSet, activeTheme });
  }, [pullTokens, usedTokenSet, activeTheme]);

  return (
    <Box
      css={{
        display: 'flex',
        alignItems: 'center',
        justifyContent: 'space-between',
        flexShrink: 0,
        padding: '$3',
      }}
    >
      <Stack direction="row" align="center" gap={2}>
        {isGitProvider(localApiState) && localApiState.branch && (
          <>
            <BranchSelector />
            <IconButton
              dataCy="footer-pull-button"
              icon={<DownloadIcon />}
              onClick={onPullButtonClicked}
              tooltipSide="top"
              tooltip={`Pull from ${transformProviderName(storageType.provider)}`}
            />
            <IconButton
              dataCy="footer-push-button"
              badge={hasChanges}
              icon={<UploadIcon />}
              onClick={onPushButtonClicked}
              tooltipSide="top"
              disabled={editProhibited}
              tooltip={`Push to ${transformProviderName(storageType.provider)}`}
            />
          </>
        )}
        <SecondScreen />
        {storageType.provider !== StorageProviderType.LOCAL
          && storageType.provider !== StorageProviderType.GITHUB
          && storageType.provider !== StorageProviderType.GITLAB
          && storageType.provider !== StorageProviderType.BITBUCKET
          && storageType.provider !== StorageProviderType.ADO && (
            <Stack align="center" direction="row" gap={2}>
              <Text muted>Sync</Text>
              {storageType.provider === StorageProviderType.JSONBIN && (
                <Tooltip label={`Go to ${transformProviderName(storageType.provider)}`}>
                  <IconButton icon={<IconLibrary />} href={projectURL} />
                </Tooltip>
              )}
              <IconButton
                tooltip={`Pull from ${transformProviderName(storageType.provider)}`}
                onClick={handlePullTokens}
                icon={<RefreshIcon />}
              />
            </Stack>
        )}
      </Stack>
      <Stack direction="row" gap={4} align="center">
<<<<<<< HEAD
        <Box css={{ color: '$textMuted', fontSize: '$xsmall' }}>{`V ${pjs.plugin_version}`}</Box>
=======
        <Box css={{ color: '$textMuted', fontSize: '$xsmall' }}>
          <a href="https://tokens.studio/changelog" target="_blank" rel="noreferrer">{`V ${pjs.plugin_version}`}</a>
        </Box>
>>>>>>> eb96bc1a
        <Stack direction="row" gap={1}>
          <ProBadge />
          <IconButton href="https://docs.tokens.studio/?ref=pf" icon={<DocsIcon />} tooltip="Docs" />
          <IconButton href="https://github.com/tokens-studio/figma-plugin" icon={<FeedbackIcon />} tooltip="Feedback" />
        </Stack>
      </Stack>
    </Box>
  );
}<|MERGE_RESOLUTION|>--- conflicted
+++ resolved
@@ -29,11 +29,8 @@
 import IconLibrary from '@/icons/library.svg';
 import ProBadge from './ProBadge';
 import { compareLastSyncedState } from '@/utils/compareLastSyncedState';
-<<<<<<< HEAD
+import { transformProviderName } from '@/utils/transformProviderName';
 import SecondScreen from './SecondScreen';
-=======
-import { transformProviderName } from '@/utils/transformProviderName';
->>>>>>> eb96bc1a
 
 export default function Footer() {
   const storageType = useSelector(storageTypeSelector);
@@ -126,13 +123,9 @@
         )}
       </Stack>
       <Stack direction="row" gap={4} align="center">
-<<<<<<< HEAD
-        <Box css={{ color: '$textMuted', fontSize: '$xsmall' }}>{`V ${pjs.plugin_version}`}</Box>
-=======
         <Box css={{ color: '$textMuted', fontSize: '$xsmall' }}>
           <a href="https://tokens.studio/changelog" target="_blank" rel="noreferrer">{`V ${pjs.plugin_version}`}</a>
         </Box>
->>>>>>> eb96bc1a
         <Stack direction="row" gap={1}>
           <ProBadge />
           <IconButton href="https://docs.tokens.studio/?ref=pf" icon={<DocsIcon />} tooltip="Docs" />
