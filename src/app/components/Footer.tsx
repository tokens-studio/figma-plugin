--- conflicted
+++ resolved
@@ -87,16 +87,13 @@
             <IconButton dataCy="footer-push-button" badge={hasChanges} icon={<UploadIcon />} onClick={onPushButtonClicked} tooltipSide="top" disabled={editProhibited} tooltip={`Push to ${transformProviderName(storageType.provider)}`} />
           </>
         )}
-<<<<<<< HEAD
         {storageType.provider === StorageProviderType.SUPERNOVA && (
           <>
             <IconButton dataCy="footer-pull-button" icon={<DownloadIcon />} onClick={onPullButtonClicked} tooltipSide="top" tooltip={`Pull from ${transformProviderName(storageType.provider)}`} />
             <IconButton dataCy="footer-push-button" badge={hasChanges} icon={<UploadIcon />} onClick={onPushButtonClicked} tooltipSide="top" disabled={editProhibited} tooltip={`Push to ${transformProviderName(storageType.provider)}`} />
           </>
         )}
-=======
         {secondScreen && <SecondScreen />}
->>>>>>> 1af88513
         {storageType.provider !== StorageProviderType.LOCAL
           && storageType.provider !== StorageProviderType.GITHUB
           && storageType.provider !== StorageProviderType.GITLAB
