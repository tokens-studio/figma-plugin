import React, { useCallback } from 'react';
import { useSelector } from 'react-redux';
import { DownloadIcon, UploadIcon } from '@primer/octicons-react';
import * as pjs from '../../../package.json';
import Box from './Box';
import Text from './Text';
import Stack from './Stack';
import BranchSelector from './BranchSelector';
import useRemoteTokens from '../store/remoteTokens';
import { StorageProviderType } from '../../types/api';
import {
  localApiStateSelector,
  editProhibitedSelector,
  lastSyncedStateSelector,
  storageTypeSelector,
  tokensSelector,
  usedTokenSetSelector,
  themesListSelector,
  activeTabSelector,
  projectURLSelector,
} from '@/selectors';
import DocsIcon from '@/icons/docs.svg';
import RefreshIcon from '@/icons/refresh.svg';
import FeedbackIcon from '@/icons/feedback.svg';
import IconButton from './IconButton';
<<<<<<< HEAD
import { useFlags } from './LaunchDarkly';
=======
import Tooltip from './Tooltip';
import Icon from './Icon';
>>>>>>> 4e0e8ab6

export default function Footer() {
  const storageType = useSelector(storageTypeSelector);
  const tokens = useSelector(tokensSelector);
  const themes = useSelector(themesListSelector);
  const lastSyncedState = useSelector(lastSyncedStateSelector);
  const editProhibited = useSelector(editProhibitedSelector);
  const localApiState = useSelector(localApiStateSelector);
  const usedTokenSet = useSelector(usedTokenSetSelector);
  const activeTab = useSelector(activeTabSelector);
  const projectURL = useSelector(projectURLSelector);
  const { gitBranchSelector } = useFlags();
  const { pullTokens, pushTokens } = useRemoteTokens();

  const checkForChanges = React.useCallback(() => {
    if (lastSyncedState !== JSON.stringify([tokens, themes], null, 2)) {
      return true;
    }
    return false;
  }, [lastSyncedState, tokens, themes]);

  const hasChanges = React.useMemo(() => checkForChanges(), [checkForChanges]);

  const transformProviderName = React.useCallback((provider: StorageProviderType) => {
    switch (provider) {
      case StorageProviderType.JSONBIN:
        return 'JSONBin.io';
      case StorageProviderType.GITHUB:
        return 'GitHub';
      case StorageProviderType.GITLAB:
        return 'GitLab';
      case StorageProviderType.ADO:
        return 'ADO';
      case StorageProviderType.URL:
        return 'URL';
      default:
        return provider;
    }
  }, []);

  const onPushButtonClicked = React.useCallback(() => pushTokens(), [pushTokens]);
  const onPullButtonClicked = React.useCallback(() => pullTokens({ usedTokenSet }), [pullTokens, usedTokenSet]);

  const handlePullTokens = useCallback(() => {
    pullTokens({ usedTokenSet });
  }, [pullTokens, usedTokenSet]);

  return activeTab !== 'loading' && activeTab !== 'start' ? (
    <Box
      css={{
        display: 'flex',
        alignItems: 'center',
        justifyContent: 'space-between',
        flexShrink: 0,
        padding: '$4',
      }}
    >
      <Stack direction="row">
        {localApiState.branch && (
        <>
          {gitBranchSelector && <BranchSelector currentBranch={localApiState.branch} />}
          <IconButton icon={<DownloadIcon />} onClick={onPullButtonClicked} tooltipSide="top" tooltip={`Pull from ${transformProviderName(storageType.provider)}`} />
          <IconButton badge={hasChanges} icon={<UploadIcon />} onClick={onPushButtonClicked} tooltipSide="top" disabled={editProhibited} tooltip={`Push to ${transformProviderName(storageType.provider)}`} />
        </>
        )}
        {storageType.provider !== StorageProviderType.LOCAL
        && storageType.provider !== StorageProviderType.GITHUB
        && storageType.provider !== StorageProviderType.GITLAB
        && storageType.provider !== StorageProviderType.ADO
        && (
          <Stack align="center" direction="row" gap={2}>
            <Text muted>Sync</Text>
            {storageType.provider === StorageProviderType.JSONBIN && (
              <Tooltip label={`Go to ${transformProviderName(storageType.provider)}`}>
                <a href={projectURL} target="_blank" rel="noreferrer" className="block button button-ghost">
                  <Icon name="library" />
                </a>
              </Tooltip>
            )}
            <IconButton tooltip={`Pull from ${transformProviderName(storageType.provider)}`} onClick={handlePullTokens} icon={<RefreshIcon />} />
          </Stack>
        )}
      </Stack>
      <Stack direction="row" gap={4}>
        <Box css={{ color: '$textMuted', fontSize: '$xsmall' }}>
          Version
          {' '}
          {pjs.plugin_version}
        </Box>

        <Text size="xsmall">
          <a href="https://docs.tokens.studio/?ref=pf" target="_blank" rel="noreferrer">
            <Stack direction="row" gap={1}>
              <Box as="span" css={{ color: '$textMuted' }}>
                Docs
              </Box>
              <DocsIcon />
            </Stack>
          </a>
        </Text>
        <Text size="xsmall">
          <a href="https://github.com/six7/figma-tokens" target="_blank" rel="noreferrer">
            <Stack direction="row" gap={1}>
              <Box as="span" css={{ color: '$textMuted' }}>
                Feedback
              </Box>
              <FeedbackIcon />
            </Stack>
          </a>
        </Text>
      </Stack>
    </Box>
  ) : null;
}<|MERGE_RESOLUTION|>--- conflicted
+++ resolved
@@ -23,12 +23,9 @@
 import RefreshIcon from '@/icons/refresh.svg';
 import FeedbackIcon from '@/icons/feedback.svg';
 import IconButton from './IconButton';
-<<<<<<< HEAD
 import { useFlags } from './LaunchDarkly';
-=======
 import Tooltip from './Tooltip';
 import Icon from './Icon';
->>>>>>> 4e0e8ab6
 
 export default function Footer() {
   const storageType = useSelector(storageTypeSelector);
