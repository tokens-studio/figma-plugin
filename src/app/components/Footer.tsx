<<<<<<< HEAD
import React from 'react';
import { useSelector, useDispatch } from 'react-redux';
import { DownloadIcon, UploadIcon } from '@primer/octicons-react';
import { useFlags } from 'launchdarkly-react-client-sdk';
import { Dispatch } from '../store';
=======
import React, { useCallback } from 'react';
import { useSelector } from 'react-redux';
import { DownloadIcon, UploadIcon } from '@primer/octicons-react';
>>>>>>> ace4b2b4
import * as pjs from '../../../package.json';
import Box from './Box';
import Text from './Text';
import Stack from './Stack';
import BranchSelector from './BranchSelector';
import useRemoteTokens from '../store/remoteTokens';
import { StorageProviderType } from '../../types/api';
import {
  localApiStateSelector,
  editProhibitedSelector,
  lastSyncedStateSelector,
  storageTypeSelector,
  tokensSelector,
  usedTokenSetSelector,
  themesListSelector,
<<<<<<< HEAD
=======
  activeTabSelector,
  projectURLSelector,
>>>>>>> ace4b2b4
} from '@/selectors';
import DocsIcon from '@/icons/docs.svg';
import RefreshIcon from '@/icons/refresh.svg';
import FeedbackIcon from '@/icons/feedback.svg';
import IconButton from './IconButton';
import { useFlags } from './LaunchDarkly';
import Tooltip from './Tooltip';
import Icon from './Icon';

export default function Footer() {
  const storageType = useSelector(storageTypeSelector);
  const tokens = useSelector(tokensSelector);
  const themes = useSelector(themesListSelector);
  const lastSyncedState = useSelector(lastSyncedStateSelector);
  const editProhibited = useSelector(editProhibitedSelector);
  const localApiState = useSelector(localApiStateSelector);
  const usedTokenSet = useSelector(usedTokenSetSelector);
<<<<<<< HEAD
  const dispatch = useDispatch<Dispatch>();

=======
  const activeTab = useSelector(activeTabSelector);
  const projectURL = useSelector(projectURLSelector);
>>>>>>> ace4b2b4
  const { gitBranchSelector } = useFlags();
  const { pullTokens, pushTokens } = useRemoteTokens();

  const checkForChanges = React.useCallback(() => {
    const hasChanged = (lastSyncedState !== JSON.stringify([tokens, themes], null, 2));
    dispatch.tokenState.updateCheckForChanges(String(hasChanged));
    return hasChanged;
  }, [lastSyncedState, tokens, themes]);

  const hasChanges = React.useMemo(() => checkForChanges(), [checkForChanges]);

  const transformProviderName = React.useCallback((provider: StorageProviderType) => {
    switch (provider) {
      case StorageProviderType.JSONBIN:
        return 'JSONBin.io';
      case StorageProviderType.GITHUB:
        return 'GitHub';
      case StorageProviderType.GITLAB:
        return 'GitLab';
      case StorageProviderType.ADO:
        return 'ADO';
      case StorageProviderType.URL:
        return 'URL';
      default:
        return provider;
    }
  }, []);

  const onPushButtonClicked = React.useCallback(() => pushTokens(), [pushTokens]);
  const onPullButtonClicked = React.useCallback(() => pullTokens({ usedTokenSet }), [pullTokens, usedTokenSet]);

<<<<<<< HEAD
  return (
=======
  const handlePullTokens = useCallback(() => {
    pullTokens({ usedTokenSet });
  }, [pullTokens, usedTokenSet]);

  return activeTab !== 'loading' && activeTab !== 'start' ? (
>>>>>>> ace4b2b4
    <Box
      css={{
        display: 'flex',
        alignItems: 'center',
        justifyContent: 'space-between',
        flexShrink: 0,
        padding: '$4',
      }}
    >
      <Stack direction="row">
        {localApiState.branch && (
        <>
          {gitBranchSelector && <BranchSelector currentBranch={localApiState.branch} />}
          <IconButton icon={<DownloadIcon />} onClick={onPullButtonClicked} tooltipSide="top" tooltip={`Pull from ${transformProviderName(storageType.provider)}`} />
          <IconButton badge={hasChanges} icon={<UploadIcon />} onClick={onPushButtonClicked} tooltipSide="top" disabled={editProhibited} tooltip={`Push to ${transformProviderName(storageType.provider)}`} />
        </>
        )}
        {storageType.provider !== StorageProviderType.LOCAL
        && storageType.provider !== StorageProviderType.GITHUB
        && storageType.provider !== StorageProviderType.GITLAB
        && storageType.provider !== StorageProviderType.ADO
        && (
          <Stack align="center" direction="row" gap={2}>
            <Text muted>Sync</Text>
            {storageType.provider === StorageProviderType.JSONBIN && (
              <Tooltip label={`Go to ${transformProviderName(storageType.provider)}`}>
                <a href={projectURL} target="_blank" rel="noreferrer" className="block button button-ghost">
                  <Icon name="library" />
                </a>
              </Tooltip>
            )}
            <IconButton tooltip={`Pull from ${transformProviderName(storageType.provider)}`} onClick={handlePullTokens} icon={<RefreshIcon />} />
          </Stack>
        )}
      </Stack>
      <Stack direction="row" gap={4}>
        <Box css={{ color: '$textMuted', fontSize: '$xsmall' }}>
          Version
          {' '}
          {pjs.plugin_version}
        </Box>

        <Text size="xsmall">
          <a href="https://docs.tokens.studio/?ref=pf" target="_blank" rel="noreferrer">
            <Stack direction="row" gap={1}>
              <Box as="span" css={{ color: '$textMuted' }}>
                Docs
              </Box>
              <DocsIcon />
            </Stack>
          </a>
        </Text>
        <Text size="xsmall">
          <a href="https://github.com/six7/figma-tokens" target="_blank" rel="noreferrer">
            <Stack direction="row" gap={1}>
              <Box as="span" css={{ color: '$textMuted' }}>
                Feedback
              </Box>
              <FeedbackIcon />
            </Stack>
          </a>
        </Text>
      </Stack>
    </Box>
  );
}<|MERGE_RESOLUTION|>--- conflicted
+++ resolved
@@ -1,14 +1,7 @@
-<<<<<<< HEAD
-import React from 'react';
+import React, { useCallback } from 'react';
 import { useSelector, useDispatch } from 'react-redux';
 import { DownloadIcon, UploadIcon } from '@primer/octicons-react';
-import { useFlags } from 'launchdarkly-react-client-sdk';
 import { Dispatch } from '../store';
-=======
-import React, { useCallback } from 'react';
-import { useSelector } from 'react-redux';
-import { DownloadIcon, UploadIcon } from '@primer/octicons-react';
->>>>>>> ace4b2b4
 import * as pjs from '../../../package.json';
 import Box from './Box';
 import Text from './Text';
@@ -24,11 +17,8 @@
   tokensSelector,
   usedTokenSetSelector,
   themesListSelector,
-<<<<<<< HEAD
-=======
   activeTabSelector,
   projectURLSelector,
->>>>>>> ace4b2b4
 } from '@/selectors';
 import DocsIcon from '@/icons/docs.svg';
 import RefreshIcon from '@/icons/refresh.svg';
@@ -46,13 +36,10 @@
   const editProhibited = useSelector(editProhibitedSelector);
   const localApiState = useSelector(localApiStateSelector);
   const usedTokenSet = useSelector(usedTokenSetSelector);
-<<<<<<< HEAD
   const dispatch = useDispatch<Dispatch>();
 
-=======
   const activeTab = useSelector(activeTabSelector);
   const projectURL = useSelector(projectURLSelector);
->>>>>>> ace4b2b4
   const { gitBranchSelector } = useFlags();
   const { pullTokens, pushTokens } = useRemoteTokens();
 
@@ -83,16 +70,11 @@
 
   const onPushButtonClicked = React.useCallback(() => pushTokens(), [pushTokens]);
   const onPullButtonClicked = React.useCallback(() => pullTokens({ usedTokenSet }), [pullTokens, usedTokenSet]);
-
-<<<<<<< HEAD
-  return (
-=======
   const handlePullTokens = useCallback(() => {
     pullTokens({ usedTokenSet });
   }, [pullTokens, usedTokenSet]);
 
-  return activeTab !== 'loading' && activeTab !== 'start' ? (
->>>>>>> ace4b2b4
+  return (
     <Box
       css={{
         display: 'flex',
