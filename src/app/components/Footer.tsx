--- conflicted
+++ resolved
@@ -61,13 +61,6 @@
         padding: '$4',
       }}
     >
-<<<<<<< HEAD
-      <Box css={{ color: '$textMuted', fontSize: '$xsmall' }}>
-        Version
-        {pjs.plugin_version}
-      </Box>
-      <Stack direction="row" gap={4} align="center">
-=======
       <Stack direction="row">
         {localApiState.branch && (
         <>
@@ -99,7 +92,6 @@
           {pjs.plugin_version}
         </Box>
 
->>>>>>> 0c58d0fe
         <Text size="xsmall">
           <a href="https://docs.tokens.studio/?ref=pf" target="_blank" rel="noreferrer">
             <Stack direction="row" gap={1}>
