--- conflicted
+++ resolved
@@ -1,12 +1,8 @@
 import React from 'react';
 import { useSelector, useDispatch } from 'react-redux';
 import { DownloadIcon, UploadIcon } from '@primer/octicons-react';
-<<<<<<< HEAD
-import convertTokensToObject from '@/utils/convertTokensToObject';
 import { Dispatch } from '../store';
-=======
 import { useFlags } from 'launchdarkly-react-client-sdk';
->>>>>>> 40fb2ea6
 import * as pjs from '../../../package.json';
 import Box from './Box';
 import Text from './Text';
@@ -27,7 +23,6 @@
 import DocsIcon from '@/icons/docs.svg';
 import FeedbackIcon from '@/icons/feedback.svg';
 import IconButton from './IconButton';
-import { last } from 'cypress/types/lodash';
 
 export default function Footer() {
   const storageType = useSelector(storageTypeSelector);
@@ -37,13 +32,10 @@
   const editProhibited = useSelector(editProhibitedSelector);
   const localApiState = useSelector(localApiStateSelector);
   const usedTokenSet = useSelector(usedTokenSetSelector);
-<<<<<<< HEAD
   const dispatch = useDispatch<Dispatch>();
 
-=======
   const activeTab = useSelector(activeTabSelector);
   const { gitBranchSelector } = useFlags();
->>>>>>> 40fb2ea6
   const { pullTokens, pushTokens } = useRemoteTokens();
 
   const checkForChanges = React.useCallback(() => {
@@ -83,11 +75,7 @@
       <Stack direction="row">
         {localApiState.branch && (
         <>
-<<<<<<< HEAD
-          <BranchSelector/>
-=======
           {gitBranchSelector && <BranchSelector currentBranch={localApiState.branch} />}
->>>>>>> 40fb2ea6
           <IconButton icon={<DownloadIcon />} onClick={onPullButtonClicked} tooltipSide="top" tooltip={`Pull from ${transformProviderName(storageType.provider)}`} />
           <IconButton badge={hasChanges} icon={<UploadIcon />} onClick={onPushButtonClicked} tooltipSide="top" disabled={editProhibited} tooltip={`Push to ${transformProviderName(storageType.provider)}`} />
         </>
