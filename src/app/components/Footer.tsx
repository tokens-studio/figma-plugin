import React from 'react';
import { useSelector } from 'react-redux';
import { DownloadIcon, UploadIcon } from '@primer/octicons-react';
import * as pjs from '../../../package.json';
import Box from './Box';
import Text from './Text';
import Tooltip from './Tooltip';
import Stack from './Stack';
import BranchSelector from './BranchSelector';
import useRemoteTokens from '../store/remoteTokens';
import convertTokensToObject from '@/utils/convertTokensToObject';
import { StorageProviderType } from '../../types/api';
import {
<<<<<<< HEAD
  localApiStateSelector, editProhibitedSelector, lastSyncedStateSelector, storageTypeSelector, tokensSelector,
=======
  localApiStateSelector, editProhibitedSelector, lastSyncedStateSelector, storageTypeSelector, tokensSelector, usedTokenSetSelector,
>>>>>>> 0c58d0fe
} from '@/selectors';
import DocsIcon from '@/icons/docs.svg';
import FeedbackIcon from '@/icons/feedback.svg';

export default function Footer() {
  const storageType = useSelector(storageTypeSelector);
  const tokens = useSelector(tokensSelector);
  const lastSyncedState = useSelector(lastSyncedStateSelector);
  const editProhibited = useSelector(editProhibitedSelector);
  const localApiState = useSelector(localApiStateSelector);
<<<<<<< HEAD
=======
  const usedTokenSet = useSelector(usedTokenSetSelector);
>>>>>>> 0c58d0fe

  const { pullTokens, pushTokens } = useRemoteTokens();

  const checkForChanges = React.useCallback(() => {
    if (lastSyncedState !== JSON.stringify(convertTokensToObject(tokens), null, 2)) {
      return true;
    }
    return false;
  }, [lastSyncedState, tokens]);

<<<<<<< HEAD
  const transformProviderName = (provider: StorageProviderType) => {
=======
  const hasChanges = React.useMemo(() => checkForChanges(), [lastSyncedState, tokens]);

  const transformProviderName = React.useCallback((provider: StorageProviderType) => {
>>>>>>> 0c58d0fe
    switch (provider) {
      case StorageProviderType.JSONBIN:
        return 'JSONBin.io';
      case StorageProviderType.GITHUB:
        return 'GitHub';
      case StorageProviderType.URL:
        return 'URL';
      default:
        return provider;
    }
<<<<<<< HEAD
  };
=======
  }, []);

  const onPushButtonClicked = React.useCallback(() => pushTokens(), []);
  const onPullButtonClicked = React.useCallback(() => pullTokens({ usedTokenSet }), [usedTokenSet]);
>>>>>>> 0c58d0fe

  return (
    <Box css={{
      display: 'flex', alignItems: 'center', justifyContent: 'space-between', flexShrink: 0, padding: '$4',
    }}
    >
      <Stack direction="row">
        {localApiState.branch && (
        <>
          <BranchSelector currentBranch={localApiState.branch} />
          <Tooltip variant="top" label={`Pull from ${transformProviderName(storageType.provider)}`}>
<<<<<<< HEAD
            <button onClick={() => pullTokens({})} type="button" className="button button-ghost">
=======
            <button onClick={onPullButtonClicked} type="button" className="button button-ghost">
>>>>>>> 0c58d0fe
              <DownloadIcon />
            </button>
          </Tooltip>
          <Tooltip variant="top" label={`Push to ${transformProviderName(storageType.provider)}`}>
            <button
<<<<<<< HEAD
              onClick={() => pushTokens()}
=======
              onClick={onPushButtonClicked}
>>>>>>> 0c58d0fe
              type="button"
              className="relative button button-ghost"
              disabled={editProhibited}
            >
<<<<<<< HEAD
              {checkForChanges() && <div className="absolute top-0 right-0 w-2 h-2 rounded-full bg-primary-500" />}
=======
              {hasChanges && <div className="absolute top-0 right-0 w-2 h-2 rounded-full bg-primary-500" />}
>>>>>>> 0c58d0fe

              <UploadIcon />
            </button>
          </Tooltip>
        </>
        )}
      </Stack>
      <Stack direction="row" gap={4}>
        <Box css={{ color: '$textMuted', fontSize: '$xsmall' }}>
          Version
          {' '}
          {pjs.plugin_version}
        </Box>

        <Text size="xsmall">
          <a
            href="https://docs.tokens.studio/?ref=pf"
            target="_blank"
            rel="noreferrer"
          >
            <Stack direction="row" gap={1}>
              <Box as="span" css={{ color: '$textMuted' }}>Docs</Box>
              <DocsIcon />
            </Stack>
          </a>
        </Text>
        <Text size="xsmall">
          <a
            href="https://github.com/six7/figma-tokens"
            target="_blank"
            rel="noreferrer"
          >
            <Stack direction="row" gap={1}>
              <Box as="span" css={{ color: '$textMuted' }}>Feedback</Box>
              <FeedbackIcon />
            </Stack>
          </a>
        </Text>
      </Stack>
    </Box>
  );
}<|MERGE_RESOLUTION|>--- conflicted
+++ resolved
@@ -11,11 +11,7 @@
 import convertTokensToObject from '@/utils/convertTokensToObject';
 import { StorageProviderType } from '../../types/api';
 import {
-<<<<<<< HEAD
-  localApiStateSelector, editProhibitedSelector, lastSyncedStateSelector, storageTypeSelector, tokensSelector,
-=======
   localApiStateSelector, editProhibitedSelector, lastSyncedStateSelector, storageTypeSelector, tokensSelector, usedTokenSetSelector,
->>>>>>> 0c58d0fe
 } from '@/selectors';
 import DocsIcon from '@/icons/docs.svg';
 import FeedbackIcon from '@/icons/feedback.svg';
@@ -26,10 +22,7 @@
   const lastSyncedState = useSelector(lastSyncedStateSelector);
   const editProhibited = useSelector(editProhibitedSelector);
   const localApiState = useSelector(localApiStateSelector);
-<<<<<<< HEAD
-=======
   const usedTokenSet = useSelector(usedTokenSetSelector);
->>>>>>> 0c58d0fe
 
   const { pullTokens, pushTokens } = useRemoteTokens();
 
@@ -40,13 +33,9 @@
     return false;
   }, [lastSyncedState, tokens]);
 
-<<<<<<< HEAD
-  const transformProviderName = (provider: StorageProviderType) => {
-=======
   const hasChanges = React.useMemo(() => checkForChanges(), [lastSyncedState, tokens]);
 
   const transformProviderName = React.useCallback((provider: StorageProviderType) => {
->>>>>>> 0c58d0fe
     switch (provider) {
       case StorageProviderType.JSONBIN:
         return 'JSONBin.io';
@@ -57,14 +46,10 @@
       default:
         return provider;
     }
-<<<<<<< HEAD
-  };
-=======
   }, []);
 
   const onPushButtonClicked = React.useCallback(() => pushTokens(), []);
   const onPullButtonClicked = React.useCallback(() => pullTokens({ usedTokenSet }), [usedTokenSet]);
->>>>>>> 0c58d0fe
 
   return (
     <Box css={{
@@ -76,30 +61,18 @@
         <>
           <BranchSelector currentBranch={localApiState.branch} />
           <Tooltip variant="top" label={`Pull from ${transformProviderName(storageType.provider)}`}>
-<<<<<<< HEAD
-            <button onClick={() => pullTokens({})} type="button" className="button button-ghost">
-=======
             <button onClick={onPullButtonClicked} type="button" className="button button-ghost">
->>>>>>> 0c58d0fe
               <DownloadIcon />
             </button>
           </Tooltip>
           <Tooltip variant="top" label={`Push to ${transformProviderName(storageType.provider)}`}>
             <button
-<<<<<<< HEAD
-              onClick={() => pushTokens()}
-=======
               onClick={onPushButtonClicked}
->>>>>>> 0c58d0fe
               type="button"
               className="relative button button-ghost"
               disabled={editProhibited}
             >
-<<<<<<< HEAD
-              {checkForChanges() && <div className="absolute top-0 right-0 w-2 h-2 rounded-full bg-primary-500" />}
-=======
               {hasChanges && <div className="absolute top-0 right-0 w-2 h-2 rounded-full bg-primary-500" />}
->>>>>>> 0c58d0fe
 
               <UploadIcon />
             </button>
