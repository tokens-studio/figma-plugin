import React from 'react';
import { useDispatch, useSelector } from 'react-redux';
import Heading from './Heading';
import Button from './Button';
import Modal from './Modal';
import { Dispatch } from '../store';
import useManageTokens from '../store/useManageTokens';
import Tooltip from './Tooltip';
import Icon from './Icon';
import { activeTokenSetSelector, importedTokensSelector } from '@/selectors';
import Stack from './Stack';

function ImportToken({
  name,
  value,
  oldValue,
  description,
  oldDescription,
  updateAction,
  removeToken,
  updateToken,
}: {
  name: string;
  value: string;
  oldValue?: string;
  description?: string;
  oldDescription?: string;
  updateAction: string;
  removeToken: any;
  updateToken: any;
}) {
  return (
    <Stack direction="row" justify="between" css={{ padding: '$2 $4' }}>
      <Stack direction="column" gap={1}>
        <div className="font-semibold text-xs">{name}</div>
<<<<<<< HEAD
        <div className="flex space-x-1 items-center">
          <div className="font-bold text-xxs border border-success-muted bg-success-subtle text-success p-1 rounded break-all">
=======
        <Stack direction="row" align="center" gap={1}>
          <div className="font-bold text-xxs bg-green-100 text-green-800 p-1 rounded break-all">
>>>>>>> 0368c5ab
            {typeof value === 'object' ? JSON.stringify(value) : value}
          </div>
          {oldValue ? (
            <div className="font-bold text-xxs border border-danger-muted bg-danger-subtle text-danger p-1 rounded break-all">
              {typeof oldValue === 'object' ? JSON.stringify(oldValue) : oldValue}
            </div>
          ) : null}
        </Stack>
        {(description || oldDescription) && (
        <div className="text-xxs">
          {description}
          {' '}
          {oldDescription ? ` (before: ${oldDescription})` : ''}
        </div>
        )}
      </Stack>
      <Stack direction="row" align="center" gap={1}>
        <Tooltip variant="right" label={updateAction}>
          <button className="button button-ghost" type="button" onClick={updateToken}>
            <Icon name="add" />
          </button>
        </Tooltip>
        <Tooltip variant="right" label="Ignore">
          <button className="button button-ghost" type="button" onClick={removeToken}>
            <Icon name="trash" />
          </button>
        </Tooltip>
      </Stack>
    </Stack>
  );
}

export default function ImportedTokensDialog() {
  const dispatch = useDispatch<Dispatch>();
  const { editSingleToken, createSingleToken } = useManageTokens();
  const activeTokenSet = useSelector(activeTokenSetSelector);
  const importedTokens = useSelector(importedTokensSelector);
  const [newTokens, setNewTokens] = React.useState(importedTokens.newTokens);
  const [updatedTokens, setUpdatedTokens] = React.useState(importedTokens.updatedTokens);

  const handleCreateNewClick = () => {
    // Create new tokens according to styles
    // TODO: This should probably be a batch operation
    newTokens.forEach((token) => {
      createSingleToken({
        parent: activeTokenSet,
        name: token.name,
        value: token.value,
        options: {
          type: token.type,
          description: token.description,
        },
        shouldUpdateDocument: false,
      });
    });
    setNewTokens([]);
  };

  const handleUpdateClick = () => {
    // Go through each token that needs to be updated
    // TODO: This should probably be a batch operation
    updatedTokens.forEach((token) => {
      editSingleToken({
        parent: activeTokenSet,
        name: token.name,
        value: token.value,
        options: {
          type: token.type,
          description: token.description,
        },
        shouldUpdateDocument: false,
      });
    });
    setUpdatedTokens([]);
  };

  const handleImportAllClick = () => {
    // Perform both actions for all the tokens
    // TODO: This should probably be a batch operation
    handleUpdateClick();
    handleCreateNewClick();
  };

  const handleCreateSingleClick = (token) => {
    // Create new tokens according to styles
    createSingleToken({
      parent: activeTokenSet,
      name: token.name,
      value: token.value,
      options: {
        type: token.type,
        description: token.description,
      },
      shouldUpdateDocument: false,
    });
    setNewTokens(newTokens.filter((t) => t.name !== token.name));
  };

  const handleUpdateSingleClick = (token) => {
    // Go through each token that needs to be updated
    editSingleToken({
      parent: activeTokenSet,
      name: token.name,
      value: token.value,
      options: {
        type: token.type,
        description: token.description,
      },
      shouldUpdateDocument: false,
    });
    setUpdatedTokens(updatedTokens.filter((t) => t.name !== token.name));
  };

  const handleClose = () => {
    dispatch.tokenState.resetImportedTokens();
  };

  React.useEffect(() => {
    setNewTokens(importedTokens.newTokens);
    setUpdatedTokens(importedTokens.updatedTokens);
  }, [importedTokens.newTokens, importedTokens.updatedTokens]);

  if (!newTokens.length && !updatedTokens.length) return null;

  return (
    <Modal
      full
      title="Import Styles"
      large
      showClose
      isOpen={newTokens.length > 0 || updatedTokens.length > 0}
      close={handleClose}
    >
      <Stack direction="column" gap={4}>
        {newTokens.length > 0 && (
        <div>
          <Stack
            direction="row"
            justify="between"
            align="center"
            css={{
              marginBottom: '$4', paddingLeft: '$4', paddingRight: '$4', paddingBottom: '$2',
            }}
          >
            <Heading>New Tokens</Heading>
            <Button variant="secondary" id="button-import-create-all" onClick={handleCreateNewClick}>
              Create all
            </Button>
          </Stack>
          <div className="space-y-2 border-t border-gray-300">
            {newTokens.map((token) => (
              <ImportToken
                key={token.name}
                name={token.name}
                value={token.value}
                description={token.description}
                updateAction="Create"
                removeToken={() => setNewTokens(newTokens.filter((t) => t.name !== token.name))}
                updateToken={() => handleCreateSingleClick(token)}
              />
            ))}
          </div>
        </div>
        )}
        {updatedTokens.length > 0 && (
        <div>
          <Stack
            direction="row"
            justify="between"
            align="center"
            css={{
              marginBottom: '$4', paddingLeft: '$4', paddingRight: '$4', paddingBottom: '$2',
            }}
          >
            <Heading>Existing Tokens</Heading>
            <Button variant="secondary" id="button-import-update-all" onClick={handleUpdateClick}>
              Update all
            </Button>
          </Stack>
          <div className="space-y-2 border-t border-gray-300">
            {updatedTokens.map((token) => (
              <ImportToken
                key={token.name}
                name={token.name}
                value={token.value}
                oldValue={token.oldValue}
                description={token.description}
                oldDescription={token.oldDescription}
                updateAction="Update"
                removeToken={() => setUpdatedTokens(updatedTokens.filter((t) => t.name !== token.name))}
                updateToken={() => handleUpdateSingleClick(token)}
              />
            ))}
          </div>
        </div>
        )}
        <div className="flex justify-between border-t border-gray-300 p-4 ">
          <Button variant="secondary" id="button-import-close" onClick={handleClose}>
            Cancel
          </Button>
          <Button variant="primary" id="button-import-all" onClick={handleImportAllClick}>
            Import all
          </Button>
        </div>
      </Stack>
    </Modal>
  );
}<|MERGE_RESOLUTION|>--- conflicted
+++ resolved
@@ -33,13 +33,8 @@
     <Stack direction="row" justify="between" css={{ padding: '$2 $4' }}>
       <Stack direction="column" gap={1}>
         <div className="font-semibold text-xs">{name}</div>
-<<<<<<< HEAD
-        <div className="flex space-x-1 items-center">
+        <Stack direction="row" align="center" gap={1}>
           <div className="font-bold text-xxs border border-success-muted bg-success-subtle text-success p-1 rounded break-all">
-=======
-        <Stack direction="row" align="center" gap={1}>
-          <div className="font-bold text-xxs bg-green-100 text-green-800 p-1 rounded break-all">
->>>>>>> 0368c5ab
             {typeof value === 'object' ? JSON.stringify(value) : value}
           </div>
           {oldValue ? (
