import React from 'react';
import { TokenBoxshadowValue } from '@/types/values';
import Box from '../Box';

type Props = {
  property: string;
  value: string | number | Array<TokenBoxshadowValue> | object
};

<<<<<<< HEAD
export const SingleCompositionValueDisplay: React.FC<Props> = ({ property, value }) => (
  <Box css={{ color: '$fgToolTipMuted' }}>
    {property}
    {' : '}
    {value.toString()}
=======
export const SingleCompositionValueDisplay: React.FC<Props> = ({ value }) => (
  <Box css={{ color: '$bgDefault' }}>
    {value?.property}
    {' : '}
    {value?.value}
>>>>>>> 883e8c32
  </Box>

);<|MERGE_RESOLUTION|>--- conflicted
+++ resolved
@@ -7,19 +7,10 @@
   value: string | number | Array<TokenBoxshadowValue> | object
 };
 
-<<<<<<< HEAD
 export const SingleCompositionValueDisplay: React.FC<Props> = ({ property, value }) => (
   <Box css={{ color: '$fgToolTipMuted' }}>
     {property}
     {' : '}
     {value.toString()}
-=======
-export const SingleCompositionValueDisplay: React.FC<Props> = ({ value }) => (
-  <Box css={{ color: '$bgDefault' }}>
-    {value?.property}
-    {' : '}
-    {value?.value}
->>>>>>> 883e8c32
   </Box>
-
 );