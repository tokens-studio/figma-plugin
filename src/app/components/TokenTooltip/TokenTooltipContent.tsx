--- conflicted
+++ resolved
@@ -20,11 +20,7 @@
     () => (
       token.type === TokenTypes.TYPOGRAPHY || token.type === TokenTypes.BOX_SHADOW)
     && typeof token.value === 'string',
-<<<<<<< HEAD
-    [token, tokensContext.resolvedTokens],
-=======
     [token],
->>>>>>> d371838a
   );
 
   return (
