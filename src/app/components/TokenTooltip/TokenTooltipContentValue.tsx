import React from 'react';
import { useUIDSeed } from 'react-uid';
import useTokens from '../../store/useTokens';
import { SingleToken } from '@/types/tokens';
import { SingleShadowValueDisplay } from './SingleShadowValueDisplay';
import { TokensContext } from '@/context';
import { isSingleBoxShadowToken, isSingleTypographyToken, isSingleCompositionToken } from '@/utils/is';
import { SingleTypographyValueDisplay } from './SingleTypograhpyValueDisplay';
<<<<<<< HEAD
import { TokenBoxshadowValue } from '@/types/values';
=======
import { TokenBoxshadowValue, TokenCompositionValue, TokenTypograpyValue } from '@/types/values';
>>>>>>> 883e8c32
import Box from '../Box';
import { SingleCompositionValueDisplay } from './SingleCompositionValueDisplay';

type Props = {
  token: SingleToken;
  shouldResolve: boolean;
  tokenIsShadowOrTypographyAlias: boolean;
};

// Returns token value in display format
export const TokenTooltipContentValue: React.FC<Props> = ({ token, shouldResolve, tokenIsShadowOrTypographyAlias }) => {
  const seed = useUIDSeed();
  const tokensContext = React.useContext(TokensContext);
  const { getTokenValue } = useTokens();
  const valueToCheck = React.useMemo(() => {
    if (shouldResolve && tokenIsShadowOrTypographyAlias) {
      let nameToLookFor: string = '';
      const tokenValueString = String(token.value);
      if (tokenIsShadowOrTypographyAlias && tokenValueString.charAt(0) === '$') nameToLookFor = tokenValueString.slice(1, tokenValueString.length);
      if (tokenIsShadowOrTypographyAlias && tokenValueString.charAt(0) === '{') nameToLookFor = tokenValueString.slice(1, tokenValueString.length - 1);
      const tokenValue = getTokenValue(nameToLookFor, tokensContext.resolvedTokens)?.value;
      return tokenValue || token.value;
    }
    if (shouldResolve) return getTokenValue(token.name, tokensContext.resolvedTokens)?.value;
    return token.value;
  }, [token, getTokenValue, shouldResolve, tokenIsShadowOrTypographyAlias, tokensContext.resolvedTokens]);

  if (isSingleTypographyToken(token)) {
    return (
      <SingleTypographyValueDisplay
        value={valueToCheck as TokenTypograpyValue}
        shouldResolve={shouldResolve}
      />
    );
  }

  if (isSingleCompositionToken(token)) {
    return (
      valueToCheck ? (
        <div>
          {Object.entries(valueToCheck).map(([property, value], index) => (
            <SingleCompositionValueDisplay
<<<<<<< HEAD
              key={seed(index)}
              property={property}
              value={value}
=======
              key={seed(t)}
              value={t as TokenCompositionValue}
>>>>>>> 883e8c32
            />
          ))}
        </div>
      ) : null
    );
  }

  if (isSingleBoxShadowToken(token)) {
    if (Array.isArray(valueToCheck)) {
      return (
        <div>
          {valueToCheck.map((t) => (
            <SingleShadowValueDisplay
              key={seed(t)}
              shadow={t as TokenBoxshadowValue}
            />
          ))}
        </div>
      );
    }

    return (
      <SingleShadowValueDisplay
        // @TODO strengthen type checking here
        shadow={valueToCheck as TokenBoxshadowValue}
      />
    );
  }

  if (typeof valueToCheck !== 'string' && typeof valueToCheck !== 'number') {
    return <Box css={{ color: '$fgToolTipMuted' }}>{JSON.stringify(valueToCheck, null, 2)}</Box>;
  }

  return <Box css={{ color: '$fgToolTipMuted' }}>{valueToCheck}</Box>;
};<|MERGE_RESOLUTION|>--- conflicted
+++ resolved
@@ -6,11 +6,7 @@
 import { TokensContext } from '@/context';
 import { isSingleBoxShadowToken, isSingleTypographyToken, isSingleCompositionToken } from '@/utils/is';
 import { SingleTypographyValueDisplay } from './SingleTypograhpyValueDisplay';
-<<<<<<< HEAD
-import { TokenBoxshadowValue } from '@/types/values';
-=======
-import { TokenBoxshadowValue, TokenCompositionValue, TokenTypograpyValue } from '@/types/values';
->>>>>>> 883e8c32
+import { TokenBoxshadowValue, TokenTypograpyValue } from '@/types/values';
 import Box from '../Box';
 import { SingleCompositionValueDisplay } from './SingleCompositionValueDisplay';
 
@@ -53,14 +49,9 @@
         <div>
           {Object.entries(valueToCheck).map(([property, value], index) => (
             <SingleCompositionValueDisplay
-<<<<<<< HEAD
               key={seed(index)}
               property={property}
               value={value}
-=======
-              key={seed(t)}
-              value={t as TokenCompositionValue}
->>>>>>> 883e8c32
             />
           ))}
         </div>
