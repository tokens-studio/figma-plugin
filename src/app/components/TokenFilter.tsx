--- conflicted
+++ resolved
@@ -68,14 +68,6 @@
         onChange={handleChange}
         placeholder={t('search') as string}
       />
-<<<<<<< HEAD
-      <Box css={{ position: 'absolute', right: '$2' }}>
-        <IconButton
-          onClick={handleResetSearchString}
-          icon={<XCircleFillIcon />}
-        />
-      </Box>
-=======
       {tokenString && (
         <Box css={{ position: 'absolute', right: '$2' }}>
           <IconButton
@@ -85,7 +77,6 @@
           />
         </Box>
       )}
->>>>>>> fdcbfb44
     </Box>
   );
 };
