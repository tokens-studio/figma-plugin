--- conflicted
+++ resolved
@@ -32,19 +32,11 @@
 });
 
 type Props = {
-<<<<<<< HEAD
-  id: string
-  text: React.ReactNode
-  isActive?: boolean
-  isStored?: boolean
-  onClick: () => void
-=======
-  text: string;
+  text: React.ReactNode;
   onClick: () => void;
-  isActive: boolean;
-  isStored: boolean;
+  isActive?: boolean;
+  isStored?: boolean;
   id: string;
->>>>>>> fdbc8066
 };
 
 export default function StorageItem({
