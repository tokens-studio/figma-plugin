--- conflicted
+++ resolved
@@ -15,11 +15,7 @@
     const dispatch = useDispatch<Dispatch>();
     const [error, setError] = React.useState(null);
 
-<<<<<<< HEAD
-    const isValid = currentEditToken.value && !error;
-=======
-    const isValid = editToken.value && editToken.name.match(/^\S*$/) && !error;
->>>>>>> 7720f838
+    const isValid = editToken.value && !error;
 
     const hasNameThatExistsAlready = resolvedTokens
         .filter((t) => t.internal__Parent === activeTokenSet)
