import * as React from 'react';
import { useDispatch, useSelector } from 'react-redux';
import { track } from '@/utils/analytics';
import { UpdateMode } from '@/types/state';
import { Dispatch } from '../store';
import useManageTokens from '../store/useManageTokens';
import BoxShadowInput from './BoxShadowInput';
import Input from './Input';
import ColorPicker from './ColorPicker';
import useConfirm from '../hooks/useConfirm';
import useTokens from '../store/useTokens';
import { SingleBoxShadowToken } from '@/types/tokens';
import { checkIfContainsAlias, getAliasValue } from '@/utils/alias';
import { ResolveTokenValuesResult } from '@/plugin/tokenHelpers';
import { activeTokenSetSelector, editTokenSelector } from '@/selectors';
import { TokenTypes } from '@/constants/TokenTypes';
import { EditTokenObject } from '../store/models/uiState';
import TypographyInput from './TypographyInput';
import Stack from './Stack';
import DownshiftInput from './DownshiftInput';
import { StyledIconDisclosure, StyledInputSuffix } from './StyledInputSuffix';
import Button from './Button';

type Props = {
  resolvedTokens: ResolveTokenValuesResult[];
};

<<<<<<< HEAD
=======
const StyledIconDisclosure = styled(IconDisclosure, {
  width: '16px',
  height: '16px',
  transition: 'transform 0.2s ease-in-out',
});

const StyledInputSuffix = styled('button', {
  width: '28px',
  height: '28px',
  backgroundColor: '$bgSubtle',
  border: '1px solid',
  borderColor: '$borderMuted',
  borderTopRightRadius: '$input',
  borderBottomRightRadius: '$input',
  display: 'flex',
  justifyContent: 'center',
  alignItems: 'center',
});

>>>>>>> 40fb2ea6
// @TODO this needs to be reviewed from a typings perspective + performance
function EditTokenForm({ resolvedTokens }: Props) {
  const firstInput = React.useRef<HTMLInputElement | null>(null);
  const activeTokenSet = useSelector(activeTokenSetSelector);
  const editToken = useSelector(editTokenSelector);
  const { editSingleToken, createSingleToken } = useManageTokens();
  const { remapToken } = useTokens();
  const dispatch = useDispatch<Dispatch>();
  const [inputHelperOpen, setInputHelperOpen] = React.useState(false);
  const [error, setError] = React.useState<string | null>(null);
  const [internalEditToken, setInternalEditToken] = React.useState<typeof editToken>(editToken);
  const [showAutoSuggest, setShowAutoSuggest] = React.useState<boolean>(false);
  const { confirm } = useConfirm();

  const isValid = React.useMemo(() => internalEditToken?.value && !error, [internalEditToken, error]);

  const hasNameThatExistsAlready = React.useMemo(
    () => resolvedTokens
      .filter((t) => t.internal__Parent === activeTokenSet)
      .find((t) => t.name === internalEditToken?.name),
    [internalEditToken, resolvedTokens, activeTokenSet],
  );

  const hasAnotherTokenThatStartsWithName = React.useMemo(
    () => resolvedTokens
      .filter((t) => t.internal__Parent === activeTokenSet)
      .find((t) => t.name.startsWith(`${internalEditToken?.name}.`)),
    [internalEditToken, resolvedTokens, activeTokenSet],
  );

  const nameWasChanged = React.useMemo(() => internalEditToken?.initialName !== internalEditToken?.name, [
    internalEditToken,
  ]);

  React.useEffect(() => {
    if ((internalEditToken?.isPristine || nameWasChanged) && hasNameThatExistsAlready) {
      setError('Token names must be unique');
    }
    if ((internalEditToken?.isPristine || nameWasChanged) && hasAnotherTokenThatStartsWithName) {
      setError('Must not use name of another group');
    }
  }, [internalEditToken, hasNameThatExistsAlready, nameWasChanged]);

  const handleToggleInputHelper = React.useCallback(() => {
    setInputHelperOpen(!inputHelperOpen);
  }, [inputHelperOpen]);

  const handleAutoSuggest = React.useCallback(() => {
      setShowAutoSuggest(!showAutoSuggest);
    }, [showAutoSuggest]
  );

  const handleChange = React.useCallback<React.ChangeEventHandler<HTMLInputElement>>(
    (e) => {
      setError(null);
      e.persist();
      if (internalEditToken) {
        setInternalEditToken({ ...internalEditToken, [e.target.name]: e.target.value });
        setShowAutoSuggest(false);
      }
    },
    [internalEditToken],
  );

  const handleBoxShadowChange = React.useCallback(
    (shadow: SingleBoxShadowToken['value']) => {
      setError(null);
      if (internalEditToken?.type === TokenTypes.BOX_SHADOW) {
        setInternalEditToken(prev => ({...prev, value: shadow} as typeof editToken));
      }
    },
    [internalEditToken],
  );

  const handleBoxShadowChangeByAlias = React.useCallback<React.ChangeEventHandler<HTMLInputElement>>(
    (e) => {
      setError(null);
      e.persist();
      if (internalEditToken) {
        setInternalEditToken({ ...internalEditToken, [e.target.name]: e.target.value });
      }
    },
    [internalEditToken],
  );

  const handleColorValueChange = React.useCallback(
    (color: string) => {
      setError(null);
      if (internalEditToken?.type === TokenTypes.COLOR) {
        setInternalEditToken({ ...internalEditToken, value: color });
      }
    },
    [internalEditToken],
  );

  const handleTypographyChange = React.useCallback<React.ChangeEventHandler<HTMLInputElement>>(
    (e) => {
      e.persist();
      if (internalEditToken?.type === TokenTypes.TYPOGRAPHY && typeof internalEditToken?.value === 'object') {
        setInternalEditToken({
          ...internalEditToken,
          value: { ...internalEditToken.value, [e.target.name]: e.target.value },
        });
      }
    },
    [internalEditToken],
  );

  const handleTypographyChangeByAlias = React.useCallback<React.ChangeEventHandler<HTMLInputElement>>(
    (e) => {
      setError(null);
      e.persist();
      if (internalEditToken) {
        setInternalEditToken({ ...internalEditToken, [e.target.name]: e.target.value });
      }
    },
    [internalEditToken],
  );

  const handleTypographyDownShiftInputChange = React.useCallback((newInputValue: string, property: string) => {
    if (internalEditToken?.type === TokenTypes.TYPOGRAPHY && typeof internalEditToken?.value === 'object') {
      setInternalEditToken({
        ...internalEditToken,
        value: { ...internalEditToken.value, [property]: newInputValue },
      });
    }
  }, [internalEditToken]);

  const handleDownShiftInputChange = React.useCallback((newInputValue: string) => {
    setInternalEditToken({
      ...internalEditToken,
      value: newInputValue,
    } as typeof editToken);
  }, [internalEditToken]);

  const handleOptionsChange = React.useCallback<React.ChangeEventHandler<HTMLInputElement>>(
    (e) => {
      e.persist();
      if (internalEditToken) {
        setInternalEditToken({
          ...internalEditToken,
          options: { ...internalEditToken.options, [e.target.name]: e.target.value },
        });
      }
    },
    [internalEditToken],
  );

  // @TODO update to useCallback
  const submitTokenValue = async ({ value, name, options }: EditTokenObject) => {
    if (internalEditToken) {
      let oldName;
      if (internalEditToken.initialName !== name && internalEditToken.initialName) {
        oldName = internalEditToken.initialName;
      }
      const newName = name
        .split('/')
        .map((n) => n.trim())
        .join('.');
      if (internalEditToken.isPristine) {
        track('Create token', { type: internalEditToken.type });

        createSingleToken({
          parent: activeTokenSet,
          name: newName,
          value,
          options,
        });
      } else {
        editSingleToken({
          parent: activeTokenSet,
          name: newName,
          oldName,
          value,
          options,
        });
        // When users change token names references are still pointing to the old name, ask user to remap
        if (oldName && oldName !== newName) {
          track('Edit token', { renamed: true, type: internalEditToken.type });

          const shouldRemap = await confirm({
            text: `Remap all tokens that use ${oldName} to ${newName}?`,
            description: 'This will change all layers that used the old token name. This could take a while.',
            choices: [
              { key: UpdateMode.SELECTION, label: 'Selection', unique: true },
              {
                key: UpdateMode.PAGE,
                label: 'Page',
                enabled: true,
                unique: true,
              },
              { key: UpdateMode.DOCUMENT, label: 'Document', unique: true },
            ],
          });
          if (shouldRemap) {
            remapToken(oldName, newName, shouldRemap.data[0]);
          }
        } else {
          track('Edit token', { renamed: false });
        }
      }
    }
  };

  const handleSubmit = React.useCallback(
    (e: React.FormEvent<HTMLFormElement>) => {
      e.preventDefault();
      if (isValid && internalEditToken) {
        submitTokenValue(internalEditToken);
        dispatch.uiState.setShowEditForm(false);
      }
    },
    [dispatch, isValid, internalEditToken],
  );

  const handleReset = React.useCallback(() => {
    dispatch.uiState.setShowEditForm(false);
  }, [dispatch]);

  React.useEffect(() => {
    setTimeout(() => {
      firstInput.current?.focus();
    }, 50);
  }, []);

  const resolvedValue = React.useMemo(() => {
    if (internalEditToken) {
      return typeof internalEditToken?.value === 'object'
        ? null
        : getAliasValue(internalEditToken.value, resolvedTokens);
    }
    return null;
  }, [internalEditToken, resolvedTokens]);

  const renderTokenForm = () => {
    if (!internalEditToken) {
      return null;
    }
    switch (internalEditToken.type) {
      case 'boxShadow': {
        return (
          <BoxShadowInput
            handleBoxShadowChange={handleBoxShadowChange}
            handleBoxShadowChangeByAlias={handleBoxShadowChangeByAlias}
            resolvedTokens={resolvedTokens}
            internalEditToken={internalEditToken}
            showAliasModeAutoSuggest={showAutoSuggest}
            setShowAliasModeAutoSuggest={setShowAutoSuggest}
            handleDownShiftInputChange={handleDownShiftInputChange}
            handleAliasModeAutoSuggest={handleAutoSuggest}
          />
        );
      }
      case 'typography': {
        return (
          <TypographyInput
            internalEditToken={internalEditToken}
            handleTypographyChange={handleTypographyChange}
            handleTypographyChangeByAlias={handleTypographyChangeByAlias}
            resolvedTokens={resolvedTokens}
            handleTypographyDownShiftInputChange={handleTypographyDownShiftInputChange}
            showAliasModeAutoSuggest={showAutoSuggest}
            setShowAliasModeAutoSuggest={setShowAutoSuggest}
            handleDownShiftInputChange={handleDownShiftInputChange}
            handleAliasModeAutoSuggest={handleAutoSuggest}
          />
        );
      }
      default: {
        return (
          <div>
            <DownshiftInput
              value={internalEditToken.value}
              type={internalEditToken.type}
              label={internalEditToken.property}
              showAutoSuggest={showAutoSuggest}
              resolvedTokens={resolvedTokens}
              handleChange={handleChange}
              setShowAutoSuggest={setShowAutoSuggest}
              setInputValue={handleDownShiftInputChange}
              placeholder={
                internalEditToken.type === 'color' ? '#000000, hsla(), rgba() or {alias}' : 'Value or {alias}'
              }
              prefix={
                internalEditToken.type === 'color' && (
                  <button
                    type="button"
                    className="block w-4 h-4 rounded-sm cursor-pointer shadow-border shadow-gray-300 focus:shadow-focus focus:shadow-primary-400"
                    style={{ background: internalEditToken.value, fontSize: 0 }}
                    onClick={handleToggleInputHelper}
                  >
                    {internalEditToken.value}
                  </button>
                )
              }
              suffix={(
                <StyledInputSuffix type="button" onClick={handleAutoSuggest}>
                  <StyledIconDisclosure />
                </StyledInputSuffix>
              )}
            />

            {inputHelperOpen && internalEditToken.type === 'color' && (
              <ColorPicker value={internalEditToken.value} onChange={handleColorValueChange} />
            )}
            {checkIfContainsAlias(internalEditToken.value) && (
              <div className="flex p-2 mt-2 font-mono text-gray-700 bg-gray-100 border-gray-300 rounded text-xxs itms-center">
                {internalEditToken.type === 'color' ? (
                  <div className="w-4 h-4 mr-1 border border-gray-200 rounded" style={{ background: resolvedValue }} />
                ) : null}
                {resolvedValue}
              </div>
            )}
          </div>
        );
      }
    }
  };

  return (
    <form onSubmit={handleSubmit} className="flex flex-col justify-start space-y-4">
      <Input
        required
        full
        label="Name"
        value={internalEditToken?.name}
        onChange={handleChange}
        type="text"
        name="name"
        inputRef={firstInput}
        error={error}
        placeholder="Unique name"
      />
      {renderTokenForm()}

      {internalEditToken?.explainer && <div className="mt-1 text-gray-600 text-xxs">{internalEditToken.explainer}</div>}
      {internalEditToken?.optionsSchema
        ? Object.entries(internalEditToken?.optionsSchema).map(([key, schemaValue]: [string, string]) => (
          <Input
            key={key}
            full
            label={key}
            value={internalEditToken.options[key]}
            onChange={handleOptionsChange}
            type="text"
            name={key}
            custom={schemaValue}
            capitalize
          />
        ))
        : null}
      <Stack direction="row" justify="end" gap={2}>
        <Button variant="secondary" type="button" onClick={handleReset}>
          Cancel
        </Button>
        <Button disabled={!isValid} variant="primary" type="submit">
          {internalEditToken?.isPristine ? 'Create' : 'Update'}
        </Button>
      </Stack>
    </form>
  );
}

export default EditTokenForm;<|MERGE_RESOLUTION|>--- conflicted
+++ resolved
@@ -25,8 +25,6 @@
   resolvedTokens: ResolveTokenValuesResult[];
 };
 
-<<<<<<< HEAD
-=======
 const StyledIconDisclosure = styled(IconDisclosure, {
   width: '16px',
   height: '16px',
@@ -46,7 +44,6 @@
   alignItems: 'center',
 });
 
->>>>>>> 40fb2ea6
 // @TODO this needs to be reviewed from a typings perspective + performance
 function EditTokenForm({ resolvedTokens }: Props) {
   const firstInput = React.useRef<HTMLInputElement | null>(null);
