import * as React from 'react';
import { useDispatch, useSelector } from 'react-redux';
import { track } from '@/utils/analytics';
import { useShortcut } from '@/hooks/useShortcut';
import { Dispatch } from '../store';
import useManageTokens from '../store/useManageTokens';
import CompositionTokenForm from './CompositionTokenForm';
import Input from './Input';
import useConfirm from '../hooks/useConfirm';
import useTokens from '../store/useTokens';
import {
  EditTokenObject, SingleBoxShadowToken, SingleDimensionToken, SingleToken,
} from '@/types/tokens';
import { checkIfAlias, checkIfContainsAlias, getAliasValue } from '@/utils/alias';
import { ResolveTokenValuesResult } from '@/plugin/tokenHelpers';
import {
  activeTokenSetSelector, updateModeSelector, editTokenSelector, themesListSelector,
} from '@/selectors';
import { TokenTypes } from '@/constants/TokenTypes';
import TypographyInput from './TypographyInput';
import Stack from './Stack';
import DownshiftInput from './DownshiftInput';
import Button from './Button';
import { NodeTokenRefMap } from '@/types/NodeTokenRefMap';
import { UpdateMode } from '@/constants/UpdateMode';
import trimValue from '@/utils/trimValue';
import BoxShadowInput from './BoxShadowInput';
import { EditTokenFormStatus } from '@/constants/EditTokenFormStatus';
import { StyleOptions } from '@/constants/StyleOptions';
import Textarea from './Textarea';
import Heading from './Heading';
import BorderTokenForm from './BorderTokenForm';
import Box from './Box';
import ColorTokenForm from './ColorTokenForm';
import { ColorModifierTypes } from '@/constants/ColorModifierTypes';
import { ColorModifier } from '@/types/Modifier';

type Props = {
  resolvedTokens: ResolveTokenValuesResult[];
};

type Choice = { key: string; label: string; enabled?: boolean, unique?: boolean };

// @TODO this needs to be reviewed from a typings perspective + performance
function EditTokenForm({ resolvedTokens }: Props) {
  const activeTokenSet = useSelector(activeTokenSetSelector);
  const editToken = useSelector(editTokenSelector);
  const themes = useSelector(themesListSelector);
  const updateMode = useSelector(updateModeSelector);
  const { editSingleToken, createSingleToken, duplicateSingleToken } = useManageTokens();
  const { remapToken, renameStylesFromTokens } = useTokens();
  const dispatch = useDispatch<Dispatch>();
  const [error, setError] = React.useState<string | null>(null);
  const [internalEditToken, setInternalEditToken] = React.useState<typeof editToken>(editToken);
  const { confirm } = useConfirm();

  const isValidDimensionToken = React.useMemo(() => internalEditToken.type === TokenTypes.DIMENSION && (internalEditToken.value?.endsWith('px') || internalEditToken.value?.endsWith('rem') || checkIfAlias(internalEditToken as SingleDimensionToken, resolvedTokens)), [internalEditToken, resolvedTokens, checkIfAlias]);
  const isValidColorToken = React.useMemo(() => {
    if (internalEditToken?.$extensions?.['studio.tokens']?.modify?.type === ColorModifierTypes.MIX) {
      return !!internalEditToken?.$extensions?.['studio.tokens']?.modify?.color;
    }
    return true;
  }, [internalEditToken]);

  const isValid = React.useMemo(() => {
    if (internalEditToken?.type === TokenTypes.COMPOSITION && internalEditToken.value
      && (internalEditToken.value.hasOwnProperty('') || Object.keys(internalEditToken.value).length === 0)) {
      return false;
    }
    if (internalEditToken.type === TokenTypes.DIMENSION) {
      return true;
    }
    if (internalEditToken.type === TokenTypes.COLOR) {
      return isValidColorToken;
    }
    return internalEditToken?.value && !error;
  }, [internalEditToken, error, isValidColorToken, isValidDimensionToken]);

  const hasNameThatExistsAlready = React.useMemo(
    () => resolvedTokens
      .filter((t) => t.internal__Parent === activeTokenSet)
      .find((t) => t.name === internalEditToken?.name),
    [internalEditToken, resolvedTokens, activeTokenSet],
  );

  const hasAnotherTokenThatStartsWithName = React.useMemo(
    () => resolvedTokens
      .filter((t) => t.internal__Parent === activeTokenSet)
      .filter((t) => t.name !== internalEditToken?.initialName)
      .find((t) => t.name.startsWith(`${internalEditToken?.name}.`)),
    [internalEditToken, resolvedTokens, activeTokenSet],
  );

  const hasPriorTokenName = React.useMemo(
    () => resolvedTokens
      .filter((t) => t.internal__Parent === activeTokenSet)
      .find((t) => t.type === internalEditToken.type && internalEditToken.name?.startsWith(`${t.name}.`)),
    [internalEditToken, resolvedTokens, activeTokenSet],
  );

  const nameWasChanged = React.useMemo(() => internalEditToken?.initialName !== internalEditToken?.name, [
    internalEditToken,
  ]);

  React.useEffect(() => {
    if ((internalEditToken?.status !== EditTokenFormStatus.EDIT || nameWasChanged) && hasNameThatExistsAlready) {
      setError('Token names must be unique');
    }
    if ((internalEditToken?.status !== EditTokenFormStatus.EDIT || nameWasChanged) && hasAnotherTokenThatStartsWithName) {
      setError('Must not use name of another group');
    }
    if ((internalEditToken?.status || nameWasChanged) && hasPriorTokenName) {
      setError('Tokens can\'t share name with a group');
    }
  }, [internalEditToken, hasNameThatExistsAlready, nameWasChanged, hasPriorTokenName, hasAnotherTokenThatStartsWithName]);

  const handleChange = React.useCallback<React.ChangeEventHandler<HTMLInputElement>>(
    (e) => {
      setError(null);
      e.persist();
      if (internalEditToken) {
        setInternalEditToken({ ...internalEditToken, [e.target.name]: e.target.value });
      }
    },
    [internalEditToken],
  );

  const handleBlur = React.useCallback<React.ChangeEventHandler<HTMLInputElement>>(
    () => {
      if (internalEditToken.type === TokenTypes.DIMENSION && !isValidDimensionToken) {
        setError('Value must include either px or rem');
      }
    },
    [internalEditToken, isValidDimensionToken],
  );

  const handleBoxShadowValueChange = React.useCallback(
    (shadow: SingleBoxShadowToken['value']) => {
      setError(null);
      if (internalEditToken?.type === TokenTypes.BOX_SHADOW) {
        setInternalEditToken((prev) => ({ ...prev, value: shadow } as typeof editToken));
      }
    },
    [internalEditToken],
  );

  const handleCompositionChange = React.useCallback(
    (newTokenValue: NodeTokenRefMap) => {
      if (internalEditToken?.type === TokenTypes.COMPOSITION) {
        setInternalEditToken((prev) => ({ ...prev, value: newTokenValue } as EditTokenObject));
      }
    },
    [internalEditToken],
  );

<<<<<<< HEAD
  const handleBoxShadowAliasValueChange = React.useCallback<React.ChangeEventHandler<HTMLInputElement>>(
    (e) => {
      setError(null);
      e.persist();
      if (internalEditToken) {
        setInternalEditToken({ ...internalEditToken, [e.target.name]: e.target.value });
=======
  const handleColorValueChange = React.useCallback(
    (color: string) => {
      setError(null);
      if (internalEditToken?.type === TokenTypes.COLOR) {
        setInternalEditToken({ ...internalEditToken, value: color });
>>>>>>> 32c13f60
      }
    },
    [internalEditToken],
  );

  const handleTypographyValueChange = React.useCallback<React.ChangeEventHandler<HTMLInputElement>>(
    (e) => {
      e.persist();
      if (internalEditToken?.type === TokenTypes.TYPOGRAPHY && typeof internalEditToken?.value !== 'string') {
        setInternalEditToken({
          ...internalEditToken,
          value: {
            ...internalEditToken.value,
            [e.target.name]: e.target.value,
          },
        });
      }
    },
    [internalEditToken],
  );

  const handleTypographyValueDownShiftInputChange = React.useCallback((newInputValue: string, property: string) => {
    if (internalEditToken?.type === TokenTypes.TYPOGRAPHY && typeof internalEditToken?.value !== 'string') {
      setInternalEditToken({
        ...internalEditToken,
        value: { ...internalEditToken.value, [property]: newInputValue },
      });
    }
  }, [internalEditToken]);

  const handleBorderValueChange = React.useCallback<React.ChangeEventHandler<HTMLInputElement>>(
    (e) => {
      e.persist();
      if (internalEditToken?.type === TokenTypes.BORDER && typeof internalEditToken?.value !== 'string') {
        setInternalEditToken({
          ...internalEditToken,
          value: {
            ...internalEditToken.value,
            [e.target.name]: e.target.value,
          },
        });
      }
    },
    [internalEditToken],
  );

  const handleBorderValueDownShiftInputChange = React.useCallback((newInputValue: string, property: string) => {
    if (internalEditToken?.type === TokenTypes.BORDER && typeof internalEditToken?.value !== 'string') {
      setInternalEditToken({
        ...internalEditToken,
        value: { ...internalEditToken.value, [property]: newInputValue },
      });
    }
  }, [internalEditToken]);

  const removeColorModify = React.useCallback(() => {
    const newValue = internalEditToken;
    delete newValue?.$extensions;
    setInternalEditToken({
      ...newValue,
    });
  }, [internalEditToken]);

  const handleColorModifyChange = React.useCallback((newModify: ColorModifier) => {
    setInternalEditToken({
      ...internalEditToken,
      $extensions: {
        'studio.tokens': {
          modify: newModify,
        },
      },
    });
  }, [internalEditToken]);

  const handleDownShiftInputChange = React.useCallback((newInputValue: string) => {
    setInternalEditToken({
      ...internalEditToken,
      value: newInputValue,
    } as typeof editToken);
  }, [internalEditToken]);

  const handleDescriptionChange = React.useCallback(
    (val: string) => {
      if (internalEditToken) {
        setInternalEditToken({
          ...internalEditToken,
          description: val,
        });
      }
    },
    [internalEditToken],
  );

  // @TODO update to useCallback
  const submitTokenValue = async ({
    type, value, name, $extensions,
  }: EditTokenObject) => {
    if (internalEditToken && value && name) {
      let oldName;
      if (internalEditToken.initialName !== name && internalEditToken.initialName) {
        oldName = internalEditToken.initialName;
      }

      const trimmedValue = trimValue(value);
      const newName = name
        .split('/')
        .map((n) => n.trim())
        .join('.');
      if (internalEditToken.status === EditTokenFormStatus.CREATE) {
        track('Create token', { type: internalEditToken.type });
        createSingleToken({
          description: (
            internalEditToken.description
            ?? internalEditToken.oldDescription
          ),
          parent: activeTokenSet,
          name: newName,
          type,
          value: trimmedValue as SingleToken['value'],
          ...($extensions ? { $extensions } : {}),
        });
      } else if (internalEditToken.status === EditTokenFormStatus.EDIT) {
        editSingleToken({
          description: (
            internalEditToken.description
            ?? internalEditToken.oldDescription
          ),
          parent: activeTokenSet,
          name: newName,
          oldName,
          type,
          value: trimmedValue as SingleToken['value'],
          ...($extensions ? { $extensions } : {}),
        });
        // When users change token names references are still pointing to the old name, ask user to remap
        if (oldName && oldName !== newName) {
          track('Edit token', { renamed: true, type: internalEditToken.type });
          const choices: Choice[] = [
            {
              key: UpdateMode.SELECTION, label: 'Selection', unique: true, enabled: UpdateMode.SELECTION === updateMode,
            },
            {
              key: UpdateMode.PAGE, label: 'Page', unique: true, enabled: UpdateMode.PAGE === updateMode,
            },
            {
              key: UpdateMode.DOCUMENT, label: 'Document', unique: true, enabled: UpdateMode.DOCUMENT === updateMode,
            },
          ];
          if (themes.length > 0 && [TokenTypes.COLOR, TokenTypes.TYPOGRAPHY, TokenTypes.BOX_SHADOW].includes(internalEditToken.type)) {
            choices.push({
              key: StyleOptions.RENAME, label: 'Rename styles',
            });
          }

          const shouldRemap = await confirm({
            text: `Remap all tokens that use ${oldName} to ${newName}?`,
            description: 'This will change all layers that used the old token name. This could take a while.',
            choices,
          });
          if (shouldRemap) {
            remapToken(oldName, newName, shouldRemap.data[0]);
            dispatch.settings.setUpdateMode(shouldRemap.data[0]);
            if (shouldRemap.data.includes(StyleOptions.RENAME)) {
              renameStylesFromTokens({ oldName, newName, parent: activeTokenSet });
            }
          }
        } else {
          track('Edit token', { renamed: false });
        }
      } else if (internalEditToken.status === EditTokenFormStatus.DUPLICATE) {
        oldName = internalEditToken.initialName?.slice(0, internalEditToken.initialName?.lastIndexOf('-copy'));
        duplicateSingleToken({
          description: (
            internalEditToken.description
            ?? internalEditToken.oldDescription
          ),
          parent: activeTokenSet,
          newName,
          oldName,
          type,
          value: trimmedValue as SingleToken['value'],
          ...($extensions ? { $extensions } : {}),
        });
      }
    }
  };

  const handleSubmit = React.useCallback(
    (e: React.FormEvent<HTMLFormElement>) => {
      e.preventDefault();
      if (internalEditToken.type === TokenTypes.DIMENSION && !isValidDimensionToken) {
        setError('Value must include either px or rem');
        return;
      }
      if (isValid && internalEditToken) {
        submitTokenValue(internalEditToken);
        dispatch.uiState.setShowEditForm(false);
      }
    },
    [dispatch, isValid, internalEditToken, submitTokenValue, isValidDimensionToken],
  );

  const handleSaveShortcut = React.useCallback((event: KeyboardEvent) => {
    if (event.metaKey || event.ctrlKey) {
      if (isValid && internalEditToken) {
        submitTokenValue(internalEditToken);
        dispatch.uiState.setShowEditForm(false);
      }
    }
  }, [submitTokenValue, dispatch, internalEditToken, isValid]);

  useShortcut(['Enter'], handleSaveShortcut);

  const handleReset = React.useCallback(() => {
    dispatch.uiState.setShowEditForm(false);
  }, [dispatch]);

  const resolvedValue = React.useMemo(() => {
    if (internalEditToken) {
      return typeof internalEditToken?.value === 'string'
        ? getAliasValue(internalEditToken.value, resolvedTokens)
        : null;
    }
    return null;
  }, [internalEditToken, resolvedTokens]);

  const renderTokenForm = () => {
    if (!internalEditToken) return null;

    switch (internalEditToken.type) {
      case TokenTypes.BOX_SHADOW: {
        return (
          <BoxShadowInput
            handleBoxShadowValueChange={handleBoxShadowValueChange}
            handleBoxShadowAliasValueChange={handleChange}
            resolvedTokens={resolvedTokens}
            internalEditToken={internalEditToken}
            handleDownShiftInputChange={handleDownShiftInputChange}
          />
        );
      }
      case TokenTypes.TYPOGRAPHY: {
        return (
          <TypographyInput
            internalEditToken={internalEditToken}
            handleTypographyValueChange={handleTypographyValueChange}
            handleTypographyAliasValueChange={handleChange}
            resolvedTokens={resolvedTokens}
            handleTypographyValueDownShiftInputChange={handleTypographyValueDownShiftInputChange}
            handleDownShiftInputChange={handleDownShiftInputChange}
          />
        );
      }
      case TokenTypes.COMPOSITION: {
        return (
          <CompositionTokenForm
            internalEditToken={internalEditToken}
            setTokenValue={handleCompositionChange}
            resolvedTokens={resolvedTokens}
          />
        );
      }
      case TokenTypes.BORDER: {
        return (
          <BorderTokenForm
            internalEditToken={internalEditToken}
            resolvedTokens={resolvedTokens}
            handleBorderValueChange={handleBorderValueChange}
            handleBorderValueDownShiftInputChange={handleBorderValueDownShiftInputChange}
            handleBorderAliasValueChange={handleChange}
            handleDownShiftInputChange={handleDownShiftInputChange}
          />
        );
      }
      case TokenTypes.COLOR: {
        return (
          <ColorTokenForm
            internalEditToken={internalEditToken}
            resolvedTokens={resolvedTokens}
            resolvedValue={resolvedValue}
            handleColorChange={handleChange}
            handleColorDownShiftInputChange={handleDownShiftInputChange}
            handleColorModifyChange={handleColorModifyChange}
            handleRemoveColorModify={removeColorModify}
          />
        );
      }
      default: {
        return (
          <div>
            <DownshiftInput
              value={internalEditToken.value}
              type={internalEditToken.type}
              label={internalEditToken.schema?.property}
              resolvedTokens={resolvedTokens}
              initialName={internalEditToken.initialName}
              handleChange={handleChange}
              handleBlur={handleBlur}
              setInputValue={handleDownShiftInputChange}
              placeholder="Value or {alias}"
              suffix
            />

            {checkIfContainsAlias(internalEditToken.value) && (
              <div className="flex p-2 mt-2 font-mono text-gray-700 bg-gray-100 border-gray-300 rounded text-xxs itms-center">
                {resolvedValue?.toString()}
              </div>
            )}
          </div>
        );
      }
    }
  };

  return (
    <form onSubmit={handleSubmit}>
      <Stack gap={3} direction="column" justify="start">
        <Input
          required
          full
          label="Name"
          value={internalEditToken?.name}
          onChange={handleChange}
          type="text"
          autofocus
          name="name"
          error={error}
          placeholder="Unique name"
        />
        {renderTokenForm()}

        {internalEditToken?.schema?.explainer && <div className="mt-1 text-gray-600 text-xxs">{internalEditToken.schema.explainer}</div>}
        <Box>
          <Heading size="xsmall">Description</Heading>
          <Textarea
            key="description"
            value={internalEditToken?.description || ''}
            placeholder="Optional description"
            onChange={handleDescriptionChange}
            rows={3}
            border
          />
        </Box>
        <Stack direction="row" justify="end" gap={2}>
          <Button variant="secondary" type="button" onClick={handleReset}>
            Cancel
          </Button>
          <Button disabled={!isValid} variant="primary" type="submit">
            {internalEditToken?.status === EditTokenFormStatus.CREATE && 'Create'}
            {internalEditToken?.status === EditTokenFormStatus.EDIT && 'Save'}
            {(
              internalEditToken?.status !== EditTokenFormStatus.CREATE
              && internalEditToken?.status !== EditTokenFormStatus.EDIT
            ) && 'Duplicate'}
          </Button>
        </Stack>
      </Stack>
    </form>
  );
}

export default EditTokenForm;<|MERGE_RESOLUTION|>--- conflicted
+++ resolved
@@ -148,25 +148,6 @@
     (newTokenValue: NodeTokenRefMap) => {
       if (internalEditToken?.type === TokenTypes.COMPOSITION) {
         setInternalEditToken((prev) => ({ ...prev, value: newTokenValue } as EditTokenObject));
-      }
-    },
-    [internalEditToken],
-  );
-
-<<<<<<< HEAD
-  const handleBoxShadowAliasValueChange = React.useCallback<React.ChangeEventHandler<HTMLInputElement>>(
-    (e) => {
-      setError(null);
-      e.persist();
-      if (internalEditToken) {
-        setInternalEditToken({ ...internalEditToken, [e.target.name]: e.target.value });
-=======
-  const handleColorValueChange = React.useCallback(
-    (color: string) => {
-      setError(null);
-      if (internalEditToken?.type === TokenTypes.COLOR) {
-        setInternalEditToken({ ...internalEditToken, value: color });
->>>>>>> 32c13f60
       }
     },
     [internalEditToken],
