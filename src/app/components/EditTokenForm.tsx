import * as React from 'react';
import { useDispatch, useSelector } from 'react-redux';
import { track } from '@/utils/analytics';
<<<<<<< HEAD
import IconDisclosure from '@/icons/disclosure.svg';
=======
import { UpdateMode } from '@/types/state';
>>>>>>> 42e48012
import { Dispatch } from '../store';
import useManageTokens from '../store/useManageTokens';
import BoxShadowInput from './BoxShadowInput';
import CompositionTokenForm from './CompositionTokenForm';
import Input from './Input';
import ColorPicker from './ColorPicker';
import useConfirm from '../hooks/useConfirm';
import useTokens from '../store/useTokens';
import { EditTokenObject, SingleBoxShadowToken, SingleCompositionToken } from '@/types/tokens';
import { checkIfContainsAlias, getAliasValue } from '@/utils/alias';
import { ResolveTokenValuesResult } from '@/plugin/tokenHelpers';
import { activeTokenSetSelector, editTokenSelector } from '@/selectors';
import { TokenTypes } from '@/constants/TokenTypes';
import TypographyInput from './TypographyInput';
import Stack from './Stack';
import DownshiftInput from './DownshiftInput';
import Button from './Button';
import { UpdateMode } from '@/constants/UpdateMode';

type Props = {
  resolvedTokens: ResolveTokenValuesResult[];
};

// @TODO this needs to be reviewed from a typings perspective + performance
function EditTokenForm({ resolvedTokens }: Props) {
  const firstInput = React.useRef<HTMLInputElement | null>(null);
  const activeTokenSet = useSelector(activeTokenSetSelector);
  const editToken = useSelector(editTokenSelector);
  const { editSingleToken, createSingleToken } = useManageTokens();
  const { remapToken } = useTokens();
  const dispatch = useDispatch<Dispatch>();
  const [inputHelperOpen, setInputHelperOpen] = React.useState(false);
  const [error, setError] = React.useState<string | null>(null);
  const [internalEditToken, setInternalEditToken] = React.useState<typeof editToken>(editToken);
  const { confirm } = useConfirm();

  const isValid = React.useMemo(() => internalEditToken?.value && !error, [internalEditToken, error]);

  const hasNameThatExistsAlready = React.useMemo(
    () => resolvedTokens
      .filter((t) => t.internal__Parent === activeTokenSet)
      .find((t) => t.name === internalEditToken?.name),
    [internalEditToken, resolvedTokens, activeTokenSet],
  );

  const hasAnotherTokenThatStartsWithName = React.useMemo(
    () => resolvedTokens
      .filter((t) => t.internal__Parent === activeTokenSet)
      .find((t) => t.name.startsWith(`${internalEditToken?.name}.`)),
    [internalEditToken, resolvedTokens, activeTokenSet],
  );

  const nameWasChanged = React.useMemo(() => internalEditToken?.initialName !== internalEditToken?.name, [
    internalEditToken,
  ]);

  React.useEffect(() => {
    if ((internalEditToken?.isPristine || nameWasChanged) && hasNameThatExistsAlready) {
      setError('Token names must be unique');
    }
    if ((internalEditToken?.isPristine || nameWasChanged) && hasAnotherTokenThatStartsWithName) {
      setError('Must not use name of another group');
    }
  }, [internalEditToken, hasNameThatExistsAlready, nameWasChanged]);

  const handleToggleInputHelper = React.useCallback(() => {
    setInputHelperOpen(!inputHelperOpen);
  }, [inputHelperOpen]);

  const handleChange = React.useCallback<React.ChangeEventHandler<HTMLInputElement>>(
    (e) => {
      setError(null);
      e.persist();
      if (internalEditToken) {
        setInternalEditToken({ ...internalEditToken, [e.target.name]: e.target.value });
      }
    },
    [internalEditToken],
  );

  const handleBoxShadowChange = React.useCallback(
    (shadow: SingleBoxShadowToken['value']) => {
      setError(null);
      if (internalEditToken?.type === TokenTypes.BOX_SHADOW) {
        setInternalEditToken((prev) => ({ ...prev, value: shadow } as typeof editToken));
      }
    },
    [internalEditToken],
  );

  const handleCompositionChange = React.useCallback(
    (style: SingleCompositionToken['value']) => {
      setError(null);
      if (internalEditToken?.type === TokenTypes.COMPOSITION) {
        setInternalEditToken((prev) => ({ ...prev, value: style } as EditTokenObject));
      }
    },
    [internalEditToken],
  );

  const handleBoxShadowChangeByAlias = React.useCallback<React.ChangeEventHandler<HTMLInputElement>>(
    (e) => {
      setError(null);
      e.persist();
      if (internalEditToken) {
        setInternalEditToken({ ...internalEditToken, [e.target.name]: e.target.value });
      }
    },
    [internalEditToken],
  );

  const handleColorValueChange = React.useCallback(
    (color: string) => {
      setError(null);
      if (internalEditToken?.type === TokenTypes.COLOR) {
        setInternalEditToken({ ...internalEditToken, value: color });
      }
    },
    [internalEditToken],
  );

  const handleTypographyChange = React.useCallback<React.ChangeEventHandler<HTMLInputElement>>(
    (e) => {
      e.persist();
      if (internalEditToken?.type === TokenTypes.TYPOGRAPHY && typeof internalEditToken?.value === 'object') {
        setInternalEditToken({
          ...internalEditToken,
          value: { ...internalEditToken.value, [e.target.name]: e.target.value },
        });
      }
    },
    [internalEditToken],
  );

  const handleTypographyChangeByAlias = React.useCallback<React.ChangeEventHandler<HTMLInputElement>>(
    (e) => {
      setError(null);
      e.persist();
      if (internalEditToken) {
        setInternalEditToken({ ...internalEditToken, [e.target.name]: e.target.value });
      }
    },
    [internalEditToken],
  );

  const handleTypographyDownShiftInputChange = React.useCallback((newInputValue: string, property: string) => {
    if (internalEditToken?.type === TokenTypes.TYPOGRAPHY && typeof internalEditToken?.value === 'object') {
      setInternalEditToken({
        ...internalEditToken,
        value: { ...internalEditToken.value, [property]: newInputValue },
      });
    }
  }, [internalEditToken]);

  const handleDownShiftInputChange = React.useCallback((newInputValue: string) => {
<<<<<<< HEAD
    if (
      internalEditToken.type !== TokenTypes.COMPOSITION
      && internalEditToken.type !== TokenTypes.BOX_SHADOW
      && internalEditToken.type !== TokenTypes.TYPOGRAPHY
    ) {
      const updatedToken = {
        ...internalEditToken,
        value: newInputValue,
      } as EditTokenObject;
      setInternalEditToken(updatedToken);
    }
=======
    setInternalEditToken({
      ...internalEditToken,
      value: newInputValue,
    } as typeof editToken);
>>>>>>> 42e48012
  }, [internalEditToken]);

  const handleDescriptionChange = React.useCallback<React.ChangeEventHandler<HTMLInputElement>>(
    (e) => {
      e.persist();
      if (internalEditToken) {
        setInternalEditToken({
          ...internalEditToken,
          description: e.target.value,
        });
      }
    },
    [internalEditToken],
  );

  // @TODO update to useCallback
  const submitTokenValue = async ({ type, value, name }: EditTokenObject) => {
    if (internalEditToken && value && name) {
      let oldName;
      if (internalEditToken.initialName !== name && internalEditToken.initialName) {
        oldName = internalEditToken.initialName;
      }

      const newName = name
        .split('/')
        .map((n) => n.trim())
        .join('.');

      if (internalEditToken.isPristine) {
        track('Create token', { type: internalEditToken.type });
        createSingleToken({
          parent: activeTokenSet,
          name: newName,
          type,
          value,
        });
      } else {
        editSingleToken({
          parent: activeTokenSet,
          name: newName,
          oldName,
          type,
          value,
        });
        // When users change token names references are still pointing to the old name, ask user to remap
        if (oldName && oldName !== newName) {
          track('Edit token', { renamed: true, type: internalEditToken.type });

          const shouldRemap = await confirm({
            text: `Remap all tokens that use ${oldName} to ${newName}?`,
            description: 'This will change all layers that used the old token name. This could take a while.',
            choices: [
              { key: UpdateMode.SELECTION, label: 'Selection', unique: true },
              {
                key: UpdateMode.PAGE,
                label: 'Page',
                enabled: true,
                unique: true,
              },
              { key: UpdateMode.DOCUMENT, label: 'Document', unique: true },
            ],
          });

          if (shouldRemap) {
            remapToken(oldName, newName, shouldRemap.data[0]);
          }
        } else {
          track('Edit token', { renamed: false });
        }
      }
    }
  };

  const handleSubmit = React.useCallback(
    (e: React.FormEvent<HTMLFormElement>) => {
      e.preventDefault();
      if (isValid && internalEditToken) {
        submitTokenValue(internalEditToken);
        dispatch.uiState.setShowEditForm(false);
      }
    },
    [dispatch, isValid, internalEditToken],
  );

  const handleReset = React.useCallback(() => {
    dispatch.uiState.setShowEditForm(false);
  }, [dispatch]);

  React.useEffect(() => {
    setTimeout(() => {
      firstInput.current?.focus();
    }, 50);
  }, []);

  const resolvedValue = React.useMemo(() => {
    if (internalEditToken) {
      return typeof internalEditToken?.value === 'string'
        ? getAliasValue(internalEditToken.value, resolvedTokens)
        : null;
    }
    return null;
  }, [internalEditToken, resolvedTokens]);

  const renderTokenForm = () => {
    if (!internalEditToken) return null;

    switch (internalEditToken.type) {
      case TokenTypes.BOX_SHADOW: {
        return (
          <BoxShadowInput
            handleBoxShadowChange={handleBoxShadowChange}
            handleBoxShadowChangeByAlias={handleBoxShadowChangeByAlias}
            resolvedTokens={resolvedTokens}
            internalEditToken={internalEditToken}
            handleDownShiftInputChange={handleDownShiftInputChange}
          />
        );
      }
      case TokenTypes.TYPOGRAPHY: {
        return (
          <TypographyInput
<<<<<<< HEAD
            schema={editToken.schema}
=======
            internalEditToken={internalEditToken}
>>>>>>> 42e48012
            handleTypographyChange={handleTypographyChange}
            handleTypographyChangeByAlias={handleTypographyChangeByAlias}
            resolvedTokens={resolvedTokens}
            handleTypographyDownShiftInputChange={handleTypographyDownShiftInputChange}
            handleDownShiftInputChange={handleDownShiftInputChange}
          />
        );
      }
      case TokenTypes.COMPOSITION: {
        return (
          <CompositionTokenForm
            internalEditToken={internalEditToken}
            setValue={handleCompositionChange}
          />
        );
      }
      default: {
        return (
          <div>
            <DownshiftInput
              value={internalEditToken.value}
              type={internalEditToken.type}
<<<<<<< HEAD
              label={internalEditToken.schema?.property}
              showAutoSuggest={showAutoSuggest}
=======
              label={internalEditToken.property}
>>>>>>> 42e48012
              resolvedTokens={resolvedTokens}
              handleChange={handleChange}
              setInputValue={handleDownShiftInputChange}
              placeholder={
                internalEditToken.type === 'color' ? '#000000, hsla(), rgba() or {alias}' : 'Value or {alias}'
              }
              prefix={
                internalEditToken.type === 'color' && (
                  <button
                    type="button"
                    className="block w-4 h-4 rounded-sm cursor-pointer shadow-border shadow-gray-300 focus:shadow-focus focus:shadow-primary-400"
                    style={{ background: internalEditToken.value, fontSize: 0 }}
                    onClick={handleToggleInputHelper}
                  >
                    {internalEditToken.value}
                  </button>
                )
              }
              suffix
            />

            {inputHelperOpen && internalEditToken.type === 'color' && (
              <ColorPicker value={internalEditToken.value} onChange={handleColorValueChange} />
            )}
            {checkIfContainsAlias(internalEditToken.value) && (
              <div className="flex p-2 mt-2 font-mono text-gray-700 bg-gray-100 border-gray-300 rounded text-xxs itms-center">
                {internalEditToken.type === 'color' ? (
                  <div className="w-4 h-4 mr-1 border border-gray-200 rounded" style={{ background: String(resolvedValue) }} />
                ) : null}
                {resolvedValue}
              </div>
            )}
          </div>
        );
      }
    }
  };

  return (
    <form onSubmit={handleSubmit} className="flex flex-col justify-start space-y-4">
      <Input
        required
        full
        label="Name"
        value={internalEditToken?.name}
        onChange={handleChange}
        type="text"
        name="name"
        inputRef={firstInput}
        error={error}
        placeholder="Unique name"
      />
      {renderTokenForm()}

      {internalEditToken?.schema?.explainer && <div className="mt-1 text-gray-600 text-xxs">{internalEditToken.schema.explainer}</div>}
      <Input
        full
        key="description"
        label="description"
        value={internalEditToken?.description}
        onChange={handleDescriptionChange}
        type="text"
        name="description"
        capitalize
      />
      <Stack direction="row" justify="end" gap={2}>
        <Button variant="secondary" type="button" onClick={handleReset}>
          Cancel
        </Button>
        <Button disabled={!isValid} variant="primary" type="submit">
          {internalEditToken?.isPristine ? 'Create' : 'Update'}
        </Button>
      </Stack>
    </form>
  );
}

export default EditTokenForm;<|MERGE_RESOLUTION|>--- conflicted
+++ resolved
@@ -1,14 +1,8 @@
 import * as React from 'react';
 import { useDispatch, useSelector } from 'react-redux';
 import { track } from '@/utils/analytics';
-<<<<<<< HEAD
-import IconDisclosure from '@/icons/disclosure.svg';
-=======
-import { UpdateMode } from '@/types/state';
->>>>>>> 42e48012
 import { Dispatch } from '../store';
 import useManageTokens from '../store/useManageTokens';
-import BoxShadowInput from './BoxShadowInput';
 import CompositionTokenForm from './CompositionTokenForm';
 import Input from './Input';
 import ColorPicker from './ColorPicker';
@@ -24,6 +18,7 @@
 import DownshiftInput from './DownshiftInput';
 import Button from './Button';
 import { UpdateMode } from '@/constants/UpdateMode';
+import BoxShadowInput from './BoxShadowInput';
 
 type Props = {
   resolvedTokens: ResolveTokenValuesResult[];
@@ -161,24 +156,10 @@
   }, [internalEditToken]);
 
   const handleDownShiftInputChange = React.useCallback((newInputValue: string) => {
-<<<<<<< HEAD
-    if (
-      internalEditToken.type !== TokenTypes.COMPOSITION
-      && internalEditToken.type !== TokenTypes.BOX_SHADOW
-      && internalEditToken.type !== TokenTypes.TYPOGRAPHY
-    ) {
-      const updatedToken = {
-        ...internalEditToken,
-        value: newInputValue,
-      } as EditTokenObject;
-      setInternalEditToken(updatedToken);
-    }
-=======
     setInternalEditToken({
       ...internalEditToken,
       value: newInputValue,
     } as typeof editToken);
->>>>>>> 42e48012
   }, [internalEditToken]);
 
   const handleDescriptionChange = React.useCallback<React.ChangeEventHandler<HTMLInputElement>>(
@@ -300,11 +281,7 @@
       case TokenTypes.TYPOGRAPHY: {
         return (
           <TypographyInput
-<<<<<<< HEAD
-            schema={editToken.schema}
-=======
             internalEditToken={internalEditToken}
->>>>>>> 42e48012
             handleTypographyChange={handleTypographyChange}
             handleTypographyChangeByAlias={handleTypographyChangeByAlias}
             resolvedTokens={resolvedTokens}
@@ -327,12 +304,7 @@
             <DownshiftInput
               value={internalEditToken.value}
               type={internalEditToken.type}
-<<<<<<< HEAD
               label={internalEditToken.schema?.property}
-              showAutoSuggest={showAutoSuggest}
-=======
-              label={internalEditToken.property}
->>>>>>> 42e48012
               resolvedTokens={resolvedTokens}
               handleChange={handleChange}
               setInputValue={handleDownShiftInputChange}
