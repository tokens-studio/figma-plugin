--- conflicted
+++ resolved
@@ -100,29 +100,27 @@
     [internalEditToken],
   );
 
-<<<<<<< HEAD
   const handleCompositionChange = React.useCallback(
     (style: SingleCompositionToken['value']) => {
       setError(null);
       if (internalEditToken?.type === TokenTypes.COMPOSITION) {
         setInternalEditToken({ ...internalEditToken, value: style });
-=======
+      }
+    },
+    [internalEditToken],
+  );
+  
   const handleBoxShadowChangeByAlias = React.useCallback<React.ChangeEventHandler<HTMLInputElement>>(
     (e) => {
       setError(null);
       e.persist();
       if (internalEditToken) {
         setInternalEditToken({ ...internalEditToken, [e.target.name]: e.target.value });
->>>>>>> 257f6c8f
-      }
-    },
-    [internalEditToken],
-  );
-
-<<<<<<< HEAD
-=======
-
->>>>>>> 257f6c8f
+      }
+    },
+    [internalEditToken],
+  );
+
   const handleColorValueChange = React.useCallback(
     (color: string) => {
       setError(null);
