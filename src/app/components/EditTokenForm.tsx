import * as React from 'react';
import { useDispatch, useSelector } from 'react-redux';
import { track } from '@/utils/analytics';
import { Dispatch } from '../store';
import useManageTokens from '../store/useManageTokens';
import CompositionTokenForm from './CompositionTokenForm';
import Input from './Input';
import ColorPicker from './ColorPicker';
import useConfirm from '../hooks/useConfirm';
import useTokens from '../store/useTokens';
<<<<<<< HEAD
import { SingleBoxShadowToken } from '@/types/tokens';
=======
import { EditTokenObject, SingleBoxShadowToken, SingleCompositionToken } from '@/types/tokens';
>>>>>>> 883e8c32
import { checkIfContainsAlias, getAliasValue } from '@/utils/alias';
import { ResolveTokenValuesResult } from '@/plugin/tokenHelpers';
import { activeTokenSetSelector, editTokenSelector } from '@/selectors';
import { TokenTypes } from '@/constants/TokenTypes';
import TypographyInput from './TypographyInput';
import Stack from './Stack';
import DownshiftInput from './DownshiftInput';
import Button from './Button';
<<<<<<< HEAD
import { NodeTokenRefMap } from '@/types/NodeTokenRefMap';
=======
import { UpdateMode } from '@/constants/UpdateMode';
import BoxShadowInput from './BoxShadowInput';
>>>>>>> 883e8c32

type Props = {
  resolvedTokens: ResolveTokenValuesResult[];
};

// @TODO this needs to be reviewed from a typings perspective + performance
function EditTokenForm({ resolvedTokens }: Props) {
  const firstInput = React.useRef<HTMLInputElement | null>(null);
  const activeTokenSet = useSelector(activeTokenSetSelector);
  const editToken = useSelector(editTokenSelector);
  const { editSingleToken, createSingleToken } = useManageTokens();
  const { remapToken } = useTokens();
  const dispatch = useDispatch<Dispatch>();
  const [inputHelperOpen, setInputHelperOpen] = React.useState(false);
  const [error, setError] = React.useState<string | null>(null);
  const [internalEditToken, setInternalEditToken] = React.useState<typeof editToken>(editToken);
  const { confirm } = useConfirm();

  const isValid = React.useMemo(() => {
    if (internalEditToken?.type === TokenTypes.COMPOSITION
      && (internalEditToken.value.hasOwnProperty('') || Object.keys(internalEditToken.value).length === 0)) {
      return false;
    }
    return internalEditToken?.value && !error;
  }, [internalEditToken, error]);

  const hasNameThatExistsAlready = React.useMemo(
    () => resolvedTokens
      .filter((t) => t.internal__Parent === activeTokenSet)
      .find((t) => t.name === internalEditToken?.name),
    [internalEditToken, resolvedTokens, activeTokenSet],
  );

  const hasAnotherTokenThatStartsWithName = React.useMemo(
    () => resolvedTokens
      .filter((t) => t.internal__Parent === activeTokenSet)
      .find((t) => t.name.startsWith(`${internalEditToken?.name}.`)),
    [internalEditToken, resolvedTokens, activeTokenSet],
  );

  const nameWasChanged = React.useMemo(() => internalEditToken?.initialName !== internalEditToken?.name, [
    internalEditToken,
  ]);

  React.useEffect(() => {
    if ((internalEditToken?.isPristine || nameWasChanged) && hasNameThatExistsAlready) {
      setError('Token names must be unique');
    }
    if ((internalEditToken?.isPristine || nameWasChanged) && hasAnotherTokenThatStartsWithName) {
      setError('Must not use name of another group');
    }
  }, [internalEditToken, hasNameThatExistsAlready, nameWasChanged]);

  const handleToggleInputHelper = React.useCallback(() => {
    setInputHelperOpen(!inputHelperOpen);
  }, [inputHelperOpen]);

  const handleChange = React.useCallback<React.ChangeEventHandler<HTMLInputElement>>(
    (e) => {
      setError(null);
      e.persist();
      if (internalEditToken) {
        setInternalEditToken({ ...internalEditToken, [e.target.name]: e.target.value });
      }
    },
    [internalEditToken],
  );

  const handleBoxShadowChange = React.useCallback(
    (shadow: SingleBoxShadowToken['value']) => {
      setError(null);
      if (internalEditToken?.type === TokenTypes.BOX_SHADOW) {
        setInternalEditToken((prev) => ({ ...prev, value: shadow } as typeof editToken));
      }
    },
    [internalEditToken],
  );

  const handleCompositionChange = React.useCallback(
    (newTokenValue: NodeTokenRefMap) => {
      if (internalEditToken?.type === TokenTypes.COMPOSITION) {
        setInternalEditToken((prev) => ({ ...prev, value: newTokenValue } as EditTokenObject));
      }
    },
    [internalEditToken],
  );

  const handleBoxShadowChangeByAlias = React.useCallback<React.ChangeEventHandler<HTMLInputElement>>(
    (e) => {
      setError(null);
      e.persist();
      if (internalEditToken) {
        setInternalEditToken({ ...internalEditToken, [e.target.name]: e.target.value });
      }
    },
    [internalEditToken],
  );

  const handleColorValueChange = React.useCallback(
    (color: string) => {
      setError(null);
      if (internalEditToken?.type === TokenTypes.COLOR) {
        setInternalEditToken({ ...internalEditToken, value: color });
      }
    },
    [internalEditToken],
  );

  const handleTypographyChange = React.useCallback<React.ChangeEventHandler<HTMLInputElement>>(
    (e) => {
      e.persist();
      if (internalEditToken?.type === TokenTypes.TYPOGRAPHY && typeof internalEditToken?.value !== 'string') {
        setInternalEditToken({
          ...internalEditToken,
          value: {
            ...internalEditToken.value,
            [e.target.name]: e.target.value,
          },
        });
      }
    },
    [internalEditToken],
  );

  const handleTypographyChangeByAlias = React.useCallback<React.ChangeEventHandler<HTMLInputElement>>(
    (e) => {
      setError(null);
      e.persist();
      if (internalEditToken) {
        setInternalEditToken({ ...internalEditToken, [e.target.name]: e.target.value });
      }
    },
    [internalEditToken],
  );

  const handleTypographyDownShiftInputChange = React.useCallback((newInputValue: string, property: string) => {
    if (internalEditToken?.type === TokenTypes.TYPOGRAPHY && typeof internalEditToken?.value !== 'string') {
      setInternalEditToken({
        ...internalEditToken,
        value: { ...internalEditToken.value, [property]: newInputValue },
      });
    }
  }, [internalEditToken]);

  const handleDownShiftInputChange = React.useCallback((newInputValue: string) => {
    setInternalEditToken({
      ...internalEditToken,
      value: newInputValue,
    } as typeof editToken);
  }, [internalEditToken]);

  const handleDescriptionChange = React.useCallback<React.ChangeEventHandler<HTMLInputElement>>(
    (e) => {
      e.persist();
      if (internalEditToken) {
        setInternalEditToken({
          ...internalEditToken,
          description: e.target.value,
        });
      }
    },
    [internalEditToken],
  );

  // @TODO update to useCallback
  const submitTokenValue = async ({ type, value, name }: EditTokenObject) => {
    if (internalEditToken && value && name) {
      let oldName;
      if (internalEditToken.initialName !== name && internalEditToken.initialName) {
        oldName = internalEditToken.initialName;
      }

      const newName = name
        .split('/')
        .map((n) => n.trim())
        .join('.');

      if (internalEditToken.isPristine) {
        track('Create token', { type: internalEditToken.type });
        createSingleToken({
          description: (
            internalEditToken.description
            ?? internalEditToken.oldDescription
          ),
          parent: activeTokenSet,
          name: newName,
          type,
          value,
        });
      } else {
        editSingleToken({
          description: (
            internalEditToken.description
            ?? internalEditToken.oldDescription
          ),
          parent: activeTokenSet,
          name: newName,
          oldName,
          type,
          value,
        });
        // When users change token names references are still pointing to the old name, ask user to remap
        if (oldName && oldName !== newName) {
          track('Edit token', { renamed: true, type: internalEditToken.type });

          const shouldRemap = await confirm({
            text: `Remap all tokens that use ${oldName} to ${newName}?`,
            description: 'This will change all layers that used the old token name. This could take a while.',
            choices: [
              { key: UpdateMode.SELECTION, label: 'Selection', unique: true },
              {
                key: UpdateMode.PAGE,
                label: 'Page',
                enabled: true,
                unique: true,
              },
              { key: UpdateMode.DOCUMENT, label: 'Document', unique: true },
            ],
          });

          if (shouldRemap) {
            remapToken(oldName, newName, shouldRemap.data[0]);
          }
        } else {
          track('Edit token', { renamed: false });
        }
      }
    }
  };

  const handleSubmit = React.useCallback(
    (e: React.FormEvent<HTMLFormElement>) => {
      e.preventDefault();
      if (isValid && internalEditToken) {
        submitTokenValue(internalEditToken);
        dispatch.uiState.setShowEditForm(false);
      }
    },
    [dispatch, isValid, internalEditToken],
  );

  const handleReset = React.useCallback(() => {
    dispatch.uiState.setShowEditForm(false);
  }, [dispatch]);

  React.useEffect(() => {
    setTimeout(() => {
      firstInput.current?.focus();
    }, 50);
  }, []);

  const resolvedValue = React.useMemo(() => {
    if (internalEditToken) {
      return typeof internalEditToken?.value === 'string'
        ? getAliasValue(internalEditToken.value, resolvedTokens)
        : null;
    }
    return null;
  }, [internalEditToken, resolvedTokens]);

  const renderTokenForm = () => {
    if (!internalEditToken) return null;

    switch (internalEditToken.type) {
      case TokenTypes.BOX_SHADOW: {
        return (
          <BoxShadowInput
            handleBoxShadowChange={handleBoxShadowChange}
            handleBoxShadowChangeByAlias={handleBoxShadowChangeByAlias}
            resolvedTokens={resolvedTokens}
            internalEditToken={internalEditToken}
            handleDownShiftInputChange={handleDownShiftInputChange}
          />
        );
      }
      case TokenTypes.TYPOGRAPHY: {
        return (
          <TypographyInput
            internalEditToken={internalEditToken}
            handleTypographyChange={handleTypographyChange}
            handleTypographyChangeByAlias={handleTypographyChangeByAlias}
            resolvedTokens={resolvedTokens}
            handleTypographyDownShiftInputChange={handleTypographyDownShiftInputChange}
            handleDownShiftInputChange={handleDownShiftInputChange}
          />
        );
      }
      case TokenTypes.COMPOSITION: {
        return (
          <CompositionTokenForm
            internalEditToken={internalEditToken}
            setTokenValue={handleCompositionChange}
          />
        );
      }
      default: {
        return (
          <div>
            <DownshiftInput
              value={internalEditToken.value}
              type={internalEditToken.type}
              label={internalEditToken.schema?.property}
              resolvedTokens={resolvedTokens}
              handleChange={handleChange}
              setInputValue={handleDownShiftInputChange}
              placeholder={
                internalEditToken.type === 'color' ? '#000000, hsla(), rgba() or {alias}' : 'Value or {alias}'
              }
              prefix={
                internalEditToken.type === 'color' && (
                  <button
                    type="button"
                    className="block w-4 h-4 rounded-sm cursor-pointer shadow-border shadow-gray-300 focus:shadow-focus focus:shadow-primary-400"
                    style={{ background: internalEditToken.value, fontSize: 0 }}
                    onClick={handleToggleInputHelper}
                  >
                    {internalEditToken.value}
                  </button>
                )
              }
              suffix
            />

            {inputHelperOpen && internalEditToken.type === 'color' && (
              <ColorPicker value={internalEditToken.value} onChange={handleColorValueChange} />
            )}
            {checkIfContainsAlias(internalEditToken.value) && (
              <div className="flex p-2 mt-2 font-mono text-gray-700 bg-gray-100 border-gray-300 rounded text-xxs itms-center">
                {internalEditToken.type === 'color' ? (
                  <div className="w-4 h-4 mr-1 border border-gray-200 rounded" style={{ background: String(resolvedValue) }} />
                ) : null}
                {resolvedValue}
              </div>
            )}
          </div>
        );
      }
    }
  };

  return (
    <form onSubmit={handleSubmit} className="flex flex-col justify-start space-y-4">
      <Input
        required
        full
        label="Name"
        value={internalEditToken?.name}
        onChange={handleChange}
        type="text"
        name="name"
        inputRef={firstInput}
        error={error}
        placeholder="Unique name"
      />
      {renderTokenForm()}

      {internalEditToken?.schema?.explainer && <div className="mt-1 text-gray-600 text-xxs">{internalEditToken.schema.explainer}</div>}
      <Input
        full
        key="description"
        label="description"
        value={internalEditToken?.description}
        onChange={handleDescriptionChange}
        type="text"
        name="description"
        capitalize
      />
      <Stack direction="row" justify="end" gap={2}>
        <Button variant="secondary" type="button" onClick={handleReset}>
          Cancel
        </Button>
        <Button disabled={!isValid} variant="primary" type="submit">
          {internalEditToken?.isPristine ? 'Create' : 'Update'}
        </Button>
      </Stack>
    </form>
  );
}

export default EditTokenForm;<|MERGE_RESOLUTION|>--- conflicted
+++ resolved
@@ -8,11 +8,7 @@
 import ColorPicker from './ColorPicker';
 import useConfirm from '../hooks/useConfirm';
 import useTokens from '../store/useTokens';
-<<<<<<< HEAD
-import { SingleBoxShadowToken } from '@/types/tokens';
-=======
 import { EditTokenObject, SingleBoxShadowToken, SingleCompositionToken } from '@/types/tokens';
->>>>>>> 883e8c32
 import { checkIfContainsAlias, getAliasValue } from '@/utils/alias';
 import { ResolveTokenValuesResult } from '@/plugin/tokenHelpers';
 import { activeTokenSetSelector, editTokenSelector } from '@/selectors';
@@ -21,12 +17,9 @@
 import Stack from './Stack';
 import DownshiftInput from './DownshiftInput';
 import Button from './Button';
-<<<<<<< HEAD
 import { NodeTokenRefMap } from '@/types/NodeTokenRefMap';
-=======
 import { UpdateMode } from '@/constants/UpdateMode';
 import BoxShadowInput from './BoxShadowInput';
->>>>>>> 883e8c32
 
 type Props = {
   resolvedTokens: ResolveTokenValuesResult[];
@@ -46,12 +39,15 @@
   const { confirm } = useConfirm();
 
   const isValid = React.useMemo(() => {
-    if (internalEditToken?.type === TokenTypes.COMPOSITION
+    if (internalEditToken?.type === TokenTypes.COMPOSITION && internalEditToken.value
       && (internalEditToken.value.hasOwnProperty('') || Object.keys(internalEditToken.value).length === 0)) {
       return false;
     }
     return internalEditToken?.value && !error;
   }, [internalEditToken, error]);
+  React.useEffect(() => {
+    console.log("sdfdsfsdf", internalEditToken)
+  }, [internalEditToken])
 
   const hasNameThatExistsAlready = React.useMemo(
     () => resolvedTokens
