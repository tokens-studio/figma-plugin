--- conflicted
+++ resolved
@@ -40,8 +40,6 @@
 
     expect(WelcomeText).toBeInTheDocument();
   });
-<<<<<<< HEAD
-=======
 
   it('skip to token screen when there is a token', () => {
     const { getByText } = render(<App />);
@@ -75,5 +73,4 @@
 
     expect(TokenText).toBeInTheDocument();
   });
->>>>>>> 40fb2ea6
 });