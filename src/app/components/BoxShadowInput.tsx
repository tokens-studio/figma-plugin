import React from 'react';
import { HTML5Backend } from 'react-dnd-html5-backend';
import { DndProvider } from 'react-dnd';
import { TokensIcon, LinkBreak2Icon } from '@radix-ui/react-icons';
import { useUIDSeed } from 'react-uid';
import { checkIfContainsAlias } from '@/utils/alias';
import { findReferences } from '@/utils/findReferences';
import IconPlus from '@/icons/plus.svg';
import { ResolveTokenValuesResult } from '@/plugin/tokenHelpers';
import { BoxShadowTypes } from '@/constants/BoxShadowTypes';
import Heading from './Heading';
import IconButton from './IconButton';
import Box from './Box';
import ResolvedValueBox from './ResolvedValueBox';
import DownshiftInput from './DownshiftInput';
import { StyledIconDisclosure, StyledInputSuffix } from './StyledInputSuffix'
import { TokenBoxshadowValue } from '@/types/values';
import { SingleBoxShadowToken } from '@/types/tokens';
import { TokenTypes } from '@/constants/TokenTypes';
import SingleBoxShadowInput from './SingleBoxShadowInput';

const newToken: TokenBoxshadowValue = {
  x: '0', y: '0', blur: '0', spread: '0', color: '#000000', type: BoxShadowTypes.INNER_SHADOW,
};

export default function BoxShadowInput({
  resolvedTokens,
  internalEditToken,
  showAliasModeAutoSuggest,
  handleBoxShadowChange,
  handleBoxShadowChangeByAlias,
  setShowAliasModeAutoSuggest,
  handleAliasModeAutoSuggest,
  handleDownShiftInputChange,
}: {
  resolvedTokens: ResolveTokenValuesResult[];
  internalEditToken: SingleBoxShadowToken;
  showAliasModeAutoSuggest: boolean;
  handleBoxShadowChange: (shadow: TokenBoxshadowValue | TokenBoxshadowValue[]) => void;
  handleBoxShadowChangeByAlias: React.ChangeEventHandler;
  setShowAliasModeAutoSuggest: (show: boolean) => void;
  handleDownShiftInputChange: (newInputValue: string) => void;
  handleAliasModeAutoSuggest: () => void;
}) {
  const seed = useUIDSeed();
  const isInputMode = (typeof internalEditToken.value === 'object');
  const [mode, setMode] = React.useState<string>(isInputMode ? 'input' : 'alias');
  const [alias, setAlias] = React.useState<string>('');

  const handleMode = React.useCallback(() => {
    const changeMode = (mode === 'input') ? 'alias' : 'input';
    setMode(changeMode);
    setAlias('');
  }, [mode]);

  const selectedToken = React.useMemo(() => {
    const search = findReferences(String(internalEditToken.value));
    if (search && search.length > 0) {
      const nameToLookFor = search[0].slice(1, search[0].length - 1);
      const foundToken = resolvedTokens.find((t) => t.name === nameToLookFor);
      if (foundToken) return foundToken;
    }
    return null;
  }, [internalEditToken, resolvedTokens]);

  const addShadow = React.useCallback(() => {
    if (Array.isArray(internalEditToken.value)) {
      handleBoxShadowChange([...internalEditToken.value, newToken]);
    } else {
      handleBoxShadowChange([internalEditToken.value, newToken]);
    }
  }, [internalEditToken, handleBoxShadowChange]);

  const removeShadow = React.useCallback((index: number) => {
    if (Array.isArray(internalEditToken.value)) {
      handleBoxShadowChange(internalEditToken.value.filter((_, i) => i !== index));
    }
  }, [internalEditToken, handleBoxShadowChange]);

  return (
    <div>
      <Box css={{ display: 'flex', justifyContent: 'space-between', alignItems: 'center' }}>
        <Heading size="small">Shadow</Heading>
        <Box css={{ display: 'flex' }}>
          {mode === 'input' ? (
            <IconButton
              tooltip="alias mode"
              dataCy="button-mode-change"
              onClick={handleMode}
              icon={<TokensIcon />}
            />
          ) : (
            <IconButton
              tooltip="input mode"
              dataCy="button-mode-change"
              onClick={handleMode}
              icon={<LinkBreak2Icon />}
            />
          )}
          <IconButton
            tooltip="Add another shadow"
            dataCy="button-shadow-add-multiple"
            onClick={addShadow}
            icon={<IconPlus />}
          />
        </Box>
      </Box>
      <Box css={{ display: 'flex', flexDirection: 'column', gap: '$4' }}>
        {
          mode === 'input' ? (
            <DndProvider backend={HTML5Backend}>
              {Array.isArray(internalEditToken.value) ? (
                internalEditToken.value.map((token, index) => (
                  <SingleBoxShadowInput
                    isMultiple
                    value={internalEditToken.value}
                    handleBoxShadowChange={handleBoxShadowChange}
                    shadowItem={token}
                    index={index}
                    id={String(index)}
                    key={`single-shadow-${seed(index)}`}
                    onRemove={removeShadow}
                    resolvedTokens={resolvedTokens}
                  />
                ))
              ) : (
                <SingleBoxShadowInput
                  handleBoxShadowChange={handleBoxShadowChange}
                  index={0}
                  value={internalEditToken.value}
                  shadowItem={internalEditToken.value}
                  onRemove={removeShadow}
                  resolvedTokens={resolvedTokens}
                />
              )}
            </DndProvider>
          ) : (
            <Box css={{
              display: 'flex', flexDirection: 'column', gap: '$2',
            }}
            >
              <DownshiftInput
                value={isInputMode ? '' : String(internalEditToken.value)}
                type={internalEditToken.type}
                label={TokenTypes.BOX_SHADOW}
                showAutoSuggest={showAliasModeAutoSuggest}
                resolvedTokens={resolvedTokens}
                handleChange={handleBoxShadowChangeByAlias}
                setShowAutoSuggest={setShowAliasModeAutoSuggest}
                setInputValue={handleDownShiftInputChange}
                placeholder='Value or {alias}'
                suffix={(
                  <StyledInputSuffix type="button" onClick={handleAliasModeAutoSuggest}>
                    <StyledIconDisclosure />
                  </StyledInputSuffix>
                )}
              />
              {
<<<<<<< HEAD
                !isInputMode && checkIfContainsAlias(String(internalEditToken.value)) && (
=======
                !isInputMode && checkIfContainsAlias(internalEditToken.value) && (
>>>>>>> d2bf9e53
                  <ResolvedValueBox
                    alias={alias}
                    selectedToken={selectedToken}
                  />
                )
              }
            </Box>
          )
        }
      </Box>
    </div>
  );
};<|MERGE_RESOLUTION|>--- conflicted
+++ resolved
@@ -13,7 +13,7 @@
 import Box from './Box';
 import ResolvedValueBox from './ResolvedValueBox';
 import DownshiftInput from './DownshiftInput';
-import { StyledIconDisclosure, StyledInputSuffix } from './StyledInputSuffix'
+import { StyledIconDisclosure, StyledInputSuffix } from './StyledInputSuffix';
 import { TokenBoxshadowValue } from '@/types/values';
 import { SingleBoxShadowToken } from '@/types/tokens';
 import { TokenTypes } from '@/constants/TokenTypes';
@@ -148,7 +148,7 @@
                 handleChange={handleBoxShadowChangeByAlias}
                 setShowAutoSuggest={setShowAliasModeAutoSuggest}
                 setInputValue={handleDownShiftInputChange}
-                placeholder='Value or {alias}'
+                placeholder="Value or {alias}"
                 suffix={(
                   <StyledInputSuffix type="button" onClick={handleAliasModeAutoSuggest}>
                     <StyledIconDisclosure />
@@ -156,11 +156,7 @@
                 )}
               />
               {
-<<<<<<< HEAD
-                !isInputMode && checkIfContainsAlias(String(internalEditToken.value)) && (
-=======
                 !isInputMode && checkIfContainsAlias(internalEditToken.value) && (
->>>>>>> d2bf9e53
                   <ResolvedValueBox
                     alias={alias}
                     selectedToken={selectedToken}
@@ -173,4 +169,4 @@
       </Box>
     </div>
   );
-};+}