import React, { useState, useCallback } from 'react';
import {
  DndProvider, useDrop, useDrag, DropTargetMonitor,
} from 'react-dnd';
import { HTML5Backend } from 'react-dnd-html5-backend';
import { XYCoord } from 'dnd-core';
<<<<<<< HEAD
import debounce from 'lodash.debounce';
=======
import { debounce } from 'lodash';
import { TokensIcon, LinkBreak2Icon } from '@radix-ui/react-icons';
>>>>>>> 48a970b5
import { ShadowTokenSingleValue } from '@/types/propertyTypes';
import { checkIfContainsAlias } from '@/utils/alias';
import { findReferences } from '@/utils/findReferences';
import IconMinus from '@/icons/minus.svg';
import IconPlus from '@/icons/plus.svg';
import IconGrabber from '@/icons/grabber.svg';
import { ResolveTokenValuesResult } from '@/plugin/tokenHelpers';
import { EditTokenObject } from '../store/models/uiState';
import Heading from './Heading';
import IconButton from './IconButton';
import TokenInput from './TokenInput';
import Select from './Select';
import Box from './Box';
import Input from './Input';
import ResolvedValueBox from './ResolvedValueBox';

interface DragItem {
  index: number;
  id: string;
  type: string;
}

enum ItemTypes {
  CARD = 'card',
}

function SingleShadowInput({
  value,
  isMultiple = false,
  shadowItem,
  index,
  handleBoxShadowChange,
  onRemove,
  id,
}: {
  value: ShadowTokenSingleValue | ShadowTokenSingleValue[];
  isMultiple?: boolean;
  shadowItem: ShadowTokenSingleValue;
  index: number;
  handleBoxShadowChange: (shadow: ShadowTokenSingleValue | ShadowTokenSingleValue[]) => void;
  onRemove: (index: number) => void;
  id: string;
}) {
  const onChange = (e) => {
    if (Array.isArray(value)) {
      const values = value;
      const newShadow = { ...value[index], [e.target.name]: e.target.value };
      values.splice(index, 1, newShadow);

      handleBoxShadowChange(values);
    } else {
      handleBoxShadowChange({ ...value, [e.target.name]: e.target.value });
    }
  };

  const onMoveDebounce = (dragIndex, hoverIndex) => {
    const values = value;
    const dragItem = values[dragIndex];
    values.splice(dragIndex, 1);
    values.splice(hoverIndex, 0, dragItem);
    onChange({ ...value, value: values });
  };
  const onMove = useCallback(debounce(onMoveDebounce, 300), [value]);

  const ref = React.useRef<HTMLDivElement>(null);

  const [{ handlerId }, drop] = useDrop({
    accept: ItemTypes.CARD,
    collect(monitor) {
      return {
        handlerId: monitor.getHandlerId(),
      };
    },
    hover(item: DragItem, monitor: DropTargetMonitor) {
      if (!ref.current) {
        return;
      }
      const dragIndex = item.index;
      const hoverIndex = index;

      if (dragIndex === hoverIndex) {
        return;
      }

      const hoverBoundingRect = ref.current?.getBoundingClientRect();

      const hoverMiddleY = (hoverBoundingRect.bottom - hoverBoundingRect.top) / 2;

      const clientOffset = monitor.getClientOffset();

      const hoverClientY = (clientOffset as XYCoord).y - hoverBoundingRect.top;

      if (dragIndex < hoverIndex && hoverClientY < hoverMiddleY) {
        return;
      }

      if (dragIndex > hoverIndex && hoverClientY > hoverMiddleY) {
        return;
      }

      onMove(dragIndex, hoverIndex);

      item.index = hoverIndex;
    },
  });

  const [{ isDragging }, drag] = useDrag({
    item: {
      type: ItemTypes.CARD,
      item: () => ({ id, index }),
      index,
    },
    collect: (monitor: any) => ({
      isDragging: monitor.isDragging(),
    }),
  });

  drag(drop(ref));

  return (
    <Box css={{
      display: 'flex', flexDirection: 'column', gap: '$2', opacity: isDragging ? 0 : 1,
    }}
    >
      <Box css={{ display: 'flex', justifyContent: 'space-between', alignItems: 'center' }} ref={ref}>
        {isMultiple && (
          <Box css={{ display: 'flex', width: '$8' }}>
            <IconButton tooltip="Click to drag" icon={<IconGrabber />} data-handler-id={handlerId} />
          </Box>
        )}
        <Select css={{ flexGrow: 1 }} value={shadowItem.type} id="type" onChange={onChange}>
          <option value="innerShadow">Inner Shadow</option>
          <option value="dropShadow">Drop Shadow</option>
        </Select>
        {isMultiple && (
          <IconButton
            tooltip="Remove this shadow"
            dataCy="button-shadow-remove-multiple"
            onClick={() => onRemove(index)}
            icon={<IconMinus />}
          />
        )}
      </Box>
      <Box css={{
        display: 'flex', flexDirection: 'column', gap: '$2', paddingLeft: isMultiple ? '$8' : '0',
      }}
      >
        <TokenInput label="X" value={shadowItem.x} onChange={onChange} type="text" name="x" required />
        <TokenInput label="Y" value={shadowItem.y} onChange={onChange} type="text" name="y" required />
        <TokenInput label="Blur" value={shadowItem.blur} onChange={onChange} type="text" name="blur" required />
        <TokenInput
          label="Spread"
          value={shadowItem.spread}
          onChange={onChange}
          type="text"
          name="spread"
          required
        />
        <TokenInput
          label="Color"
          value={shadowItem.color}
          onChange={onChange}
          type="text"
          name="color"
          required
        />
      </Box>
    </Box>
  );
}

const newToken: ShadowTokenSingleValue = {
  x: '0', y: '0', blur: '0', spread: '0', color: '#000000', type: 'dropShadow',
};

export default function BoxShadowInput({
  handleBoxShadowChange,
  handleBoxShadowChangeByAlias,
  resolvedTokens,
  internalEditToken,

}: {
  handleBoxShadowChange: (shadow: ShadowTokenSingleValue | ShadowTokenSingleValue[]) => void;
  handleBoxShadowChangeByAlias: (shadow: ShadowTokenSingleValue | ShadowTokenSingleValue[]) => void;
  resolvedTokens: ResolveTokenValuesResult[]
  internalEditToken: EditTokenObject;
}) {
  const isInputMode = (typeof internalEditToken.value === 'object');
  const [mode, setMode] = useState(isInputMode ? 'input' : 'alias');
  const [alias, setAlias] = useState('');

  const handleMode = React.useCallback(() => {
    const changeMode = (mode === 'input') ? 'alias' : 'input';
    setMode(changeMode);
    setAlias('');
  }, [mode]);

  const selectedToken = React.useMemo(() => {
    const search = findReferences(internalEditToken.value);
    if (search && search.length > 0) {
      const nameToLookFor = search[0].slice(1, search[0].length - 1);
      const foundToken = resolvedTokens.find((t) => t.name === nameToLookFor);
      if (foundToken) return foundToken
    }
  }, [internalEditToken]);

  const addShadow = () => {
    if (Array.isArray(internalEditToken.value)) {
      handleBoxShadowChange([...internalEditToken.value, newToken]);
    } else {
      handleBoxShadowChange([internalEditToken.value, newToken]);
    }
  };

  const removeShadow = (index) => {
    if (Array.isArray(internalEditToken.value)) {
      handleBoxShadowChange(internalEditToken.value.filter((_, i) => i !== index));
    }
  };

  return (
    <div>
      <Box css={{ display: 'flex', justifyContent: 'space-between', alignItems: 'center' }}>
        <Heading size="small">Shadow</Heading>
        <Box css={{display: 'flex'}}>
          {mode === 'input' ? (
            <IconButton
              tooltip="alias mode"
              dataCy="button-mode-change"
              onClick={handleMode}
              icon={<TokensIcon />}
            />
          ) : (
            <IconButton
              tooltip="input mode"
              dataCy="button-mode-change"
              onClick={handleMode}
              icon={<LinkBreak2Icon />}
            />
          )
          }
          <IconButton
            tooltip="Add another shadow"
            dataCy="button-shadow-add-multiple"
            onClick={addShadow}
            icon={<IconPlus />}
          />
        </Box>
      </Box>
      <Box css={{ display: 'flex', flexDirection: 'column', gap: '$4' }}>
        {
          mode === 'input' ? (
            <DndProvider backend={HTML5Backend}>
              {Array.isArray(internalEditToken.value) ? (
                internalEditToken.value.map((token, index) => (
                  <SingleShadowInput
                    isMultiple
                    value={internalEditToken.value}
                    handleBoxShadowChange={handleBoxShadowChange}
                    shadowItem={token}
                    index={index}
                    id={index}
                    key={`single-shadow-${index}`}
                    onRemove={removeShadow}
                  />
                ))
              ) : (
                <SingleShadowInput
                  handleBoxShadowChange={handleBoxShadowChange}
                  index={0}
                  value={internalEditToken.value}
                  shadowItem={internalEditToken.value}
                />
              )}
            </DndProvider>
          ) : (
            <Box css={{
              display: 'flex', flexDirection: 'column', gap: '$2',
            }}
            >
              <Input
                required
                full
                label="aliasName"
                onChange={handleBoxShadowChangeByAlias}
                type="text"
                name="value"
                placeholder="Alias name"
                value={isInputMode ? '' : internalEditToken.value}
              />
              {
                !isInputMode && checkIfContainsAlias(internalEditToken.value) && <ResolvedValueBox
                  alias={alias}
                  selectedToken={selectedToken}
                />
              }
            </Box>
          )
        }
      </Box>
    </div>
  );
}<|MERGE_RESOLUTION|>--- conflicted
+++ resolved
@@ -4,12 +4,9 @@
 } from 'react-dnd';
 import { HTML5Backend } from 'react-dnd-html5-backend';
 import { XYCoord } from 'dnd-core';
-<<<<<<< HEAD
 import debounce from 'lodash.debounce';
-=======
-import { debounce } from 'lodash';
 import { TokensIcon, LinkBreak2Icon } from '@radix-ui/react-icons';
->>>>>>> 48a970b5
+import { useUIDSeed } from 'react-uid';
 import { ShadowTokenSingleValue } from '@/types/propertyTypes';
 import { checkIfContainsAlias } from '@/utils/alias';
 import { findReferences } from '@/utils/findReferences';
@@ -25,6 +22,8 @@
 import Box from './Box';
 import Input from './Input';
 import ResolvedValueBox from './ResolvedValueBox';
+
+// @TODO these types need to be fixed
 
 interface DragItem {
   index: number;
@@ -53,7 +52,7 @@
   onRemove: (index: number) => void;
   id: string;
 }) {
-  const onChange = (e) => {
+  const onChange = useCallback((e: React.ChangeEvent<HTMLInputElement>) => {
     if (Array.isArray(value)) {
       const values = value;
       const newShadow = { ...value[index], [e.target.name]: e.target.value };
@@ -63,16 +62,21 @@
     } else {
       handleBoxShadowChange({ ...value, [e.target.name]: e.target.value });
     }
-  };
-
-  const onMoveDebounce = (dragIndex, hoverIndex) => {
+  }, [index, value, handleBoxShadowChange]);
+
+  const onMoveDebounce = useCallback((dragIndex: number, hoverIndex: number) => {
     const values = value;
     const dragItem = values[dragIndex];
     values.splice(dragIndex, 1);
     values.splice(hoverIndex, 0, dragItem);
     onChange({ ...value, value: values });
-  };
-  const onMove = useCallback(debounce(onMoveDebounce, 300), [value]);
+  }, [value, onChange]);
+
+  const onMove = useCallback(debounce(onMoveDebounce, 300), [value, onChange]);
+
+  const handleRemove = useCallback(() => {
+    onRemove(index);
+  }, [index, onRemove]);
 
   const ref = React.useRef<HTMLDivElement>(null);
 
@@ -148,7 +152,7 @@
           <IconButton
             tooltip="Remove this shadow"
             dataCy="button-shadow-remove-multiple"
-            onClick={() => onRemove(index)}
+            onClick={handleRemove}
             icon={<IconMinus />}
           />
         )}
@@ -190,13 +194,13 @@
   handleBoxShadowChangeByAlias,
   resolvedTokens,
   internalEditToken,
-
 }: {
   handleBoxShadowChange: (shadow: ShadowTokenSingleValue | ShadowTokenSingleValue[]) => void;
   handleBoxShadowChangeByAlias: (shadow: ShadowTokenSingleValue | ShadowTokenSingleValue[]) => void;
   resolvedTokens: ResolveTokenValuesResult[]
   internalEditToken: EditTokenObject;
 }) {
+  const seed = useUIDSeed();
   const isInputMode = (typeof internalEditToken.value === 'object');
   const [mode, setMode] = useState(isInputMode ? 'input' : 'alias');
   const [alias, setAlias] = useState('');
@@ -212,29 +216,30 @@
     if (search && search.length > 0) {
       const nameToLookFor = search[0].slice(1, search[0].length - 1);
       const foundToken = resolvedTokens.find((t) => t.name === nameToLookFor);
-      if (foundToken) return foundToken
+      if (foundToken) return foundToken;
     }
-  }, [internalEditToken]);
-
-  const addShadow = () => {
+    return null;
+  }, [internalEditToken, resolvedTokens]);
+
+  const addShadow = React.useCallback(() => {
     if (Array.isArray(internalEditToken.value)) {
       handleBoxShadowChange([...internalEditToken.value, newToken]);
     } else {
       handleBoxShadowChange([internalEditToken.value, newToken]);
     }
-  };
-
-  const removeShadow = (index) => {
+  }, [internalEditToken, handleBoxShadowChange]);
+
+  const removeShadow = React.useCallback((index: number) => {
     if (Array.isArray(internalEditToken.value)) {
       handleBoxShadowChange(internalEditToken.value.filter((_, i) => i !== index));
     }
-  };
+  }, [internalEditToken, handleBoxShadowChange]);
 
   return (
     <div>
       <Box css={{ display: 'flex', justifyContent: 'space-between', alignItems: 'center' }}>
         <Heading size="small">Shadow</Heading>
-        <Box css={{display: 'flex'}}>
+        <Box css={{ display: 'flex' }}>
           {mode === 'input' ? (
             <IconButton
               tooltip="alias mode"
@@ -249,8 +254,7 @@
               onClick={handleMode}
               icon={<LinkBreak2Icon />}
             />
-          )
-          }
+          )}
           <IconButton
             tooltip="Add another shadow"
             dataCy="button-shadow-add-multiple"
@@ -271,8 +275,8 @@
                     handleBoxShadowChange={handleBoxShadowChange}
                     shadowItem={token}
                     index={index}
-                    id={index}
-                    key={`single-shadow-${index}`}
+                    id={String(index)}
+                    key={`single-shadow-${seed(index)}`}
                     onRemove={removeShadow}
                   />
                 ))
@@ -301,10 +305,12 @@
                 value={isInputMode ? '' : internalEditToken.value}
               />
               {
-                !isInputMode && checkIfContainsAlias(internalEditToken.value) && <ResolvedValueBox
+                !isInputMode && checkIfContainsAlias(internalEditToken.value) && (
+                <ResolvedValueBox
                   alias={alias}
                   selectedToken={selectedToken}
                 />
+                )
               }
             </Box>
           )
