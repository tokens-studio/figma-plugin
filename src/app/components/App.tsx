--- conflicted
+++ resolved
@@ -1,12 +1,8 @@
 import React, { useEffect } from 'react';
 import Case from 'case';
 import { useSelector } from 'react-redux';
-<<<<<<< HEAD
-import { useLDClient } from 'launchdarkly-react-client-sdk';
-=======
 import { withLDProvider, useLDClient } from 'launchdarkly-react-client-sdk';
 import { LDProps } from 'launchdarkly-react-client-sdk/lib/withLDConsumer';
->>>>>>> 936bd31f
 import Settings from './Settings';
 import Inspector from './Inspector';
 import Tokens from './Tokens';
@@ -29,16 +25,12 @@
 import { entitlementsSelector } from '@/selectors/getEntitlements';
 import { Entitlements } from '../store/models/userState';
 import LoadingBar from './LoadingBar';
-<<<<<<< HEAD
-import { withLDProvider } from './LaunchDarkly';
-=======
 import { LicenseStatus } from '@/constants/LicenseStatus';
 
 let ldIdentificationResolver: (flags: LDProps['flags']) => void = () => {};
 const ldIdentificationPromise = new Promise<LDProps['flags']>((resolve) => {
   ldIdentificationResolver = resolve;
 });
->>>>>>> 936bd31f
 
 function App() {
   const activeTab = useSelector(activeTabSelector);
