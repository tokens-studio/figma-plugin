--- conflicted
+++ resolved
@@ -1,9 +1,6 @@
 import React, { useEffect } from 'react';
 import { useSelector } from 'react-redux';
-<<<<<<< HEAD
-=======
 import { withLDProvider, useLDClient } from 'launchdarkly-react-client-sdk';
->>>>>>> 40fb2ea6
 import Settings from './Settings';
 import Inspector from './Inspector';
 import Tokens from './Tokens';
@@ -67,13 +64,6 @@
             overflow: 'hidden',
           }}
         >
-<<<<<<< HEAD
-          {activeTab !== 'start' && <Navbar />}
-          {activeTab === 'start' && <StartScreen />}
-          <Tokens isActive={activeTab === 'tokens'} />
-          {activeTab === 'inspector' && <Inspector />}
-          {activeTab === 'settings' && <Settings />}
-=======
           <Box
             css={{
               display: 'flex',
@@ -96,7 +86,6 @@
           <ConfirmDialog />
           <PushDialog />
           <WindowResizer />
->>>>>>> 40fb2ea6
         </Box>
       </PluginResizerWrapper>
     </Box>
