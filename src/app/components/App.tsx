--- conflicted
+++ resolved
@@ -17,15 +17,12 @@
 import Box from './Box';
 import { activeTabSelector } from '@/selectors';
 import PluginResizerWrapper from './PluginResizer';
-<<<<<<< HEAD
 import { userIdSelector } from '@/selectors/userIdSelector';
 import { planSelector } from '@/selectors/planSelector';
 import { clientEmailSelector } from '@/selectors/getClientEmail';
 import { entitlementsSelector } from '@/selectors/getEntitlements';
 import { Entitlements } from '../store/models/userState';
-=======
 import LoadingBar from './LoadingBar';
->>>>>>> 0a5c4ec9
 
 function App() {
   const activeTab = useSelector(activeTabSelector);
