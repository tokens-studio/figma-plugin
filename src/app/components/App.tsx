import * as React from 'react';
import {useSelector} from 'react-redux';
import JSONEditor from './JSONEditor';
import SyncSettings from './SyncSettings';
import Settings from './Settings';
import Inspector from './Inspector';
import Tokens from './Tokens';
import StartScreen from './StartScreen';
import Navbar from './Navbar';
import LoadingBar from './LoadingBar';
import Footer from './Footer';
import Initiator from './Initiator';
import Changelog from './Changelog';
import ImportedTokensDialog from './ImportedTokensDialog';
import {RootState} from '../store';
import ConfirmDialog from './ConfirmDialog';
<<<<<<< HEAD
import PushDialog from './PushDialog';
=======
import WindowResizer from './WindowResizer';
>>>>>>> 418e7467

const App = () => {
    const activeTab = useSelector((state: RootState) => state.uiState.activeTab);

    return (
        <div className="content">
            <Initiator />
            <LoadingBar />
            <div className="h-full flex flex-col">
                <div className="flex-grow flex flex-col">
                    {activeTab !== 'start' && <Navbar />}
                    {activeTab === 'start' && <StartScreen />}
                    <Tokens isActive={activeTab === 'tokens'} />
                    {activeTab === 'json' && <JSONEditor />}
                    {activeTab === 'inspector' && <Inspector />}
                    {activeTab === 'syncsettings' && <SyncSettings />}
                    {activeTab === 'settings' && <Settings />}
                </div>
                <Footer />
                <Changelog />
                <ImportedTokensDialog />
                <ConfirmDialog />
<<<<<<< HEAD
                <PushDialog />
=======
                <WindowResizer />
>>>>>>> 418e7467
            </div>
        </div>
    );
};

export default App;<|MERGE_RESOLUTION|>--- conflicted
+++ resolved
@@ -14,11 +14,8 @@
 import ImportedTokensDialog from './ImportedTokensDialog';
 import {RootState} from '../store';
 import ConfirmDialog from './ConfirmDialog';
-<<<<<<< HEAD
 import PushDialog from './PushDialog';
-=======
 import WindowResizer from './WindowResizer';
->>>>>>> 418e7467
 
 const App = () => {
     const activeTab = useSelector((state: RootState) => state.uiState.activeTab);
@@ -41,11 +38,8 @@
                 <Changelog />
                 <ImportedTokensDialog />
                 <ConfirmDialog />
-<<<<<<< HEAD
                 <PushDialog />
-=======
                 <WindowResizer />
->>>>>>> 418e7467
             </div>
         </div>
     );
