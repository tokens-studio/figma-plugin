import * as React from 'react';
import JSONEditor from './JSONEditor';
import SyncSettings from './SyncSettings';
import Inspector from './Inspector';
import Tokens from './Tokens';
import StartScreen from './StartScreen';
import Heading from './Heading';
import Navbar from './Navbar';
import {goToNodeId} from './utils';
import LoadingBar from './LoadingBar';
import Footer from './Footer';
import Initiator from './Initiator';

const App = () => {
    const [active, setActive] = React.useState('start');
    const [remoteComponents, setRemoteComponents] = React.useState([]);

    return (
        <>
<<<<<<< HEAD
            <Initiator setActive={setActive} setRemoteComponents={setRemoteComponents} />
            <LoadingBar />
=======
            {loading && (
                <div className="fixed w-full z-20">
                    <div className="flex items-center space-x-2 bg-gray-300 p-2 rounded m-2">
                        <div className="inline-flex rotate">
                            <Icon name="loading" />
                        </div>
                        <div className="font-medium text-xxs loadingBar">Hold on, updating...</div>
                    </div>
                </div>
            )}
>>>>>>> 59501409
            <div className="h-full flex flex-col">
                <div className="flex-grow flex flex-col">
                    {active !== 'start' && <Navbar active={active} setActive={setActive} />}
                    {remoteComponents.length > 0 && (
                        <div className="p-4">
                            <Heading size="small">Unable to update remote components</Heading>
                            {remoteComponents.map((comp) => (
                                <button
                                    type="button"
                                    className="p-2 text-xxs font-medium bg-gray-100"
                                    onClick={() => goToNodeId(comp.id)}
                                >
                                    {comp.id}
                                </button>
                            ))}
                        </div>
                    )}
                    {active === 'start' && <StartScreen setActive={setActive} />}
                    {active === 'tokens' && <Tokens />}
                    {active === 'json' && <JSONEditor />}
                    {active === 'inspector' && <Inspector />}
                    {active === 'syncsettings' && <SyncSettings />}
                </div>
                <Footer active={active} />
            </div>
        </>
    );
};

export default App;<|MERGE_RESOLUTION|>--- conflicted
+++ resolved
@@ -17,21 +17,8 @@
 
     return (
         <>
-<<<<<<< HEAD
             <Initiator setActive={setActive} setRemoteComponents={setRemoteComponents} />
             <LoadingBar />
-=======
-            {loading && (
-                <div className="fixed w-full z-20">
-                    <div className="flex items-center space-x-2 bg-gray-300 p-2 rounded m-2">
-                        <div className="inline-flex rotate">
-                            <Icon name="loading" />
-                        </div>
-                        <div className="font-medium text-xxs loadingBar">Hold on, updating...</div>
-                    </div>
-                </div>
-            )}
->>>>>>> 59501409
             <div className="h-full flex flex-col">
                 <div className="flex-grow flex flex-col">
                     {active !== 'start' && <Navbar active={active} setActive={setActive} />}
