--- conflicted
+++ resolved
@@ -171,13 +171,12 @@
         output: 'composition',
       },
       {
-<<<<<<< HEAD
         input: 'border',
         output: 'border',
-=======
+      },
+      {
         input: 'asset',
         output: 'asset',
->>>>>>> 700186ad
       },
     ];
     tokenNames.forEach((tokenName) => {
