<<<<<<< HEAD
import React, { useEffect } from 'react';
=======
import { useCallback, useEffect } from 'react';
>>>>>>> d2bf9e53
import { useDispatch, useSelector } from 'react-redux';
import { withLDConsumer } from 'launchdarkly-react-client-sdk';
import type { LDProps } from 'launchdarkly-react-client-sdk/lib/withLDConsumer';
import { identify, track } from '@/utils/analytics';
import { MessageFromPluginTypes, MessageToPluginTypes, PostToUIMessage } from '@/types/messages';
import useConfirm from '@/app/hooks/useConfirm';
import { notifyToUI, postToFigma } from '../../plugin/notifiers';
import useRemoteTokens from '../store/remoteTokens';
import { Dispatch } from '../store';
import useStorage from '../store/useStorage';
import * as pjs from '../../../package.json';
import { Tabs } from '@/constants/Tabs';
import { StorageProviderType, StorageType } from '@/types/api';
import { GithubTokenStorage } from '@/storage/GithubTokenStorage';
import { userIdSelector } from '@/selectors/userIdSelector';
import getLicenseKey from '@/utils/getLicenseKey';
import { licenseKeySelector } from '@/selectors/licenseKeySelector';
import { checkedLocalStorageForKeySelector } from '@/selectors/checkedLocalStorageForKeySelector';
import { AddLicenseSource } from '../store/models/userState';
import { LicenseStatus } from '@/constants/LicenseStatus';

type Props = LDProps & {
  identificationPromise: Promise<LDProps['flags']>
};

function InitiatorContainer({ ldClient, identificationPromise }: Props) {
  const dispatch = useDispatch<Dispatch>();
  const { pullTokens } = useRemoteTokens();
  const { setStorageType } = useStorage();
  const { confirm } = useConfirm();

  const licenseKey = useSelector(licenseKeySelector);
  const checkedLocalStorage = useSelector(checkedLocalStorageForKeySelector);
  const userId = useSelector(userIdSelector);
<<<<<<< HEAD
=======

  const onInitiate = useCallback(() => {
    postToFigma({ type: MessageToPluginTypes.INITIATE });
  }, []);
>>>>>>> d2bf9e53

  const askUserIfPull: ((storageType: StorageType | undefined) => Promise<any>) = React.useCallback(async (storageType) => {
    const shouldPull = await confirm({
      text: `Pull from ${storageType?.provider}?`,
      description: 'You have unsaved changes that will be lost. Do you want to pull from your repo?',
    });
    return shouldPull;
  }, []);

  const onInitiate = React.useCallback(() => postToFigma({ type: MessageToPluginTypes.INITIATE }), []);
  const getApiCredentials = React.useCallback((shouldPull: boolean) => postToFigma({ type: MessageToPluginTypes.GET_API_CREDENTIALS, shouldPull }), []);

  useEffect(() => {
    if (!ldClient) return;

    onInitiate();
    window.onmessage = async (event: {
      data: {
        pluginMessage: PostToUIMessage;
      };
    }) => {
      if (event.data.pluginMessage) {
        const { pluginMessage } = event.data;
        switch (pluginMessage.type) {
          case MessageFromPluginTypes.SELECTION: {
            const { selectionValues, mainNodeSelectionValues, selectedNodes } = pluginMessage;
            dispatch.uiState.setSelectedLayers(selectedNodes);
            dispatch.uiState.setDisabled(false);
            if (mainNodeSelectionValues.length > 1) {
              dispatch.uiState.setMainNodeSelectionValues({});
            } else if (mainNodeSelectionValues.length > 0) {
              // When only one node is selected, we can set the state
              dispatch.uiState.setMainNodeSelectionValues(mainNodeSelectionValues[0]);
            } else {
              // When only one is selected and it doesn't contain any tokens, reset.
              dispatch.uiState.setMainNodeSelectionValues({});
            }

            // Selection values are all tokens across all layers, used in Multi Inspector.
            if (selectionValues) {
              dispatch.uiState.setSelectionValues(selectionValues);
            } else {
              dispatch.uiState.resetSelectionValues();
            }
            break;
          }
          case MessageFromPluginTypes.NO_SELECTION: {
            dispatch.uiState.setDisabled(true);
            dispatch.uiState.setSelectedLayers(0);
            dispatch.uiState.resetSelectionValues();
            dispatch.uiState.setMainNodeSelectionValues({});
            break;
          }
          case MessageFromPluginTypes.REMOTE_COMPONENTS:
            break;
          case MessageFromPluginTypes.TOKEN_VALUES: {
            const { values } = pluginMessage;
            const existChanges = values.checkForChanges === 'true';
            if (!existChanges || (existChanges && await askUserIfPull(values?.storageType))) {
              getApiCredentials(true);
            } else {
              dispatch.tokenState.setTokenData(values);
              const existTokens = Object.values(values?.values ?? {}).some((value) => value.length > 0);

              if (existTokens) getApiCredentials(false);
              else dispatch.uiState.setActiveTab(Tabs.START);
            }
            break;
          }
          case MessageFromPluginTypes.SET_TOKENS: {
            const { values } = pluginMessage;
            const existTokens = Object.values(values?.values ?? {}).some((value) => value.length > 0);

            if (existTokens) {
              dispatch.tokenState.setTokenData(values);
              dispatch.uiState.setActiveTab(Tabs.TOKENS);
            } else {
              dispatch.uiState.setActiveTab(Tabs.START);
            }
            break;
          }
          case MessageFromPluginTypes.NO_TOKEN_VALUES: {
            dispatch.uiState.setActiveTab(Tabs.START);
            break;
          }
          case MessageFromPluginTypes.STYLES: {
            const { values } = pluginMessage;
            if (values) {
              track('Import styles');
              dispatch.tokenState.setTokensFromStyles(values);
              dispatch.uiState.setActiveTab(Tabs.TOKENS);
            }
            break;
          }
          case MessageFromPluginTypes.RECEIVED_STORAGE_TYPE:
            setStorageType({ provider: pluginMessage.storageType });
            break;
          case MessageFromPluginTypes.API_CREDENTIALS: {
            const {
<<<<<<< HEAD
              status, credentials, featureFlagId, usedTokenSet, shouldPull,
            } = pluginMessage;
            if (status === true) {
              let receivedFlags;

              if (featureFlagId) {
                receivedFlags = await fetchFeatureFlags(featureFlagId);
                if (receivedFlags) {
                  dispatch.uiState.setFeatureFlags(receivedFlags);
                  track('FeatureFlag', receivedFlags);
                }
              }

              track('Fetched from remote', { provider: credentials.provider });
              if (!credentials.internalId) track('missingInternalId', { provider: credentials.provider });

              if (credentials) {
=======
              status, credentials, usedTokenSet,
            } = pluginMessage;
            if (status === true) {
              try {
                track('Fetched from remote', { provider: credentials.provider });
                if (!credentials.internalId) track('missingInternalId', { provider: credentials.provider });

                // wait of identification
                const receivedFlags = await identificationPromise;

>>>>>>> d2bf9e53
                const {
                  id, provider, secret, baseUrl,
                } = credentials;
                const [owner, repo] = id.split('/');
                if (provider === StorageProviderType.GITHUB) {
                  const storageClient = new GithubTokenStorage(secret, owner, repo, baseUrl);
                  const branches = await storageClient.fetchBranches();
                  dispatch.branchState.setBranches(branches);
                }

                dispatch.uiState.setApiData(credentials);
                dispatch.uiState.setLocalApiState(credentials);
                if (shouldPull) {
                  const remoteData = await pullTokens({ context: credentials, featureFlags: receivedFlags, usedTokenSet });
                  const existTokens = Object.values(remoteData?.tokens ?? {}).some((value) => value.length > 0);

<<<<<<< HEAD
                  if (existTokens) { dispatch.uiState.setActiveTab(Tabs.TOKENS); } else { dispatch.uiState.setActiveTab(Tabs.START); }
                } else {
                  dispatch.uiState.setActiveTab(Tabs.TOKENS);
                }
              } else {
=======
                const remoteData = await pullTokens({ context: credentials, usedTokenSet, featureFlags: receivedFlags });
                const existTokens = Object.values(remoteData?.tokens ?? {}).some((value) => value.length > 0);
                if (existTokens) dispatch.uiState.setActiveTab(Tabs.TOKENS);
                else dispatch.uiState.setActiveTab(Tabs.START);
              } catch (e) {
                console.error(e);
>>>>>>> d2bf9e53
                dispatch.uiState.setActiveTab(Tabs.START);
                notifyToUI('Failed to fetch tokens, check your credentials', { error: true });
              }
            }
            break;
          }
          case MessageFromPluginTypes.API_PROVIDERS: {
            dispatch.uiState.setAPIProviders(pluginMessage.providers);
            break;
          }
          case MessageFromPluginTypes.UI_SETTINGS: {
            dispatch.settings.setUISettings(pluginMessage.settings);
            dispatch.settings.triggerWindowChange();
            break;
          }
          case MessageFromPluginTypes.SHOW_EMPTY_GROUPS: {
            dispatch.uiState.toggleShowEmptyGroups(pluginMessage.showEmptyGroups);
            break;
          }
          case MessageFromPluginTypes.USER_ID: {
            dispatch.userState.setUserId(pluginMessage.user.figmaId);
            dispatch.userState.setUserName(pluginMessage.user.name);
            identify(pluginMessage.user);
            track('Launched', { version: pjs.plugin_version });
            break;
          }
          case MessageFromPluginTypes.RECEIVED_LAST_OPENED: {
            dispatch.uiState.setLastOpened(pluginMessage.lastOpened);
            break;
          }
          case MessageFromPluginTypes.START_JOB: {
            dispatch.uiState.startJob(pluginMessage.job);
            break;
          }
          case MessageFromPluginTypes.COMPLETE_JOB: {
            dispatch.uiState.completeJob(pluginMessage.name);
            break;
          }
          case MessageFromPluginTypes.CLEAR_JOBS: {
            dispatch.uiState.clearJobs();
            break;
          }
          case MessageFromPluginTypes.ADD_JOB_TASKS: {
            dispatch.uiState.addJobTasks({
              name: pluginMessage.name,
              count: pluginMessage.count,
              expectedTimePerTask: pluginMessage.expectedTimePerTask,
            });
            break;
          }
          case MessageFromPluginTypes.COMPLETE_JOB_TASKS: {
            dispatch.uiState.completeJobTasks({
              name: pluginMessage.name,
              count: pluginMessage.count,
              timePerTask: pluginMessage.timePerTask,
            });
            break;
          }
          case MessageFromPluginTypes.LICENSE_KEY: {
            if (pluginMessage.licenseKey) {
              dispatch.userState.addLicenseKey({ key: pluginMessage.licenseKey, source: AddLicenseSource.PLUGIN });
            } else {
              dispatch.userState.setLicenseStatus(LicenseStatus.NO_LICENSE);
              dispatch.userState.setCheckedLocalStorage(true);
            }
            break;
          }
          default:
            break;
        }
      }
    };
  }, [ldClient]);

  useEffect(() => {
    async function getLicense() {
      const { key } = await getLicenseKey(userId);
      if (key) {
        dispatch.userState.addLicenseKey({ key, source: AddLicenseSource.INITAL_LOAD });
      }
    }
    if (userId && checkedLocalStorage && !licenseKey) {
      getLicense();
    }
  }, [userId, dispatch, checkedLocalStorage, licenseKey]);

  return null;
}

export const Initiator = withLDConsumer()(InitiatorContainer);<|MERGE_RESOLUTION|>--- conflicted
+++ resolved
@@ -1,8 +1,4 @@
-<<<<<<< HEAD
 import React, { useEffect } from 'react';
-=======
-import { useCallback, useEffect } from 'react';
->>>>>>> d2bf9e53
 import { useDispatch, useSelector } from 'react-redux';
 import { withLDConsumer } from 'launchdarkly-react-client-sdk';
 import type { LDProps } from 'launchdarkly-react-client-sdk/lib/withLDConsumer';
@@ -28,7 +24,7 @@
   identificationPromise: Promise<LDProps['flags']>
 };
 
-function InitiatorContainer({ ldClient, identificationPromise }: Props) {
+function InitiatorContainer({ ldClient }: Props) {
   const dispatch = useDispatch<Dispatch>();
   const { pullTokens } = useRemoteTokens();
   const { setStorageType } = useStorage();
@@ -37,13 +33,6 @@
   const licenseKey = useSelector(licenseKeySelector);
   const checkedLocalStorage = useSelector(checkedLocalStorageForKeySelector);
   const userId = useSelector(userIdSelector);
-<<<<<<< HEAD
-=======
-
-  const onInitiate = useCallback(() => {
-    postToFigma({ type: MessageToPluginTypes.INITIATE });
-  }, []);
->>>>>>> d2bf9e53
 
   const askUserIfPull: ((storageType: StorageType | undefined) => Promise<any>) = React.useCallback(async (storageType) => {
     const shouldPull = await confirm({
@@ -51,7 +40,7 @@
       description: 'You have unsaved changes that will be lost. Do you want to pull from your repo?',
     });
     return shouldPull;
-  }, []);
+  }, [confirm]);
 
   const onInitiate = React.useCallback(() => postToFigma({ type: MessageToPluginTypes.INITIATE }), []);
   const getApiCredentials = React.useCallback((shouldPull: boolean) => postToFigma({ type: MessageToPluginTypes.GET_API_CREDENTIALS, shouldPull }), []);
@@ -143,36 +132,15 @@
             break;
           case MessageFromPluginTypes.API_CREDENTIALS: {
             const {
-<<<<<<< HEAD
-              status, credentials, featureFlagId, usedTokenSet, shouldPull,
+              status, credentials, usedTokenSet, shouldPull,
             } = pluginMessage;
             if (status === true) {
               let receivedFlags;
 
-              if (featureFlagId) {
-                receivedFlags = await fetchFeatureFlags(featureFlagId);
-                if (receivedFlags) {
-                  dispatch.uiState.setFeatureFlags(receivedFlags);
-                  track('FeatureFlag', receivedFlags);
-                }
-              }
-
               track('Fetched from remote', { provider: credentials.provider });
               if (!credentials.internalId) track('missingInternalId', { provider: credentials.provider });
 
               if (credentials) {
-=======
-              status, credentials, usedTokenSet,
-            } = pluginMessage;
-            if (status === true) {
-              try {
-                track('Fetched from remote', { provider: credentials.provider });
-                if (!credentials.internalId) track('missingInternalId', { provider: credentials.provider });
-
-                // wait of identification
-                const receivedFlags = await identificationPromise;
-
->>>>>>> d2bf9e53
                 const {
                   id, provider, secret, baseUrl,
                 } = credentials;
@@ -188,21 +156,11 @@
                 if (shouldPull) {
                   const remoteData = await pullTokens({ context: credentials, featureFlags: receivedFlags, usedTokenSet });
                   const existTokens = Object.values(remoteData?.tokens ?? {}).some((value) => value.length > 0);
-
-<<<<<<< HEAD
                   if (existTokens) { dispatch.uiState.setActiveTab(Tabs.TOKENS); } else { dispatch.uiState.setActiveTab(Tabs.START); }
                 } else {
                   dispatch.uiState.setActiveTab(Tabs.TOKENS);
                 }
               } else {
-=======
-                const remoteData = await pullTokens({ context: credentials, usedTokenSet, featureFlags: receivedFlags });
-                const existTokens = Object.values(remoteData?.tokens ?? {}).some((value) => value.length > 0);
-                if (existTokens) dispatch.uiState.setActiveTab(Tabs.TOKENS);
-                else dispatch.uiState.setActiveTab(Tabs.START);
-              } catch (e) {
-                console.error(e);
->>>>>>> d2bf9e53
                 dispatch.uiState.setActiveTab(Tabs.START);
                 notifyToUI('Failed to fetch tokens, check your credentials', { error: true });
               }
