import { useEffect } from 'react';
import { useDispatch, useSelector } from 'react-redux';
import { identify, track } from '@/utils/analytics';
import { MessageFromPluginTypes, MessageToPluginTypes, PostToUIMessage } from '@/types/messages';
import { notifyToUI, postToFigma } from '../../plugin/notifiers';
import useRemoteTokens from '../store/remoteTokens';
import { Dispatch } from '../store';
import useStorage from '../store/useStorage';
import * as pjs from '../../../package.json';
import { useFeatureFlags } from '../hooks/useFeatureFlags';
import { Tabs } from '@/constants/Tabs';
import { StorageProviderType } from '@/types/api';
import { GithubTokenStorage } from '@/storage/GithubTokenStorage';
import { userIdSelector } from '@/selectors/userIdSelector';
import getLicenseKey from '@/utils/getLicenseKey';
import { licenseKeySelector } from '@/selectors/licenseKeySelector';
import { checkedLocalStorageForKeySelector } from '@/selectors/checkedLocalStorageForKeySelector';
import { AddLicenseSource } from '../store/models/userState';

export function Initiator() {
  const dispatch = useDispatch<Dispatch>();
  const { pullTokens } = useRemoteTokens();
  const { fetchFeatureFlags } = useFeatureFlags();
  const { setStorageType } = useStorage();
  const licenseKey = useSelector(licenseKeySelector);
  const checkedLocalStorage = useSelector(checkedLocalStorageForKeySelector);

  const onInitiate = () => {
    postToFigma({ type: MessageToPluginTypes.INITIATE });
  };
  const userId = useSelector(userIdSelector);

  useEffect(() => {
    onInitiate();
    window.onmessage = async (event: {
      data: {
        pluginMessage: PostToUIMessage;
      };
    }) => {
      if (event.data.pluginMessage) {
        const { pluginMessage } = event.data;
        switch (pluginMessage.type) {
          case MessageFromPluginTypes.SELECTION: {
            const { selectionValues, mainNodeSelectionValues, selectedNodes } = pluginMessage;
            dispatch.uiState.setSelectedLayers(selectedNodes);
            dispatch.uiState.setDisabled(false);
            if (mainNodeSelectionValues.length > 1) {
              dispatch.uiState.setMainNodeSelectionValues({});
            } else if (mainNodeSelectionValues.length > 0) {
              // When only one node is selected, we can set the state
              dispatch.uiState.setMainNodeSelectionValues(mainNodeSelectionValues[0]);
            } else {
              // When only one is selected and it doesn't contain any tokens, reset.
              dispatch.uiState.setMainNodeSelectionValues({});
            }

            // Selection values are all tokens across all layers, used in Multi Inspector.
            if (selectionValues) {
              dispatch.uiState.setSelectionValues(selectionValues);
            } else {
              dispatch.uiState.resetSelectionValues();
            }
            break;
          }
          case MessageFromPluginTypes.NO_SELECTION: {
            dispatch.uiState.setDisabled(true);
            dispatch.uiState.setSelectedLayers(0);
            dispatch.uiState.resetSelectionValues();
            dispatch.uiState.setMainNodeSelectionValues({});
            break;
          }
          case MessageFromPluginTypes.REMOTE_COMPONENTS:
            break;
          case MessageFromPluginTypes.TOKEN_VALUES: {
            const { values } = pluginMessage;
            if (values) {
              dispatch.tokenState.setTokenData(values);
              const existTokens = Object.values(values?.values ?? {}).some((value) => value.length > 0);

              if (existTokens) dispatch.uiState.setActiveTab(Tabs.TOKENS);
              else dispatch.uiState.setActiveTab(Tabs.START);
            }
            break;
          }
          case MessageFromPluginTypes.NO_TOKEN_VALUES: {
            dispatch.uiState.setActiveTab(Tabs.START);
            break;
          }
          case MessageFromPluginTypes.STYLES: {
            const { values } = pluginMessage;
            if (values) {
              track('Import styles');
              dispatch.tokenState.setTokensFromStyles(values);
              dispatch.uiState.setActiveTab(Tabs.TOKENS);
            }
            break;
          }
          case MessageFromPluginTypes.RECEIVED_STORAGE_TYPE:
            setStorageType({ provider: pluginMessage.storageType });
            break;
          case MessageFromPluginTypes.API_CREDENTIALS: {
            const {
              status, credentials, featureFlagId, usedTokenSet,
            } = pluginMessage;
            if (status === true) {
              try {
                let receivedFlags;

                if (featureFlagId) {
                  receivedFlags = await fetchFeatureFlags(featureFlagId);
                  if (receivedFlags) {
                    dispatch.uiState.setFeatureFlags(receivedFlags);
                    track('FeatureFlag', receivedFlags);
                  }
                }

                track('Fetched from remote', { provider: credentials.provider });
                if (!credentials.internalId) track('missingInternalId', { provider: credentials.provider });

                const {
                  id, provider, secret, baseUrl,
                } = credentials;
                const [owner, repo] = id.split('/');
                if (provider === StorageProviderType.GITHUB) {
                  const storageClient = new GithubTokenStorage(secret, owner, repo, baseUrl);
                  const branches = await storageClient.fetchBranches();
                  dispatch.branchState.setBranches(branches);
                }

<<<<<<< HEAD
              const {
                id, provider, secret, baseUrl,
              } = credentials;
              const [owner, repo] = id.split('/');
              if (provider === StorageProviderType.GITHUB) {
                const storageClient = new GithubTokenStorage(secret, owner, repo, baseUrl);
                const branches = await storageClient.fetchBranches();
                dispatch.branchState.setBranches(branches);
              }

              dispatch.uiState.setApiData(credentials);
              dispatch.uiState.setLocalApiState(credentials);

              const remoteData = await pullTokens({ context: credentials, featureFlags: receivedFlags, usedTokenSet });
              const existTokens = Object.values(remoteData?.tokens ?? {}).some((value) => value.length > 0);
              if (existTokens) dispatch.uiState.setActiveTab(Tabs.TOKENS);
              else dispatch.uiState.setActiveTab(Tabs.START);
=======
                dispatch.uiState.setApiData(credentials);
                dispatch.uiState.setLocalApiState(credentials);

                const remoteData = await pullTokens({ context: credentials, featureFlags: receivedFlags, usedTokenSet });
                const existTokens = Object.values(remoteData?.tokens ?? {}).some((value) => value.length > 0);
                if (existTokens) dispatch.uiState.setActiveTab(Tabs.TOKENS);
                else dispatch.uiState.setActiveTab(Tabs.START);
              } catch (e) {
                console.error(e);
                dispatch.uiState.setActiveTab(Tabs.START);
                notifyToUI('Failed to fetch tokens, check your credentials', { error: true });
              }
            } else {
              dispatch.uiState.setActiveTab(Tabs.START);
>>>>>>> 3535adde
            }
            break;
          }
          case MessageFromPluginTypes.API_PROVIDERS: {
            dispatch.uiState.setAPIProviders(pluginMessage.providers);
            break;
          }
          case MessageFromPluginTypes.UI_SETTINGS: {
            dispatch.settings.setUISettings(pluginMessage.settings);
            dispatch.settings.triggerWindowChange();
            break;
          }
          case MessageFromPluginTypes.SHOW_EMPTY_GROUPS: {
            dispatch.uiState.toggleShowEmptyGroups(pluginMessage.showEmptyGroups);
            break;
          }
          case MessageFromPluginTypes.USER_ID: {
            dispatch.userState.setUserId(pluginMessage.user.figmaId);
            dispatch.userState.setUserName(pluginMessage.user.name);
            identify(pluginMessage.user);
            track('Launched', { version: pjs.plugin_version });
            break;
          }
          case MessageFromPluginTypes.RECEIVED_LAST_OPENED: {
            dispatch.uiState.setLastOpened(pluginMessage.lastOpened);
            break;
          }
          case MessageFromPluginTypes.START_JOB: {
            dispatch.uiState.startJob(pluginMessage.job);
            break;
          }
          case MessageFromPluginTypes.COMPLETE_JOB: {
            dispatch.uiState.completeJob(pluginMessage.name);
            break;
          }
          case MessageFromPluginTypes.CLEAR_JOBS: {
            dispatch.uiState.clearJobs();
            break;
          }
          case MessageFromPluginTypes.ADD_JOB_TASKS: {
            dispatch.uiState.addJobTasks({
              name: pluginMessage.name,
              count: pluginMessage.count,
              expectedTimePerTask: pluginMessage.expectedTimePerTask,
            });
            break;
          }
          case MessageFromPluginTypes.COMPLETE_JOB_TASKS: {
            dispatch.uiState.completeJobTasks({
              name: pluginMessage.name,
              count: pluginMessage.count,
              timePerTask: pluginMessage.timePerTask,
            });
            break;
          }
          case MessageFromPluginTypes.LICENSE_KEY: {
            if (pluginMessage.licenseKey) {
              dispatch.userState.addLicenseKey({ key: pluginMessage.licenseKey, source: AddLicenseSource.PLUGIN });
            } else {
              dispatch.userState.setCheckedLocalStorage(true);
            }
            break;
          }
          default:
            break;
        }
      }
    };
  }, []);

  useEffect(() => {
    async function getLicense() {
      const { key } = await getLicenseKey(userId);
      if (key) {
        dispatch.userState.addLicenseKey({ key, source: AddLicenseSource.INITAL_LOAD });
      }
    }
    if (userId && checkedLocalStorage && !licenseKey) {
      getLicense();
    }
  }, [userId, dispatch, checkedLocalStorage, licenseKey]);

  return null;
}<|MERGE_RESOLUTION|>--- conflicted
+++ resolved
@@ -127,25 +127,6 @@
                   dispatch.branchState.setBranches(branches);
                 }
 
-<<<<<<< HEAD
-              const {
-                id, provider, secret, baseUrl,
-              } = credentials;
-              const [owner, repo] = id.split('/');
-              if (provider === StorageProviderType.GITHUB) {
-                const storageClient = new GithubTokenStorage(secret, owner, repo, baseUrl);
-                const branches = await storageClient.fetchBranches();
-                dispatch.branchState.setBranches(branches);
-              }
-
-              dispatch.uiState.setApiData(credentials);
-              dispatch.uiState.setLocalApiState(credentials);
-
-              const remoteData = await pullTokens({ context: credentials, featureFlags: receivedFlags, usedTokenSet });
-              const existTokens = Object.values(remoteData?.tokens ?? {}).some((value) => value.length > 0);
-              if (existTokens) dispatch.uiState.setActiveTab(Tabs.TOKENS);
-              else dispatch.uiState.setActiveTab(Tabs.START);
-=======
                 dispatch.uiState.setApiData(credentials);
                 dispatch.uiState.setLocalApiState(credentials);
 
@@ -160,7 +141,6 @@
               }
             } else {
               dispatch.uiState.setActiveTab(Tabs.START);
->>>>>>> 3535adde
             }
             break;
           }
