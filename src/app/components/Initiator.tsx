import { useCallback, useEffect } from 'react';
import { useDispatch, useSelector } from 'react-redux';
import type { LDProps } from 'launchdarkly-react-client-sdk/lib/withLDConsumer';
import { identify, track } from '@/utils/analytics';
import { MessageFromPluginTypes, PostToUIMessage } from '@/types/messages';
import useRemoteTokens from '../store/remoteTokens';
import { Dispatch } from '../store';
import useStorage from '../store/useStorage';
import { AddLicenseSource } from '../store/models/userState';
import * as pjs from '../../../package.json';
import { Tabs } from '@/constants/Tabs';
import { userIdSelector } from '@/selectors/userIdSelector';
import getLicenseKey from '@/utils/getLicenseKey';
import fetchFeatureFlags from '@/utils/fetchFeatureFlags';
import { licenseKeySelector } from '@/selectors/licenseKeySelector';
import { checkedLocalStorageForKeySelector } from '@/selectors/checkedLocalStorageForKeySelector';
import { LicenseStatus } from '@/constants/LicenseStatus';
import { AsyncMessageChannel } from '@/AsyncMessageChannel';
import { AsyncMessageTypes } from '@/types/AsyncMessages';
import { notifyToUI } from '@/plugin/notifiers';
import { StorageProviderType } from '@/constants/StorageProviderType';
import useConfirm from '../hooks/useConfirm';
import { StorageTypeCredentials } from '@/types/StorageType';
import { sortSelectionValueByProperties } from '@/utils/sortSelectionValueByProperties';
import { Properties } from '@/constants/Properties';
import { convertToOrderObj } from '@/utils/convertToOrderObj';

export function Initiator() {
  const dispatch = useDispatch<Dispatch>();
  const { pullTokens, fetchBranches } = useRemoteTokens();
  const { setStorageType } = useStorage();
  const { confirm } = useConfirm();
  const licenseKey = useSelector(licenseKeySelector);
  const checkedLocalStorage = useSelector(checkedLocalStorageForKeySelector);
  const userId = useSelector(userIdSelector);

  const askUserIfPull: (storageType: StorageProviderType | undefined) => Promise<any> = useCallback(
    async (storageType) => {
      const shouldPull = await confirm({
        text: `Pull from ${storageType}?`,
        description: 'You have unsaved changes that will be lost. Do you want to pull from your repo?',
      });
      return shouldPull;
    },
    [confirm],
  );

  const onInitiate = useCallback(() => {
    AsyncMessageChannel.ReactInstance.message({ type: AsyncMessageTypes.INITIATE });
  }, []);

  const getApiCredentials = useCallback((shouldPull: boolean, featureFlags: LDProps['flags'] | null) => (
    AsyncMessageChannel.ReactInstance.message({
      type: AsyncMessageTypes.GET_API_CREDENTIALS,
      shouldPull,
      featureFlags,
    })
  ), []);

  useEffect(() => {
    onInitiate();
    window.onmessage = async (event: {
      data: {
        pluginMessage: PostToUIMessage;
      };
    }) => {
      if (event.data.pluginMessage) {
        const { pluginMessage } = event.data;
        switch (pluginMessage.type) {
          case MessageFromPluginTypes.SELECTION: {
            const { selectionValues, mainNodeSelectionValues, selectedNodes } = pluginMessage;
            dispatch.uiState.setSelectedLayers(selectedNodes);
            dispatch.uiState.setDisabled(false);
            if (mainNodeSelectionValues.length > 1) {
              const allMainNodeSelectionValues = mainNodeSelectionValues.reduce((acc, crr) => (
                Object.assign(acc, crr)
              ), {});
              const sortedMainNodeSelectionValues = sortSelectionValueByProperties(allMainNodeSelectionValues);
              dispatch.uiState.setMainNodeSelectionValues(sortedMainNodeSelectionValues);
            } else if (mainNodeSelectionValues.length > 0) {
              // When only one node is selected, we can set the state
              const sortedMainNodeSelectionValues = sortSelectionValueByProperties(mainNodeSelectionValues[0]);
              dispatch.uiState.setMainNodeSelectionValues(sortedMainNodeSelectionValues);
            } else {
              // When only one is selected and it doesn't contain any tokens, reset.
              dispatch.uiState.setMainNodeSelectionValues({});
            }

            // Selection values are all tokens across all layers, used in Multi Inspector.
            if (selectionValues) {
              const orderObj = convertToOrderObj(Properties);
              const sortedSelectionValues = selectionValues.sort((a, b) => orderObj[a.type] - orderObj[b.type]);
              dispatch.uiState.setSelectionValues(sortedSelectionValues);
            } else {
              dispatch.uiState.resetSelectionValues();
            }
            break;
          }
          case MessageFromPluginTypes.NO_SELECTION: {
            dispatch.uiState.setDisabled(true);
            dispatch.uiState.setSelectedLayers(0);
            dispatch.uiState.resetSelectionValues();
            dispatch.uiState.setMainNodeSelectionValues({});
            break;
          }
          case MessageFromPluginTypes.REMOTE_COMPONENTS:
            break;
          case MessageFromPluginTypes.TOKEN_VALUES: {
            const { values, userData } = pluginMessage;
            let featureFlags: LDProps['flags'] | null;
            const existChanges = values.checkForChanges;
            const storageType = values.storageType?.provider;
<<<<<<< HEAD
            if (!existChanges
              || ((storageType && storageType !== StorageProviderType.LOCAL)
                && existChanges && await askUserIfPull(storageType))) {
=======
            if (
              !existChanges
              || (storageType
                && storageType !== StorageProviderType.LOCAL
                && existChanges
                && (await askUserIfPull(storageType)))
            ) {
>>>>>>> 8c09d1fd
              featureFlags = await fetchFeatureFlags(userData);
              getApiCredentials(true, featureFlags);
            } else {
              dispatch.tokenState.setTokenData(values);
              const existTokens = Object.values(values?.values ?? {}).some((value) => value.length > 0);
              if (existTokens) {
                featureFlags = await fetchFeatureFlags(userData);
                getApiCredentials(false, featureFlags);
              } else dispatch.uiState.setActiveTab(Tabs.START);
            }
            break;
          }
          case MessageFromPluginTypes.SET_TOKENS: {
            const { values } = pluginMessage;
            if (values) {
              dispatch.tokenState.setTokenData(values);
              const existTokens = Object.values(values?.values ?? {}).some((value) => value.length > 0);

              if (existTokens) dispatch.uiState.setActiveTab(Tabs.TOKENS);
              else dispatch.uiState.setActiveTab(Tabs.START);
            }
            break;
          }
          case MessageFromPluginTypes.NO_TOKEN_VALUES: {
            dispatch.uiState.setActiveTab(Tabs.START);
            break;
          }
          case MessageFromPluginTypes.STYLES: {
            const { values } = pluginMessage;
            if (values) {
              track('Import styles');
              dispatch.tokenState.setTokensFromStyles(values);
              dispatch.uiState.setActiveTab(Tabs.TOKENS);
            }
            break;
          }
          case MessageFromPluginTypes.RECEIVED_STORAGE_TYPE:
            setStorageType({ provider: pluginMessage.storageType });
            break;
          case MessageFromPluginTypes.API_CREDENTIALS: {
            const {
              status, credentials, usedTokenSet, activeTheme, shouldPull, featureFlags,
            } = pluginMessage;
            if (status === true) {
              const receivedFlags: LDProps['flags'] = featureFlags;
              try {
                track('Fetched from remote', { provider: credentials.provider });
                if (!credentials.internalId) track('missingInternalId', { provider: credentials.provider });

                if (credentials) {
                  if (
                    credentials.provider === StorageProviderType.GITHUB
                    || credentials.provider === StorageProviderType.GITLAB
                    || credentials.provider === StorageProviderType.BITBUCKET
                    || credentials.provider === StorageProviderType.ADO
                  ) {
                    const branches = await fetchBranches(credentials as StorageTypeCredentials);
                    if (branches) dispatch.branchState.setBranches(branches);
                  }

                  dispatch.uiState.setApiData(credentials);
                  dispatch.uiState.setLocalApiState(credentials);
                  dispatch.tokenState.setActiveTheme(activeTheme || null); // @TODO look into this

                  if (shouldPull) {
                    const remoteData = await pullTokens({
                      context: credentials, featureFlags: receivedFlags, usedTokenSet, activeTheme,
                    });
<<<<<<< HEAD
                    if (remoteData?.status === 'failure') {
                      notifyToUI(remoteData.errorMessage, { error: true });
                      dispatch.uiState.setActiveTab(Tabs.START);
                    } else {
                      const existTokens = Object.values(remoteData?.tokens ?? {}).some((value) => value.length > 0);
                      if (existTokens) dispatch.uiState.setActiveTab(Tabs.TOKENS);
                      else dispatch.uiState.setActiveTab(Tabs.START);
=======
                    const existTokens = Object.values(remoteData?.tokens ?? {}).some((value) => value.length > 0);
                    if (existTokens) {
                      dispatch.uiState.setActiveTab(Tabs.TOKENS);
                    } else {
                      dispatch.uiState.setActiveTab(Tabs.START);
>>>>>>> 8c09d1fd
                    }
                  } else {
                    dispatch.uiState.setActiveTab(Tabs.TOKENS);
                  }
                } else {
                  dispatch.uiState.setActiveTab(Tabs.START);
                  notifyToUI('Failed to fetch tokens, check your credentials', { error: true });
                }
              } catch (e) {
                console.error(e);
                dispatch.uiState.setActiveTab(Tabs.START);
                notifyToUI('Failed to fetch tokens, check your credentials', { error: true });
              }
            } else {
              dispatch.uiState.setActiveTab(Tabs.START);
            }
            break;
          }
          case MessageFromPluginTypes.API_PROVIDERS: {
            dispatch.uiState.setAPIProviders(pluginMessage.providers);
            break;
          }
          case MessageFromPluginTypes.UI_SETTINGS: {
            dispatch.settings.setUISettings(pluginMessage.settings);
            dispatch.settings.triggerWindowChange();
            break;
          }
          case MessageFromPluginTypes.SHOW_EMPTY_GROUPS: {
            dispatch.uiState.toggleShowEmptyGroups(pluginMessage.showEmptyGroups);
            break;
          }
          case MessageFromPluginTypes.USER_ID: {
            dispatch.userState.setUserId(pluginMessage.user.figmaId);
            dispatch.userState.setUserName(pluginMessage.user.name);
            identify(pluginMessage.user);
            track('Launched', { version: pjs.plugin_version });
            break;
          }
          case MessageFromPluginTypes.RECEIVED_LAST_OPENED: {
            dispatch.uiState.setLastOpened(pluginMessage.lastOpened);
            break;
          }
          case MessageFromPluginTypes.START_JOB: {
            dispatch.uiState.startJob(pluginMessage.job);
            break;
          }
          case MessageFromPluginTypes.COMPLETE_JOB: {
            dispatch.uiState.completeJob(pluginMessage.name);
            break;
          }
          case MessageFromPluginTypes.CLEAR_JOBS: {
            dispatch.uiState.clearJobs();
            break;
          }
          case MessageFromPluginTypes.ADD_JOB_TASKS: {
            dispatch.uiState.addJobTasks({
              name: pluginMessage.name,
              count: pluginMessage.count,
              expectedTimePerTask: pluginMessage.expectedTimePerTask,
            });
            break;
          }
          case MessageFromPluginTypes.COMPLETE_JOB_TASKS: {
            dispatch.uiState.completeJobTasks({
              name: pluginMessage.name,
              count: pluginMessage.count,
              timePerTask: pluginMessage.timePerTask,
            });
            break;
          }
          case MessageFromPluginTypes.LICENSE_KEY: {
            if (pluginMessage.licenseKey) {
              dispatch.userState.addLicenseKey({ key: pluginMessage.licenseKey, source: AddLicenseSource.PLUGIN });
            } else {
              dispatch.userState.setLicenseStatus(LicenseStatus.NO_LICENSE);
              dispatch.userState.setCheckedLocalStorage(true);
            }
            break;
          }
          default:
            break;
        }
      }
    };
  }, []);

  useEffect(() => {
    async function getLicense() {
      const { key } = await getLicenseKey(userId);
      if (key) {
        dispatch.userState.addLicenseKey({ key, source: AddLicenseSource.INITAL_LOAD });
      } else {
        dispatch.userState.setLicenseStatus(LicenseStatus.NO_LICENSE);
      }
    }
    if (userId && checkedLocalStorage && !licenseKey) {
      getLicense();
    }
  }, [userId, dispatch, checkedLocalStorage, licenseKey]);

  return null;
}<|MERGE_RESOLUTION|>--- conflicted
+++ resolved
@@ -110,11 +110,6 @@
             let featureFlags: LDProps['flags'] | null;
             const existChanges = values.checkForChanges;
             const storageType = values.storageType?.provider;
-<<<<<<< HEAD
-            if (!existChanges
-              || ((storageType && storageType !== StorageProviderType.LOCAL)
-                && existChanges && await askUserIfPull(storageType))) {
-=======
             if (
               !existChanges
               || (storageType
@@ -122,7 +117,6 @@
                 && existChanges
                 && (await askUserIfPull(storageType)))
             ) {
->>>>>>> 8c09d1fd
               featureFlags = await fetchFeatureFlags(userData);
               getApiCredentials(true, featureFlags);
             } else {
@@ -191,21 +185,16 @@
                     const remoteData = await pullTokens({
                       context: credentials, featureFlags: receivedFlags, usedTokenSet, activeTheme,
                     });
-<<<<<<< HEAD
                     if (remoteData?.status === 'failure') {
                       notifyToUI(remoteData.errorMessage, { error: true });
                       dispatch.uiState.setActiveTab(Tabs.START);
                     } else {
                       const existTokens = Object.values(remoteData?.tokens ?? {}).some((value) => value.length > 0);
-                      if (existTokens) dispatch.uiState.setActiveTab(Tabs.TOKENS);
-                      else dispatch.uiState.setActiveTab(Tabs.START);
-=======
-                    const existTokens = Object.values(remoteData?.tokens ?? {}).some((value) => value.length > 0);
-                    if (existTokens) {
-                      dispatch.uiState.setActiveTab(Tabs.TOKENS);
-                    } else {
-                      dispatch.uiState.setActiveTab(Tabs.START);
->>>>>>> 8c09d1fd
+                      if (existTokens) {
+                        dispatch.uiState.setActiveTab(Tabs.TOKENS);
+                      } else {
+                        dispatch.uiState.setActiveTab(Tabs.START);
+                      }
                     }
                   } else {
                     dispatch.uiState.setActiveTab(Tabs.TOKENS);
