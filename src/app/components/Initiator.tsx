--- conflicted
+++ resolved
@@ -129,11 +129,6 @@
             let featureFlags: LDProps['flags'] | null;
             const existChanges = values.checkForChanges;
             const storageType = values.storageType?.provider;
-<<<<<<< HEAD
-            if (!existChanges || ((storageType && storageType !== StorageProviderType.LOCAL) && existChanges && await askUserIfPull(storageType))) {
-              featureFlags = await getFeatureFlags(userData);
-              getApiCredentials(true, featureFlags);
-=======
             if (
               !existChanges
               || (
@@ -141,8 +136,8 @@
                 && existChanges && await askUserIfPull(storageType)
               )
             ) {
-              getApiCredentials(true, receivedFlags);
->>>>>>> eea95ae0
+              featureFlags = await getFeatureFlags(userData);
+              getApiCredentials(true, featureFlags);
             } else {
               dispatch.tokenState.setTokenData(values);
               const existTokens = Object.values(values?.values ?? {}).some((value) => value.length > 0);
