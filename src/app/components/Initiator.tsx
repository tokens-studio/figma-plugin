import { useCallback, useEffect } from 'react';
import { useDispatch, useSelector } from 'react-redux';
import { withLDConsumer } from 'launchdarkly-react-client-sdk';
import type { LDProps } from 'launchdarkly-react-client-sdk/lib/withLDConsumer';
import { identify, track } from '@/utils/analytics';
import { MessageFromPluginTypes, PostToUIMessage } from '@/types/messages';
import useRemoteTokens from '../store/remoteTokens';
import { Dispatch } from '../store';
import useStorage from '../store/useStorage';
import * as pjs from '../../../package.json';
import { Tabs } from '@/constants/Tabs';
import { StorageProviderType } from '@/types/api';
import { GithubTokenStorage } from '@/storage/GithubTokenStorage';
import { userIdSelector } from '@/selectors/userIdSelector';
import getLicenseKey from '@/utils/getLicenseKey';
import { licenseKeySelector } from '@/selectors/licenseKeySelector';
import { checkedLocalStorageForKeySelector } from '@/selectors/checkedLocalStorageForKeySelector';
import { AddLicenseSource } from '../store/models/userState';
<<<<<<< HEAD
import { AsyncMessageTypes } from '@/types/AsyncMessages';
import { AsyncMessageChannel } from '@/AsyncMessageChannel';
=======
import { LicenseStatus } from '@/constants/LicenseStatus';
>>>>>>> 936bd31f

type Props = LDProps & {
  identificationPromise: Promise<LDProps['flags']>
};

function InitiatorContainer({ ldClient, identificationPromise }: Props) {
  const dispatch = useDispatch<Dispatch>();
  const { pullTokens } = useRemoteTokens();
  const { setStorageType } = useStorage();
  const licenseKey = useSelector(licenseKeySelector);
  const checkedLocalStorage = useSelector(checkedLocalStorageForKeySelector);
  const userId = useSelector(userIdSelector);

<<<<<<< HEAD
  const onInitiate = () => {
    AsyncMessageChannel.message({ type: AsyncMessageTypes.INITIATE });
  };
  const userId = useSelector(userIdSelector);
=======
  const onInitiate = useCallback(() => {
    postToFigma({ type: MessageToPluginTypes.INITIATE });
  }, []);
>>>>>>> 936bd31f

  useEffect(() => {
    if (!ldClient) return;

    onInitiate();
    window.onmessage = async (event: {
      data: {
        pluginMessage: PostToUIMessage;
      };
    }) => {
      if (event.data.pluginMessage) {
        const { pluginMessage } = event.data;
        switch (pluginMessage.type) {
          case MessageFromPluginTypes.SELECTION: {
            const { selectionValues, mainNodeSelectionValues, selectedNodes } = pluginMessage;
            dispatch.uiState.setSelectedLayers(selectedNodes);
            dispatch.uiState.setDisabled(false);
            if (mainNodeSelectionValues.length > 1) {
              dispatch.uiState.setMainNodeSelectionValues({});
            } else if (mainNodeSelectionValues.length > 0) {
              // When only one node is selected, we can set the state
              dispatch.uiState.setMainNodeSelectionValues(mainNodeSelectionValues[0]);
            } else {
              // When only one is selected and it doesn't contain any tokens, reset.
              dispatch.uiState.setMainNodeSelectionValues({});
            }

            // Selection values are all tokens across all layers, used in Multi Inspector.
            if (selectionValues) {
              dispatch.uiState.setSelectionValues(selectionValues);
            } else {
              dispatch.uiState.resetSelectionValues();
            }
            break;
          }
          case MessageFromPluginTypes.NO_SELECTION: {
            dispatch.uiState.setDisabled(true);
            dispatch.uiState.setSelectedLayers(0);
            dispatch.uiState.resetSelectionValues();
            dispatch.uiState.setMainNodeSelectionValues({});
            break;
          }
          case MessageFromPluginTypes.REMOTE_COMPONENTS:
            break;
          case MessageFromPluginTypes.TOKEN_VALUES: {
            const { values } = pluginMessage;
            if (values) {
              dispatch.tokenState.setTokenData(values);
              const existTokens = Object.values(values?.values ?? {}).some((value) => value.length > 0);

              if (existTokens) dispatch.uiState.setActiveTab(Tabs.TOKENS);
              else dispatch.uiState.setActiveTab(Tabs.START);
            }
            break;
          }
          case MessageFromPluginTypes.NO_TOKEN_VALUES: {
            dispatch.uiState.setActiveTab(Tabs.START);
            break;
          }
          case MessageFromPluginTypes.STYLES: {
            const { values } = pluginMessage;
            if (values) {
              track('Import styles');
              dispatch.tokenState.setTokensFromStyles(values);
              dispatch.uiState.setActiveTab(Tabs.TOKENS);
            }
            break;
          }
          case MessageFromPluginTypes.RECEIVED_STORAGE_TYPE:
            setStorageType({ provider: pluginMessage.storageType });
            break;
          case MessageFromPluginTypes.API_CREDENTIALS: {
            const {
              status, credentials, usedTokenSet,
            } = pluginMessage;
            if (status === true) {
              try {
                track('Fetched from remote', { provider: credentials.provider });
                if (!credentials.internalId) track('missingInternalId', { provider: credentials.provider });

                // wait of identification
                const receivedFlags = await identificationPromise;

                const {
                  id, provider, secret, baseUrl,
                } = credentials;
                const [owner, repo] = id.split('/');
                if (provider === StorageProviderType.GITHUB) {
                  const storageClient = new GithubTokenStorage(secret, owner, repo, baseUrl);
                  const branches = await storageClient.fetchBranches();
                  dispatch.branchState.setBranches(branches);
                }

                dispatch.uiState.setApiData(credentials);
                dispatch.uiState.setLocalApiState(credentials);

                const remoteData = await pullTokens({ context: credentials, usedTokenSet, featureFlags: receivedFlags });
                const existTokens = Object.values(remoteData?.tokens ?? {}).some((value) => value.length > 0);
                if (existTokens) dispatch.uiState.setActiveTab(Tabs.TOKENS);
                else dispatch.uiState.setActiveTab(Tabs.START);
              } catch (e) {
                console.error(e);
                dispatch.uiState.setActiveTab(Tabs.START);
                notifyToUI('Failed to fetch tokens, check your credentials', { error: true });
              }
            } else {
              dispatch.uiState.setActiveTab(Tabs.START);
            }
            break;
          }
          case MessageFromPluginTypes.API_PROVIDERS: {
            dispatch.uiState.setAPIProviders(pluginMessage.providers);
            break;
          }
          case MessageFromPluginTypes.UI_SETTINGS: {
            dispatch.settings.setUISettings(pluginMessage.settings);
            dispatch.settings.triggerWindowChange();
            break;
          }
          case MessageFromPluginTypes.SHOW_EMPTY_GROUPS: {
            dispatch.uiState.toggleShowEmptyGroups(pluginMessage.showEmptyGroups);
            break;
          }
          case MessageFromPluginTypes.USER_ID: {
            dispatch.userState.setUserId(pluginMessage.user.figmaId);
            dispatch.userState.setUserName(pluginMessage.user.name);
            identify(pluginMessage.user);
            track('Launched', { version: pjs.plugin_version });
            break;
          }
          case MessageFromPluginTypes.RECEIVED_LAST_OPENED: {
            dispatch.uiState.setLastOpened(pluginMessage.lastOpened);
            break;
          }
          case MessageFromPluginTypes.START_JOB: {
            dispatch.uiState.startJob(pluginMessage.job);
            break;
          }
          case MessageFromPluginTypes.COMPLETE_JOB: {
            dispatch.uiState.completeJob(pluginMessage.name);
            break;
          }
          case MessageFromPluginTypes.CLEAR_JOBS: {
            dispatch.uiState.clearJobs();
            break;
          }
          case MessageFromPluginTypes.ADD_JOB_TASKS: {
            dispatch.uiState.addJobTasks({
              name: pluginMessage.name,
              count: pluginMessage.count,
              expectedTimePerTask: pluginMessage.expectedTimePerTask,
            });
            break;
          }
          case MessageFromPluginTypes.COMPLETE_JOB_TASKS: {
            dispatch.uiState.completeJobTasks({
              name: pluginMessage.name,
              count: pluginMessage.count,
              timePerTask: pluginMessage.timePerTask,
            });
            break;
          }
          case MessageFromPluginTypes.LICENSE_KEY: {
            if (pluginMessage.licenseKey) {
              dispatch.userState.addLicenseKey({ key: pluginMessage.licenseKey, source: AddLicenseSource.PLUGIN });
            } else {
              dispatch.userState.setLicenseStatus(LicenseStatus.NO_LICENSE);
              dispatch.userState.setCheckedLocalStorage(true);
            }
            break;
          }
          default:
            break;
        }
      }
    };
  }, [ldClient]);

  useEffect(() => {
    async function getLicense() {
      const { key } = await getLicenseKey(userId);
      if (key) {
        dispatch.userState.addLicenseKey({ key, source: AddLicenseSource.INITAL_LOAD });
      }
    }
    if (userId && checkedLocalStorage && !licenseKey) {
      getLicense();
    }
  }, [userId, dispatch, checkedLocalStorage, licenseKey]);

  return null;
}

export const Initiator = withLDConsumer()(InitiatorContainer);<|MERGE_RESOLUTION|>--- conflicted
+++ resolved
@@ -16,12 +16,10 @@
 import { licenseKeySelector } from '@/selectors/licenseKeySelector';
 import { checkedLocalStorageForKeySelector } from '@/selectors/checkedLocalStorageForKeySelector';
 import { AddLicenseSource } from '../store/models/userState';
-<<<<<<< HEAD
+import { LicenseStatus } from '@/constants/LicenseStatus';
+import { AsyncMessageChannel } from '@/AsyncMessageChannel';
 import { AsyncMessageTypes } from '@/types/AsyncMessages';
-import { AsyncMessageChannel } from '@/AsyncMessageChannel';
-=======
-import { LicenseStatus } from '@/constants/LicenseStatus';
->>>>>>> 936bd31f
+import { notifyToUI } from '@/plugin/notifiers';
 
 type Props = LDProps & {
   identificationPromise: Promise<LDProps['flags']>
@@ -35,16 +33,9 @@
   const checkedLocalStorage = useSelector(checkedLocalStorageForKeySelector);
   const userId = useSelector(userIdSelector);
 
-<<<<<<< HEAD
-  const onInitiate = () => {
+  const onInitiate = useCallback(() => {
     AsyncMessageChannel.message({ type: AsyncMessageTypes.INITIATE });
-  };
-  const userId = useSelector(userIdSelector);
-=======
-  const onInitiate = useCallback(() => {
-    postToFigma({ type: MessageToPluginTypes.INITIATE });
   }, []);
->>>>>>> 936bd31f
 
   useEffect(() => {
     if (!ldClient) return;
