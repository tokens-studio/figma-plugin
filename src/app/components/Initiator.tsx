--- conflicted
+++ resolved
@@ -1,4 +1,4 @@
-import { useEffect } from 'react';
+import React, { useEffect } from 'react';
 import { useDispatch, useSelector } from 'react-redux';
 import { identify, track } from '@/utils/analytics';
 import { MessageFromPluginTypes, MessageToPluginTypes, PostToUIMessage } from '@/types/messages';
@@ -23,8 +23,11 @@
   const { pullTokens } = useRemoteTokens();
   const { fetchFeatureFlags } = useFeatureFlags();
   const { setStorageType } = useStorage();
-<<<<<<< HEAD
   const { confirm } = useConfirm();
+
+  const licenseKey = useSelector(licenseKeySelector);
+  const checkedLocalStorage = useSelector(checkedLocalStorageForKeySelector);
+  const userId = useSelector(userIdSelector);
 
   const askUserIfPull: (() => Promise<any>) = React.useCallback(async () => {
     const shouldPull = await confirm({
@@ -36,15 +39,6 @@
 
   const onInitiate = React.useCallback(() => postToFigma({ type: MessageToPluginTypes.INITIATE }), []);
   const getApiCredentials = React.useCallback((shouldPull: boolean) => postToFigma({ type: MessageToPluginTypes.GET_API_CREDENTIALS, shouldPull }), []);
-=======
-  const licenseKey = useSelector(licenseKeySelector);
-  const checkedLocalStorage = useSelector(checkedLocalStorageForKeySelector);
-
-  const onInitiate = () => {
-    postToFigma({ type: MessageToPluginTypes.INITIATE });
-  };
-  const userId = useSelector(userIdSelector);
->>>>>>> 40fb2ea6
 
   useEffect(() => {
     onInitiate();
@@ -89,23 +83,19 @@
             break;
           case MessageFromPluginTypes.TOKEN_VALUES: {
             const { values } = pluginMessage;
-<<<<<<< HEAD
-            let shouldPull: boolean = true;
-            if (values.checkForChanges === 'true') {
-              shouldPull = await askUserIfPull();
-              if (!shouldPull) {
-                dispatch.tokenState.setTokenData(values);
-              }
-=======
-            if (values) {
+            const existChanges = values.checkForChanges === 'true';
+            
+            if (existChanges && await askUserIfPull()) {
+                getApiCredentials(true);
+            } else {
               dispatch.tokenState.setTokenData(values);
               const existTokens = Object.values(values?.values ?? {}).some((value) => value.length > 0);
-
-              if (existTokens) dispatch.uiState.setActiveTab(Tabs.TOKENS);
-              else dispatch.uiState.setActiveTab(Tabs.START);
->>>>>>> 40fb2ea6
-            }
-            getApiCredentials(shouldPull);
+              
+              if (existTokens) 
+                dispatch.uiState.setActiveTab(Tabs.TOKENS);
+              else
+                dispatch.uiState.setActiveTab(Tabs.START);
+            }
             break;
           }
           case MessageFromPluginTypes.NO_TOKEN_VALUES: {
@@ -154,16 +144,11 @@
 
               dispatch.uiState.setApiData(credentials);
               dispatch.uiState.setLocalApiState(credentials);
-<<<<<<< HEAD
-              if (shouldPull) await pullTokens({ context: credentials, featureFlags: receivedFlags, usedTokenSet });
-              dispatch.uiState.setActiveTab(Tabs.TOKENS);
-=======
 
               const remoteData = await pullTokens({ context: credentials, featureFlags: receivedFlags, usedTokenSet });
               const existTokens = Object.values(remoteData?.tokens ?? {}).some((value) => value.length > 0);
               if (existTokens) dispatch.uiState.setActiveTab(Tabs.TOKENS);
               else dispatch.uiState.setActiveTab(Tabs.START);
->>>>>>> 40fb2ea6
             }
             break;
           }
