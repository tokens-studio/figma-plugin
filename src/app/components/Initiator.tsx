--- conflicted
+++ resolved
@@ -1,28 +1,14 @@
-<<<<<<< HEAD
 import { useCallback, useEffect } from 'react';
-=======
-import React, { useEffect } from 'react';
->>>>>>> 42e48012
 import { useDispatch, useSelector } from 'react-redux';
 import { withLDConsumer } from 'launchdarkly-react-client-sdk';
 import type { LDProps } from 'launchdarkly-react-client-sdk/lib/withLDConsumer';
 import { identify, track } from '@/utils/analytics';
-<<<<<<< HEAD
 import { MessageFromPluginTypes, PostToUIMessage } from '@/types/messages';
-=======
-import { MessageFromPluginTypes, MessageToPluginTypes, PostToUIMessage } from '@/types/messages';
-import useConfirm from '@/app/hooks/useConfirm';
-import { notifyToUI, postToFigma } from '../../plugin/notifiers';
->>>>>>> 42e48012
 import useRemoteTokens from '../store/remoteTokens';
 import { Dispatch } from '../store';
 import useStorage from '../store/useStorage';
 import * as pjs from '../../../package.json';
 import { Tabs } from '@/constants/Tabs';
-<<<<<<< HEAD
-=======
-import { StorageProviderType, StorageType } from '@/types/api';
->>>>>>> 42e48012
 import { GithubTokenStorage } from '@/storage/GithubTokenStorage';
 import { userIdSelector } from '@/selectors/userIdSelector';
 import getLicenseKey from '@/utils/getLicenseKey';
@@ -30,23 +16,16 @@
 import { checkedLocalStorageForKeySelector } from '@/selectors/checkedLocalStorageForKeySelector';
 import { AddLicenseSource } from '../store/models/userState';
 import { LicenseStatus } from '@/constants/LicenseStatus';
-<<<<<<< HEAD
 import { AsyncMessageChannel } from '@/AsyncMessageChannel';
 import { AsyncMessageTypes } from '@/types/AsyncMessages';
 import { notifyToUI } from '@/plugin/notifiers';
 import { StorageProviderType } from '@/constants/StorageProviderType';
-=======
->>>>>>> 42e48012
-
-type Props = LDProps & {
-  identificationPromise: Promise<LDProps['flags']>
-};
-
-<<<<<<< HEAD
-function InitiatorContainer({ ldClient, identificationPromise }: Props) {
-=======
+import useConfirm from '../hooks/useConfirm';
+import { StorageType } from '@/types/StorageType';
+
+type Props = LDProps;
+
 function InitiatorContainer({ ldClient }: Props) {
->>>>>>> 42e48012
   const dispatch = useDispatch<Dispatch>();
   const { pullTokens } = useRemoteTokens();
   const { setStorageType } = useStorage();
@@ -56,12 +35,7 @@
   const checkedLocalStorage = useSelector(checkedLocalStorageForKeySelector);
   const userId = useSelector(userIdSelector);
 
-<<<<<<< HEAD
-  const onInitiate = useCallback(() => {
-    AsyncMessageChannel.message({ type: AsyncMessageTypes.INITIATE });
-  }, []);
-=======
-  const askUserIfPull: ((storageType: StorageType | undefined) => Promise<any>) = React.useCallback(async (storageType) => {
+  const askUserIfPull: ((storageType: StorageType | undefined) => Promise<any>) = useCallback(async (storageType) => {
     const shouldPull = await confirm({
       text: `Pull from ${storageType?.provider}?`,
       description: 'You have unsaved changes that will be lost. Do you want to pull from your repo?',
@@ -69,9 +43,15 @@
     return shouldPull;
   }, [confirm]);
 
-  const onInitiate = React.useCallback(() => postToFigma({ type: MessageToPluginTypes.INITIATE }), []);
-  const getApiCredentials = React.useCallback((shouldPull: boolean) => postToFigma({ type: MessageToPluginTypes.GET_API_CREDENTIALS, shouldPull }), []);
->>>>>>> 42e48012
+  const onInitiate = useCallback(() => {
+    AsyncMessageChannel.message({ type: AsyncMessageTypes.INITIATE });
+  }, []);
+  const getApiCredentials = useCallback((shouldPull: boolean) => (
+    AsyncMessageChannel.message({
+      type: AsyncMessageTypes.GET_API_CREDENTIALS,
+      shouldPull,
+    })
+  ), []);
 
   useEffect(() => {
     if (!ldClient) return;
@@ -159,75 +139,53 @@
             break;
           case MessageFromPluginTypes.API_CREDENTIALS: {
             const {
-<<<<<<< HEAD
-              status, credentials, usedTokenSet,
+              status, credentials, usedTokenSet, shouldPull,
             } = pluginMessage;
             if (status === true) {
+              let receivedFlags: LDProps['flags'];
+
               try {
                 track('Fetched from remote', { provider: credentials.provider });
                 if (!credentials.internalId) track('missingInternalId', { provider: credentials.provider });
 
-                // wait of identification
-                const receivedFlags = await identificationPromise;
-
-                if (
-                  credentials.provider === StorageProviderType.GITHUB
-                  || credentials.provider === StorageProviderType.GITLAB
-                  || credentials.provider === StorageProviderType.ADO
-                ) {
-                  const {
-                    id, provider, secret, baseUrl,
-                  } = credentials;
-                  const [owner, repo] = id.split('/');
-
-                  const storageClientFactories = {
-                    [StorageProviderType.GITHUB]: GithubTokenStorage,
-                    [StorageProviderType.GITLAB]: GithubTokenStorage,
-                    [StorageProviderType.ADO]: GithubTokenStorage,
-                  };
-
-                  const storageClient = new storageClientFactories[provider](secret, owner, repo, baseUrl);
-=======
-              status, credentials, usedTokenSet, shouldPull,
-            } = pluginMessage;
-            if (status === true) {
-              let receivedFlags;
-
-              track('Fetched from remote', { provider: credentials.provider });
-              if (!credentials.internalId) track('missingInternalId', { provider: credentials.provider });
-
-              if (credentials) {
-                const {
-                  id, provider, secret, baseUrl,
-                } = credentials;
-                const [owner, repo] = id.split('/');
-                if (provider === StorageProviderType.GITHUB) {
-                  const storageClient = new GithubTokenStorage(secret, owner, repo, baseUrl);
->>>>>>> 42e48012
-                  const branches = await storageClient.fetchBranches();
-                  dispatch.branchState.setBranches(branches);
+                if (credentials) {
+                  if (
+                    credentials.provider === StorageProviderType.GITHUB
+                    || credentials.provider === StorageProviderType.GITLAB
+                    || credentials.provider === StorageProviderType.ADO
+                  ) {
+                    const {
+                      id, provider, secret, baseUrl,
+                    } = credentials;
+                    const [owner, repo] = id.split('/');
+
+                    const storageClientFactories = {
+                      [StorageProviderType.GITHUB]: GithubTokenStorage,
+                      [StorageProviderType.GITLAB]: GithubTokenStorage,
+                      [StorageProviderType.ADO]: GithubTokenStorage,
+                    };
+
+                    const storageClient = new storageClientFactories[provider](secret, owner, repo, baseUrl);
+                    const branches = await storageClient.fetchBranches();
+                    dispatch.branchState.setBranches(branches);
+                  }
+
+                  dispatch.uiState.setApiData(credentials);
+                  dispatch.uiState.setLocalApiState(credentials);
+
+                  if (shouldPull) {
+                    const remoteData = await pullTokens({ context: credentials, featureFlags: receivedFlags, usedTokenSet });
+                    const existTokens = Object.values(remoteData?.tokens ?? {}).some((value) => value.length > 0);
+                    if (existTokens) { dispatch.uiState.setActiveTab(Tabs.TOKENS); } else { dispatch.uiState.setActiveTab(Tabs.START); }
+                  } else {
+                    dispatch.uiState.setActiveTab(Tabs.TOKENS);
+                  }
+                } else {
+                  dispatch.uiState.setActiveTab(Tabs.START);
+                  notifyToUI('Failed to fetch tokens, check your credentials', { error: true });
                 }
-
-                dispatch.uiState.setApiData(credentials);
-                dispatch.uiState.setLocalApiState(credentials);
-<<<<<<< HEAD
-
-                const remoteData = await pullTokens({ context: credentials, usedTokenSet, featureFlags: receivedFlags });
-                const existTokens = Object.values(remoteData?.tokens ?? {}).some((value) => value.length > 0);
-                if (existTokens) dispatch.uiState.setActiveTab(Tabs.TOKENS);
-                else dispatch.uiState.setActiveTab(Tabs.START);
               } catch (e) {
                 console.error(e);
-=======
-                if (shouldPull) {
-                  const remoteData = await pullTokens({ context: credentials, featureFlags: receivedFlags, usedTokenSet });
-                  const existTokens = Object.values(remoteData?.tokens ?? {}).some((value) => value.length > 0);
-                  if (existTokens) { dispatch.uiState.setActiveTab(Tabs.TOKENS); } else { dispatch.uiState.setActiveTab(Tabs.START); }
-                } else {
-                  dispatch.uiState.setActiveTab(Tabs.TOKENS);
-                }
-              } else {
->>>>>>> 42e48012
                 dispatch.uiState.setActiveTab(Tabs.START);
                 notifyToUI('Failed to fetch tokens, check your credentials', { error: true });
               }
