--- conflicted
+++ resolved
@@ -141,11 +141,7 @@
             break;
           case MessageFromPluginTypes.API_CREDENTIALS: {
             const {
-<<<<<<< HEAD
-              status, credentials, usedTokenSet, shouldPull, activeTheme, featureFlags,
-=======
               status, credentials, usedTokenSet, activeTheme, shouldPull, featureFlags,
->>>>>>> dc7c0e12
             } = pluginMessage;
             if (status === true) {
               const receivedFlags: LDProps['flags'] = featureFlags;
