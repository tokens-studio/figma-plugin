--- conflicted
+++ resolved
@@ -1,11 +1,9 @@
 import { useEffect } from 'react';
 import { useDispatch } from 'react-redux';
-import { track } from '@/utils/analytics';
 import { MessageFromPluginTypes, PostToUIMessage } from '@/types/messages';
 import useRemoteTokens from '../store/remoteTokens';
 import { Dispatch } from '../store';
 import useStorage from '../store/useStorage';
-import { Tabs } from '@/constants/Tabs';
 import { sortSelectionValueByProperties } from '@/utils/sortSelectionValueByProperties';
 import { convertToOrderObj } from '@/utils/convertToOrderObj';
 import { Properties } from '@/constants/Properties';
@@ -17,33 +15,6 @@
   const dispatch = useDispatch<Dispatch>();
   const { pullTokens, fetchBranches } = useRemoteTokens();
   const { setStorageType } = useStorage();
-<<<<<<< HEAD
-=======
-  const { confirm } = useConfirm();
-  const licenseKey = useSelector(licenseKeySelector);
-  const checkedLocalStorage = useSelector(checkedLocalStorageForKeySelector);
-  const userId = useSelector(userIdSelector);
-
-  const askUserIfRecoverLocalChanges: (() => Promise<any>) = useCallback(async () => {
-    const shouldRecoverLocalChanges = await confirm({
-      text: 'Recover local changes?',
-      description: 'You have local changes unsaved to the remote storage.',
-    });
-    return shouldRecoverLocalChanges;
-  }, [confirm]);
-
-  const onInitiate = useCallback(() => {
-    AsyncMessageChannel.ReactInstance.message({ type: AsyncMessageTypes.INITIATE });
-  }, []);
-
-  const getApiCredentials = useCallback((shouldPull: boolean, featureFlags: LDProps['flags'] | null) => (
-    AsyncMessageChannel.ReactInstance.message({
-      type: AsyncMessageTypes.GET_API_CREDENTIALS,
-      shouldPull,
-      featureFlags,
-    })
-  ), []);
->>>>>>> 479fb0d8
 
   useEffect(() => {
     window.onmessage = async (event: {
@@ -90,118 +61,6 @@
             dispatch.uiState.setMainNodeSelectionValues({});
             break;
           }
-<<<<<<< HEAD
-=======
-          case MessageFromPluginTypes.REMOTE_COMPONENTS:
-            break;
-          case MessageFromPluginTypes.TOKEN_VALUES: {
-            const { values, userData } = pluginMessage;
-            let featureFlags: LDProps['flags'] | null;
-            const existChanges = values.checkForChanges;
-            const storageType = values.storageType?.provider;
-            if (
-              !existChanges
-              || (storageType
-                && storageType !== StorageProviderType.LOCAL
-                && existChanges
-                && (!await askUserIfRecoverLocalChanges()))
-            ) {
-              featureFlags = await fetchFeatureFlags(userData);
-              getApiCredentials(true, featureFlags);
-            } else {
-              dispatch.tokenState.setTokenData(values);
-              const existTokens = Object.values(values?.values ?? {}).some((value) => value.length > 0);
-              if (existTokens) {
-                featureFlags = await fetchFeatureFlags(userData);
-                getApiCredentials(false, featureFlags);
-              } else dispatch.uiState.setActiveTab(Tabs.START);
-            }
-            break;
-          }
->>>>>>> 479fb0d8
-          case MessageFromPluginTypes.SET_TOKENS: {
-            const { values } = pluginMessage;
-            if (values) {
-              dispatch.tokenState.setTokenData(values);
-              const existTokens = Object.values(values?.values ?? {}).some((value) => value.length > 0);
-
-              if (existTokens) dispatch.uiState.setActiveTab(Tabs.TOKENS);
-              else dispatch.uiState.setActiveTab(Tabs.START);
-            }
-            break;
-          }
-          case MessageFromPluginTypes.STYLES: {
-            const { values } = pluginMessage;
-            if (values) {
-              track('Import styles');
-              dispatch.tokenState.setTokensFromStyles(values);
-              dispatch.uiState.setActiveTab(Tabs.TOKENS);
-            }
-            break;
-          }
-<<<<<<< HEAD
-=======
-          case MessageFromPluginTypes.RECEIVED_STORAGE_TYPE:
-            setStorageType({ provider: pluginMessage.storageType });
-            break;
-          case MessageFromPluginTypes.API_CREDENTIALS: {
-            const {
-              status, credentials, usedTokenSet, activeTheme, shouldPull, featureFlags,
-            } = pluginMessage;
-            if (status === true) {
-              const receivedFlags: LDProps['flags'] = featureFlags;
-              try {
-                track('Fetched from remote', { provider: credentials.provider });
-                if (!credentials.internalId) track('missingInternalId', { provider: credentials.provider });
-
-                if (credentials) {
-                  if (
-                    credentials.provider === StorageProviderType.GITHUB
-                    || credentials.provider === StorageProviderType.GITLAB
-                    || credentials.provider === StorageProviderType.BITBUCKET
-                    || credentials.provider === StorageProviderType.ADO
-                  ) {
-                    const branches = await fetchBranches(credentials as StorageTypeCredentials);
-                    if (branches) dispatch.branchState.setBranches(branches);
-                  }
-
-                  dispatch.uiState.setApiData(credentials);
-                  dispatch.uiState.setLocalApiState(credentials);
-                  dispatch.tokenState.setActiveTheme(activeTheme || null); // @TODO look into this
-
-                  if (shouldPull) {
-                    const remoteData = await pullTokens({
-                      context: credentials, featureFlags: receivedFlags, usedTokenSet, activeTheme,
-                    });
-                    if (remoteData?.status === 'failure') {
-                      notifyToUI(remoteData.errorMessage, { error: true });
-                      dispatch.uiState.setActiveTab(Tabs.START);
-                    } else {
-                      const existTokens = Object.values(remoteData?.tokens ?? {}).some((value) => value.length > 0);
-                      if (existTokens) {
-                        dispatch.uiState.setActiveTab(Tabs.TOKENS);
-                      } else {
-                        dispatch.uiState.setActiveTab(Tabs.START);
-                      }
-                    }
-                  } else {
-                    dispatch.uiState.setActiveTab(Tabs.TOKENS);
-                  }
-                } else {
-                  dispatch.uiState.setActiveTab(Tabs.START);
-                  notifyToUI('Failed to fetch tokens, check your credentials', { error: true });
-                }
-              } catch (e) {
-                console.error(e);
-                dispatch.uiState.setActiveTab(Tabs.START);
-                notifyToUI('Failed to fetch tokens, check your credentials', { error: true });
-              }
-            } else {
-              dispatch.uiState.setActiveTab(Tabs.START);
-            }
-            break;
-          }
->>>>>>> 479fb0d8
           case MessageFromPluginTypes.API_PROVIDERS: {
             dispatch.uiState.setAPIProviders(pluginMessage.providers);
             break;
