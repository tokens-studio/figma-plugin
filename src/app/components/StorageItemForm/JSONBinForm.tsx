--- conflicted
+++ resolved
@@ -7,13 +7,10 @@
 import { StorageProviderType } from '@/constants/StorageProviderType';
 import { generateId } from '@/utils/generateId';
 import { ChangeEventHandler } from './types';
-<<<<<<< HEAD
 import { ErrorMessage } from '../ErrorMessage';
-=======
 import Heading from '../Heading';
 import Link from '../Link';
 import Text from '../Text';
->>>>>>> 85dc3efd
 
 type ValidatedFormValues = Extract<StorageTypeFormValues<false>, { provider: StorageProviderType.JSONBIN; }>;
 type Props = {
