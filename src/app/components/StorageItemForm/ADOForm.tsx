import React, { useRef } from 'react';
import zod from 'zod';
import { StorageProviderType } from '@/constants/StorageProviderType';
import { StorageTypeFormValues } from '@/types/StorageType';
import Box from '../Box';
import Button from '../Button';
import Input from '../Input';
import Stack from '../Stack';
import Text from '../Text';
import { generateId } from '@/utils/generateId';
import { ChangeEventHandler } from './types';
<<<<<<< HEAD
import { ErrorMessage } from '../ErrorMessage';
=======
import Heading from '../Heading';
import Link from '../Link';
>>>>>>> 85dc3efd

type ValidatedFormValues = Extract<StorageTypeFormValues<false>, { provider: StorageProviderType.ADO; }>;
type Props = {
  values: Extract<StorageTypeFormValues<true>, { provider: StorageProviderType.ADO; }>;
  onChange: ChangeEventHandler;
  onCancel: () => void;
  onSubmit: (values: ValidatedFormValues) => void;
  hasErrored?: boolean;
  errorMessage?: string;
};

export default function ADOForm({
  onChange, onSubmit, onCancel, values, hasErrored, errorMessage,
}: Props) {
  const inputEl = useRef<HTMLInputElement | null>(null);

  const handleSubmit = React.useCallback((event: React.FormEvent<HTMLFormElement>) => {
    event.preventDefault();

    const zodSchema = zod.object({
      provider: zod.string(),
      name: zod.string().optional(),
      id: zod.string(),
      branch: zod.string(),
      filePath: zod.string(),
      baseUrl: zod.string(),
      secret: zod.string(),
      internalId: zod.string().optional(),
    });
    const validationResult = zodSchema.safeParse(values);
    if (validationResult.success) {
      const formFields = {
        ...validationResult.data,
        internalId: validationResult.data.internalId || generateId(24),
      } as ValidatedFormValues;
      onSubmit(formFields);
    }
  }, [values, onSubmit]);

  return (
    <form onSubmit={handleSubmit}>
      <Stack direction="column" gap={4}>
        <Stack direction="column" gap={1}>
          <Heading>
            Add new Azure DevOps credentials
          </Heading>
          <Text muted>
            Access tokens stored on your repository, push and pull tokens in a two-way sync.
            {' '}
            <Link href="https://docs.tokens.studio/sync/ado?ref=addprovider">Read more</Link>
          </Text>
        </Stack>
        <Input
          autofocus
          full
          label="Organization Url"
          value={values.baseUrl}
          placeholder="https://dev.azure.com/yourOrgName"
          onChange={onChange}
          type="text"
          name="baseUrl"
          required
        />
        <Box css={{ position: 'relative' }}>
          <Input
            full
            label="Personal Access Token"
            value={values.secret}
            onChange={onChange}
            inputRef={inputEl}
            isMasked
            type="password"
            name="secret"
            required
          />
        </Box>
        <Input
          full
          label="Repository name"
          value={values.id}
          onChange={onChange}
          type="text"
          name="id"
          required
        />
        <Input
          full
          label="Branch"
          value={values.branch}
          onChange={onChange}
          type="text"
          name="branch"
          required
        />
        <Input
          full
          label="File Path (e.g. tokens.json) or Folder Path (e.g. tokens)"
          defaultValue=""
          value={values.filePath}
          onChange={onChange}
          type="text"
          name="filePath"
        />
        <Input
          full
          label="Project Name (optional)"
          value={values.name}
          onChange={onChange}
          type="text"
          name="name"
        />
        <Stack direction="row" gap={4}>
          <Button variant="secondary" onClick={onCancel}>
            Cancel
          </Button>

          <Button variant="primary" type="submit" disabled={!values.secret && !values.name}>
            Save credentials
          </Button>
        </Stack>
        {hasErrored && (
        <ErrorMessage data-cy="provider-modal-error">
          {errorMessage}
        </ErrorMessage>
        )}
      </Stack>
    </form>
  );
}<|MERGE_RESOLUTION|>--- conflicted
+++ resolved
@@ -9,12 +9,9 @@
 import Text from '../Text';
 import { generateId } from '@/utils/generateId';
 import { ChangeEventHandler } from './types';
-<<<<<<< HEAD
 import { ErrorMessage } from '../ErrorMessage';
-=======
 import Heading from '../Heading';
 import Link from '../Link';
->>>>>>> 85dc3efd
 
 type ValidatedFormValues = Extract<StorageTypeFormValues<false>, { provider: StorageProviderType.ADO; }>;
 type Props = {
