--- conflicted
+++ resolved
@@ -17,11 +17,8 @@
 import { ChangeEventHandler } from './types';
 import Heading from '../Heading';
 import Label from '../Label';
-<<<<<<< HEAD
 import { ErrorMessage } from '../ErrorMessage';
-=======
 import Link from '../Link';
->>>>>>> 85dc3efd
 
 type ValidatedFormValues = Extract<StorageTypeFormValues<false>, { provider: StorageProviderType.GENERIC_VERSIONED_STORAGE; }>;
 type Props = {
