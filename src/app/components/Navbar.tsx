import React from 'react';
import { useSelector } from 'react-redux';
import convertTokensToObject from '@/utils/convertTokensToObject';
import Icon from './Icon';
import Tooltip from './Tooltip';
import useRemoteTokens from '../store/remoteTokens';
import { StorageProviderType } from '../../types/api';
import Box from './Box';
import {
  editProhibitedSelector,
  lastSyncedStateSelector,
  projectURLSelector,
  storageTypeSelector,
  tokensSelector,
} from '@/selectors';
import { Tabs } from '@/constants/Tabs';
import Stack from './Stack';
import { TabButton } from './TabButton';
import { NavbarUndoButton } from './NavbarUndoButton';

const transformProviderName = (provider: StorageProviderType) => {
  switch (provider) {
    case StorageProviderType.JSONBIN:
      return 'JSONBin.io';
    case StorageProviderType.GITHUB:
      return 'GitHub';
    case StorageProviderType.URL:
      return 'URL';
    default:
      return provider;
  }
};

export const Navbar: React.FC = () => {
  const projectURL = useSelector(projectURLSelector);
  const storageType = useSelector(storageTypeSelector);
  const tokens = useSelector(tokensSelector);
  const editProhibited = useSelector(editProhibitedSelector);
  const lastSyncedState = useSelector(lastSyncedStateSelector);
  const { pullTokens, pushTokens } = useRemoteTokens();

  const checkForChanges = React.useCallback(() => {
    if (lastSyncedState !== JSON.stringify(convertTokensToObject(tokens), null, 2)) {
      return true;
    }
    return false;
  }, [lastSyncedState, tokens]);

  return (
    <Box
      css={{
        position: 'sticky',
        top: 0,
        display: 'flex',
        alignItems: 'center',
        justifyContent: 'space-between',
        background: '$bgDefault',
        borderBottom: '1px solid $borderMuted',
        zIndex: 1,
        transform: 'translateY(-1px)',
      }}
    >
<<<<<<< HEAD
      <div>
        <TabButton first name="tokens" label="Tokens" />
        <TabButton name="inspector" label="Inspect" />
        <TabButton name="settings" label="Settings" />
      </div>
=======
      <Stack gap={0} direction="row" align="center" justify="between" css={{ width: '100%' }}>
        <div>
          <TabButton name={Tabs.TOKENS} label="Tokens" />
          <TabButton name={Tabs.INSPECTOR} label="Inspect" />
          <TabButton name={Tabs.SYNCSETTINGS} label="Sync" />
          <TabButton name={Tabs.SETTINGS} label="Settings" />
        </div>
        <NavbarUndoButton />
      </Stack>
>>>>>>> 5f246064
      <Stack direction="row" align="center">
        {storageType.provider !== StorageProviderType.LOCAL && (
          <>
            {storageType.provider === StorageProviderType.JSONBIN && (
              <Tooltip variant="right" label={`Go to ${transformProviderName(storageType.provider)}`}>
                <a href={projectURL} target="_blank" rel="noreferrer" className="block button button-ghost">
                  <Icon name="library" />
                </a>
              </Tooltip>
            )}
            {storageType.provider === StorageProviderType.GITHUB && (
              <Tooltip variant="right" label={`Push to ${transformProviderName(storageType.provider)}`}>
                <button
                  onClick={() => pushTokens()}
                  type="button"
                  className="relative button button-ghost"
                  disabled={editProhibited}
                >
                  {checkForChanges() && <div className="absolute top-0 right-0 w-2 h-2 rounded-full bg-primary-500" />}

                  <Icon name="library" />
                </button>
              </Tooltip>
            )}

            <Tooltip variant="right" label={`Pull from ${transformProviderName(storageType.provider)}`}>
              <button onClick={() => pullTokens()} type="button" className="button button-ghost">
                <Icon name="refresh" />
              </button>
            </Tooltip>
          </>
        )}
      </Stack>
    </Box>
  );
};

export default Navbar;<|MERGE_RESOLUTION|>--- conflicted
+++ resolved
@@ -60,23 +60,14 @@
         transform: 'translateY(-1px)',
       }}
     >
-<<<<<<< HEAD
-      <div>
-        <TabButton first name="tokens" label="Tokens" />
-        <TabButton name="inspector" label="Inspect" />
-        <TabButton name="settings" label="Settings" />
-      </div>
-=======
-      <Stack gap={0} direction="row" align="center" justify="between" css={{ width: '100%' }}>
+<Stack gap={0} direction="row" align="center" justify="between" css={{ width: '100%' }}>
         <div>
           <TabButton name={Tabs.TOKENS} label="Tokens" />
           <TabButton name={Tabs.INSPECTOR} label="Inspect" />
-          <TabButton name={Tabs.SYNCSETTINGS} label="Sync" />
           <TabButton name={Tabs.SETTINGS} label="Settings" />
         </div>
         <NavbarUndoButton />
       </Stack>
->>>>>>> 5f246064
       <Stack direction="row" align="center">
         {storageType.provider !== StorageProviderType.LOCAL && (
           <>
