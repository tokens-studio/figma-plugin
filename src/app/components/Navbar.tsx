--- conflicted
+++ resolved
@@ -32,7 +32,6 @@
     );
 };
 
-<<<<<<< HEAD
 const transformProviderName = (provider) => {
     switch (provider) {
         case StorageProviderType.JSONBIN:
@@ -44,29 +43,18 @@
     }
 };
 
-const Navbar = ({active, setActive}) => {
-    const {storageType, projectURL, syncEnabled} = useTokenState();
-=======
 const Navbar = () => {
-    const {storageType, editProhibited, projectURL} = useTokenState();
-    const {pullStyles} = useTokenDispatch();
->>>>>>> dc881e89
+    const {storageType, projectURL} = useTokenState();
     const {pullTokens} = useRemoteTokens();
 
     return (
         <div className="sticky top-0 navbar bg-white flex items-center justify-between z-1 border-b border-gray-200">
             <div>
-<<<<<<< HEAD
-                <TabButton first name="tokens" label="Tokens" active={active} setActive={setActive} />
-                <TabButton name="inspector" label="Inspect" active={active} setActive={setActive} />
-                {syncEnabled && <TabButton name="syncsettings" label="Sync" active={active} setActive={setActive} />}
-=======
                 <TabButton first name="tokens" label="Tokens" />
                 <TabButton name="json" label="JSON" />
                 <TabButton name="inspector" label="Inspect" />
-                {<TabButton name="syncsettings" label="Sync" />}
+                <TabButton name="syncsettings" label="Sync" />
                 <TabButton name="settings" label="Settings" />
->>>>>>> dc881e89
             </div>
             <div className="flex flex-row items-center">
                 {storageType.provider !== StorageProviderType.LOCAL && (
