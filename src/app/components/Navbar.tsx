<<<<<<< HEAD
import React, { useCallback } from 'react';
import { useSelector } from 'react-redux';
import Icon from './Icon';
import Tooltip from './Tooltip';
import useRemoteTokens from '../store/remoteTokens';
import { StorageProviderType } from '../../types/api';
import Box from './Box';
import {
  projectURLSelector,
  storageTypeSelector,
  usedTokenSetSelector,
} from '@/selectors';
=======
import React from 'react';
import Box from './Box';
>>>>>>> 3535adde
import { Tabs } from '@/constants/Tabs';
import Stack from './Stack';
import { TabButton } from './TabButton';
import { NavbarUndoButton } from './NavbarUndoButton';
import Minimize from '../assets/minimize.svg';
import useMinimizeWindow from './useMinimizeWindow';
import IconButton from './IconButton';
<<<<<<< HEAD
import RefreshIcon from '@/icons/refresh.svg';

const transformProviderName = (provider: StorageProviderType) => {
  switch (provider) {
    case StorageProviderType.JSONBIN:
      return 'JSONBin.io';
    case StorageProviderType.GITHUB:
      return 'GitHub';
    case StorageProviderType.GITLAB:
      return 'GitLab';
    case StorageProviderType.URL:
      return 'URL';
    default:
      return provider;
  }
};

const Navbar: React.FC = () => {
  const projectURL = useSelector(projectURLSelector);
  const storageType = useSelector(storageTypeSelector);
  const usedTokenSet = useSelector(usedTokenSetSelector);
  const { handleResize } = useMinimizeWindow();

  const { pullTokens } = useRemoteTokens();

  const handlePullTokens = useCallback(() => {
    pullTokens({ usedTokenSet });
  }, [pullTokens, usedTokenSet]);
=======

const Navbar: React.FC = () => {
  const { handleResize } = useMinimizeWindow();
>>>>>>> 3535adde

  return (
    <Box
      css={{
        position: 'sticky',
        top: 0,
        display: 'flex',
        alignItems: 'center',
        justifyContent: 'space-between',
        background: '$bgDefault',
        borderBottom: '1px solid $borderMuted',
        zIndex: 1,
        transform: 'translateY(-1px)',
      }}
    >
      <Stack gap={0} direction="row" align="center" justify="between" css={{ width: '100%' }}>
        <div>
          <TabButton name={Tabs.TOKENS} label="Tokens" />
          <TabButton name={Tabs.INSPECTOR} label="Inspect" />
          <TabButton name={Tabs.SETTINGS} label="Settings" />
        </div>
        <NavbarUndoButton />
      </Stack>
      <Stack direction="row" align="center">
<<<<<<< HEAD
        {storageType.provider !== StorageProviderType.LOCAL
        && storageType.provider !== StorageProviderType.GITHUB
        && (
          <>
            {storageType.provider === StorageProviderType.JSONBIN && (
              <Tooltip label={`Go to ${transformProviderName(storageType.provider)}`}>
                <a href={projectURL} target="_blank" rel="noreferrer" className="block button button-ghost">
                  <Icon name="library" />
                </a>
              </Tooltip>
            )}
            <IconButton tooltip={`Pull from ${transformProviderName(storageType.provider)}`} onClick={handlePullTokens} icon={<RefreshIcon />} />
          </>
        )}
=======
>>>>>>> 3535adde
        <IconButton tooltip="Minimize plugin" onClick={handleResize} icon={<Minimize />} />
      </Stack>
    </Box>
  );
};

export default Navbar;<|MERGE_RESOLUTION|>--- conflicted
+++ resolved
@@ -1,20 +1,5 @@
-<<<<<<< HEAD
-import React, { useCallback } from 'react';
-import { useSelector } from 'react-redux';
-import Icon from './Icon';
-import Tooltip from './Tooltip';
-import useRemoteTokens from '../store/remoteTokens';
-import { StorageProviderType } from '../../types/api';
-import Box from './Box';
-import {
-  projectURLSelector,
-  storageTypeSelector,
-  usedTokenSetSelector,
-} from '@/selectors';
-=======
 import React from 'react';
 import Box from './Box';
->>>>>>> 3535adde
 import { Tabs } from '@/constants/Tabs';
 import Stack from './Stack';
 import { TabButton } from './TabButton';
@@ -22,40 +7,9 @@
 import Minimize from '../assets/minimize.svg';
 import useMinimizeWindow from './useMinimizeWindow';
 import IconButton from './IconButton';
-<<<<<<< HEAD
-import RefreshIcon from '@/icons/refresh.svg';
-
-const transformProviderName = (provider: StorageProviderType) => {
-  switch (provider) {
-    case StorageProviderType.JSONBIN:
-      return 'JSONBin.io';
-    case StorageProviderType.GITHUB:
-      return 'GitHub';
-    case StorageProviderType.GITLAB:
-      return 'GitLab';
-    case StorageProviderType.URL:
-      return 'URL';
-    default:
-      return provider;
-  }
-};
-
-const Navbar: React.FC = () => {
-  const projectURL = useSelector(projectURLSelector);
-  const storageType = useSelector(storageTypeSelector);
-  const usedTokenSet = useSelector(usedTokenSetSelector);
-  const { handleResize } = useMinimizeWindow();
-
-  const { pullTokens } = useRemoteTokens();
-
-  const handlePullTokens = useCallback(() => {
-    pullTokens({ usedTokenSet });
-  }, [pullTokens, usedTokenSet]);
-=======
 
 const Navbar: React.FC = () => {
   const { handleResize } = useMinimizeWindow();
->>>>>>> 3535adde
 
   return (
     <Box
@@ -80,23 +34,6 @@
         <NavbarUndoButton />
       </Stack>
       <Stack direction="row" align="center">
-<<<<<<< HEAD
-        {storageType.provider !== StorageProviderType.LOCAL
-        && storageType.provider !== StorageProviderType.GITHUB
-        && (
-          <>
-            {storageType.provider === StorageProviderType.JSONBIN && (
-              <Tooltip label={`Go to ${transformProviderName(storageType.provider)}`}>
-                <a href={projectURL} target="_blank" rel="noreferrer" className="block button button-ghost">
-                  <Icon name="library" />
-                </a>
-              </Tooltip>
-            )}
-            <IconButton tooltip={`Pull from ${transformProviderName(storageType.provider)}`} onClick={handlePullTokens} icon={<RefreshIcon />} />
-          </>
-        )}
-=======
->>>>>>> 3535adde
         <IconButton tooltip="Minimize plugin" onClick={handleResize} icon={<Minimize />} />
       </Stack>
     </Box>
