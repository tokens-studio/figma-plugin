import React from 'react';
import { useSelector } from 'react-redux';
import convertTokensToObject from '@/utils/convertTokensToObject';
import Icon from './Icon';
import Tooltip from './Tooltip';
import useRemoteTokens from '../store/remoteTokens';
import { StorageProviderType } from '../../types/api';
import Box from './Box';
import {
  editProhibitedSelector,
  lastSyncedStateSelector,
  projectURLSelector,
  storageTypeSelector,
  tokensSelector,
  usedTokenSetSelector,
} from '@/selectors';
import { Tabs } from '@/constants/Tabs';
import Stack from './Stack';
import { TabButton } from './TabButton';
import { NavbarUndoButton } from './NavbarUndoButton';

const transformProviderName = (provider: StorageProviderType) => {
  switch (provider) {
    case StorageProviderType.JSONBIN:
      return 'JSONBin.io';
    case StorageProviderType.GITHUB:
      return 'GitHub';
    case StorageProviderType.GITLAB:
      return 'GitLab';
    case StorageProviderType.URL:
      return 'URL';
    default:
      return provider;
  }
};

export const Navbar: React.FC = () => {
  const projectURL = useSelector(projectURLSelector);
  const storageType = useSelector(storageTypeSelector);
  const tokens = useSelector(tokensSelector);
  const editProhibited = useSelector(editProhibitedSelector);
  const lastSyncedState = useSelector(lastSyncedStateSelector);
  const usedTokenSet = useSelector(usedTokenSetSelector);
  const { pullTokens, pushTokens } = useRemoteTokens();

  const checkForChanges = React.useCallback(() => {
    if (lastSyncedState !== JSON.stringify(convertTokensToObject(tokens), null, 2)) {
      return true;
    }
    return false;
  }, [lastSyncedState, tokens]);

  return (
    <Box
      css={{
        position: 'sticky',
        top: 0,
        display: 'flex',
        alignItems: 'center',
        justifyContent: 'space-between',
        background: '$bgDefault',
        borderBottom: '1px solid $borderMuted',
        zIndex: 1,
        transform: 'translateY(-1px)',
      }}
    >
      <Stack gap={0} direction="row" align="center" justify="between" css={{ width: '100%' }}>
        <div>
          <TabButton name={Tabs.TOKENS} label="Tokens" />
          <TabButton name={Tabs.INSPECTOR} label="Inspect" />
          <TabButton name={Tabs.SETTINGS} label="Settings" />
        </div>
        <NavbarUndoButton />
      </Stack>
      <Stack direction="row" align="center">
        {storageType.provider !== StorageProviderType.LOCAL
        && storageType.provider !== StorageProviderType.GITHUB
        && (
          <>
            {storageType.provider === StorageProviderType.JSONBIN && (
              <Tooltip variant="right" label={`Go to ${transformProviderName(storageType.provider)}`}>
                <a href={projectURL} target="_blank" rel="noreferrer" className="block button button-ghost">
                  <Icon name="library" />
                </a>
              </Tooltip>
            )}
<<<<<<< HEAD
=======
            {(storageType.provider === StorageProviderType.GITHUB
              || storageType.provider === StorageProviderType.GITLAB) && (
              <Tooltip variant="right" label={`Push to ${transformProviderName(storageType.provider)}`}>
                <button
                  onClick={() => pushTokens()}
                  type="button"
                  className="relative button button-ghost"
                  disabled={editProhibited}
                >
                  {checkForChanges() && <div className="absolute top-0 right-0 w-2 h-2 rounded-full bg-primary-500" />}

                  <Icon name="library" />
                </button>
              </Tooltip>
            )}
>>>>>>> 27bb5642

            <Tooltip variant="right" label={`Pull from ${transformProviderName(storageType.provider)}`}>
              <button onClick={() => pullTokens({ usedTokenSet })} type="button" className="button button-ghost">
                <Icon name="refresh" />
              </button>
            </Tooltip>
          </>
        )}
      </Stack>
    </Box>
  );
};

export default Navbar;<|MERGE_RESOLUTION|>--- conflicted
+++ resolved
@@ -84,25 +84,6 @@
                 </a>
               </Tooltip>
             )}
-<<<<<<< HEAD
-=======
-            {(storageType.provider === StorageProviderType.GITHUB
-              || storageType.provider === StorageProviderType.GITLAB) && (
-              <Tooltip variant="right" label={`Push to ${transformProviderName(storageType.provider)}`}>
-                <button
-                  onClick={() => pushTokens()}
-                  type="button"
-                  className="relative button button-ghost"
-                  disabled={editProhibited}
-                >
-                  {checkForChanges() && <div className="absolute top-0 right-0 w-2 h-2 rounded-full bg-primary-500" />}
-
-                  <Icon name="library" />
-                </button>
-              </Tooltip>
-            )}
->>>>>>> 27bb5642
-
             <Tooltip variant="right" label={`Pull from ${transformProviderName(storageType.provider)}`}>
               <button onClick={() => pullTokens({ usedTokenSet })} type="button" className="button button-ghost">
                 <Icon name="refresh" />
