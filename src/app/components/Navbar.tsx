--- conflicted
+++ resolved
@@ -15,11 +15,8 @@
   projectURLSelector,
   storageTypeSelector,
   tokensSelector,
-<<<<<<< HEAD
+  usedTokenSetSelector,
   windowSizeSelector,
-=======
-  usedTokenSetSelector,
->>>>>>> 7477ebf2
 } from '@/selectors';
 import { Tabs } from '@/constants/Tabs';
 import Stack from './Stack';
@@ -45,11 +42,9 @@
   const tokens = useSelector(tokensSelector);
   const editProhibited = useSelector(editProhibitedSelector);
   const lastSyncedState = useSelector(lastSyncedStateSelector);
-<<<<<<< HEAD
   const windowSize = useSelector(windowSizeSelector);
-=======
   const usedTokenSet = useSelector(usedTokenSetSelector);
->>>>>>> 7477ebf2
+  
   const { pullTokens, pushTokens } = useRemoteTokens();
 
   const dispatch = useDispatch<Dispatch>();
