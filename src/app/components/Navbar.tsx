--- conflicted
+++ resolved
@@ -1,9 +1,6 @@
 import * as React from 'react';
-<<<<<<< HEAD
 import {useDispatch, useSelector} from 'react-redux';
-=======
 import {track} from '@/utils/analytics';
->>>>>>> e4c05c24
 import {useTokenState, useTokenDispatch} from '../store/TokenContext';
 import Icon from './Icon';
 import Tooltip from './Tooltip';
@@ -11,34 +8,24 @@
 import {StorageProviderType} from '../../../types/api';
 import {RootState, Dispatch} from '../store';
 
-<<<<<<< HEAD
 const TabButton = ({name, label, first = false}) => {
     const activeTab = useSelector((state: RootState) => state.base.activeTab);
     const dispatch = useDispatch<Dispatch>();
 
-=======
-const TabButton = ({name, label, active, setActive, first = false}) => {
     const onClick = () => {
-        track('Switched tab', {from: active, to: name});
-        setActive(name);
+        track('Switched tab', {from: activeTab, to: name});
+        dispatch.base.setActiveTab(name);
     };
->>>>>>> e4c05c24
+
     return (
         <button
             data-cy={`navitem-${name}`}
             type="button"
             className={`px-2 py-4 text-xxs focus:outline-none focus:shadow-none font-medium cursor-pointer hover:text-black
-<<<<<<< HEAD
         ${activeTab === name ? 'text-black' : 'text-gray-500'}
         ${first ? 'pl-4' : ''}`}
             name="text"
-            onClick={() => dispatch.base.setActiveTab(name)}
-=======
-        ${active === name ? 'text-black' : 'text-gray-500'}
-        ${first ? 'pl-4' : ''}`}
-            name="text"
-            onClick={() => onClick()}
->>>>>>> e4c05c24
+            onClick={onClick}
         >
             {label}
         </button>
