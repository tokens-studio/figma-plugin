--- conflicted
+++ resolved
@@ -37,15 +37,10 @@
     switch (provider) {
         case StorageProviderType.JSONBIN:
             return 'JSONBin.io';
-<<<<<<< HEAD
         case StorageProviderType.GITHUB:
             return 'GitHub';
-=======
         case StorageProviderType.URL:
             return 'URL';
-        case StorageProviderType.ARCADE:
-            return 'Arcade';
->>>>>>> 418e7467
         default:
             return provider;
     }
