import React, { useCallback } from 'react';
import { useDispatch, useSelector } from 'react-redux';
<<<<<<< HEAD
import { useTranslation } from 'react-i18next';
=======
import { Link1Icon, LinkBreak1Icon } from '@radix-ui/react-icons';
>>>>>>> 87147571
import Box from './Box';
import { Tabs } from '@/constants/Tabs';
import Stack from './Stack';
import { TabButton } from './TabButton';
import { NavbarUndoButton } from './NavbarUndoButton';
import Minimize from '@/icons/minimize.svg';
import useMinimizeWindow from './useMinimizeWindow';
import IconButton from './IconButton';
import { activeTabSelector } from '@/selectors';
import { Dispatch } from '../store';
import TokenFlowButton from './TokenFlowButton';
import { secondScreenSelector } from '@/selectors/secondScreenSelector';

const Navbar: React.FC = () => {
  const activeTab = useSelector(activeTabSelector);
  const secondScreenisEnabled = useSelector(secondScreenSelector);
  const dispatch = useDispatch<Dispatch>();
  const { handleResize } = useMinimizeWindow();
  const { t } = useTranslation(['navbar']);

  const handleSwitch = useCallback(
    (tab: Tabs) => {
      dispatch.uiState.setActiveTab(tab);
    },
    [dispatch.uiState],
  );

  return (
    <Box
      css={{
        position: 'sticky',
        top: 0,
        display: 'flex',
        alignItems: 'center',
        justifyContent: 'space-between',
        background: '$bgDefault',
        borderBottom: '1px solid $borderMuted',
        zIndex: 1,
        transform: 'translateY(-1px)',
      }}
    >
<<<<<<< HEAD
      <Stack gap={0} direction="row" align="center" justify="between" css={{ width: '100%' }}>
        <div>
          <TabButton name={Tabs.TOKENS} activeTab={activeTab} label={t('tokens')} onSwitch={handleSwitch} />
          <TabButton name={Tabs.INSPECTOR} activeTab={activeTab} label={t('inspect')} onSwitch={handleSwitch} />
          <TabButton name={Tabs.SETTINGS} activeTab={activeTab} label={t('settings')} onSwitch={handleSwitch} />
        </div>
=======
      <Stack gap={0} direction="row" align="center" justify="between">
        <Stack gap={0} direction="row" align="center" justify="start">
          <TabButton name={Tabs.TOKENS} activeTab={activeTab} label="Tokens" onSwitch={handleSwitch} />
          <TabButton name={Tabs.INSPECTOR} activeTab={activeTab} label="Inspect" onSwitch={handleSwitch} />
          <TabButton name={Tabs.SETTINGS} activeTab={activeTab} label="Settings" onSwitch={handleSwitch} />
        </Stack>
>>>>>>> 87147571
        <NavbarUndoButton />
      </Stack>
      <Stack direction="row" align="center" justify="end" gap={1} css={{ paddingRight: '$2', flexBasis: 'min-content' }}>
        <TabButton endEnhancer={<Box css={{ color: secondScreenisEnabled ? '$fgSuccess' : '$dangerFg' }}>{secondScreenisEnabled ? <Link1Icon /> : <LinkBreak1Icon />}</Box>} name={Tabs.SECONDSCREEN} activeTab={activeTab} label="Second Screen" onSwitch={handleSwitch} />
        <TokenFlowButton />
        <IconButton size="large" tooltip={t('minimize') as string} onClick={handleResize} icon={<Minimize />} />
      </Stack>
    </Box>
  );
};

export default Navbar;<|MERGE_RESOLUTION|>--- conflicted
+++ resolved
@@ -1,10 +1,7 @@
 import React, { useCallback } from 'react';
 import { useDispatch, useSelector } from 'react-redux';
-<<<<<<< HEAD
 import { useTranslation } from 'react-i18next';
-=======
 import { Link1Icon, LinkBreak1Icon } from '@radix-ui/react-icons';
->>>>>>> 87147571
 import Box from './Box';
 import { Tabs } from '@/constants/Tabs';
 import Stack from './Stack';
@@ -46,25 +43,16 @@
         transform: 'translateY(-1px)',
       }}
     >
-<<<<<<< HEAD
-      <Stack gap={0} direction="row" align="center" justify="between" css={{ width: '100%' }}>
-        <div>
+      <Stack gap={0} direction="row" align="center" justify="between">
+        <Stack gap={0} direction="row" align="center" justify="start">
           <TabButton name={Tabs.TOKENS} activeTab={activeTab} label={t('tokens')} onSwitch={handleSwitch} />
           <TabButton name={Tabs.INSPECTOR} activeTab={activeTab} label={t('inspect')} onSwitch={handleSwitch} />
           <TabButton name={Tabs.SETTINGS} activeTab={activeTab} label={t('settings')} onSwitch={handleSwitch} />
-        </div>
-=======
-      <Stack gap={0} direction="row" align="center" justify="between">
-        <Stack gap={0} direction="row" align="center" justify="start">
-          <TabButton name={Tabs.TOKENS} activeTab={activeTab} label="Tokens" onSwitch={handleSwitch} />
-          <TabButton name={Tabs.INSPECTOR} activeTab={activeTab} label="Inspect" onSwitch={handleSwitch} />
-          <TabButton name={Tabs.SETTINGS} activeTab={activeTab} label="Settings" onSwitch={handleSwitch} />
         </Stack>
->>>>>>> 87147571
         <NavbarUndoButton />
       </Stack>
       <Stack direction="row" align="center" justify="end" gap={1} css={{ paddingRight: '$2', flexBasis: 'min-content' }}>
-        <TabButton endEnhancer={<Box css={{ color: secondScreenisEnabled ? '$fgSuccess' : '$dangerFg' }}>{secondScreenisEnabled ? <Link1Icon /> : <LinkBreak1Icon />}</Box>} name={Tabs.SECONDSCREEN} activeTab={activeTab} label="Second Screen" onSwitch={handleSwitch} />
+        <TabButton endEnhancer={<Box css={{ color: secondScreenisEnabled ? '$fgSuccess' : '$dangerFg' }}>{secondScreenisEnabled ? <Link1Icon /> : <LinkBreak1Icon />}</Box>} name={Tabs.SECONDSCREEN} activeTab={activeTab} label={t('secondScreen')} onSwitch={handleSwitch} />
         <TokenFlowButton />
         <IconButton size="large" tooltip={t('minimize') as string} onClick={handleResize} icon={<Minimize />} />
       </Stack>
