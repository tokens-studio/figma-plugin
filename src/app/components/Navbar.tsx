--- conflicted
+++ resolved
@@ -76,18 +76,11 @@
 };
 
 function Navbar() {
-<<<<<<< HEAD
-  const { projectURL, storageType } = useSelector((state: RootState) => state.uiState);
-  const {
-    lastSyncedState, tokens, editProhibited, usedTokenSet,
-  } = useSelector((state: RootState) => state.tokenState);
-=======
   const projectURL = useSelector(projectURLSelector);
   const storageType = useSelector(storageTypeSelector);
   const tokens = useSelector(tokensSelector);
   const editProhibited = useSelector(editProhibitedSelector);
   const lastSyncedState = useSelector(lastSyncedStateSelector);
->>>>>>> 0368c5ab
   const { pullTokens, pushTokens } = useRemoteTokens();
 
   const checkForChanges = React.useCallback(() => {
