import React, { useCallback } from 'react';
import { useSelector } from 'react-redux';
import Icon from './Icon';
import Tooltip from './Tooltip';
import useRemoteTokens from '../store/remoteTokens';
import { StorageProviderType } from '../../types/api';
import Box from './Box';
import {
  projectURLSelector,
  storageTypeSelector,
  usedTokenSetSelector,
} from '@/selectors';
import { Tabs } from '@/constants/Tabs';
import Stack from './Stack';
import { TabButton } from './TabButton';
import { NavbarUndoButton } from './NavbarUndoButton';
import Minimize from '../assets/minimize.svg';
import useMinimizeWindow from './useMinimizeWindow';
import IconButton from './IconButton';
import RefreshIcon from '@/icons/refresh.svg';

const transformProviderName = (provider: StorageProviderType) => {
  switch (provider) {
    case StorageProviderType.JSONBIN:
      return 'JSONBin.io';
    case StorageProviderType.GITHUB:
      return 'GitHub';
    case StorageProviderType.GITLAB:
      return 'GitLab';
<<<<<<< HEAD
    case StorageProviderType.ADO:
      return 'ADO';
=======
>>>>>>> 40fb2ea6
    case StorageProviderType.URL:
      return 'URL';
    default:
      return provider;
  }
};

const Navbar: React.FC = () => {
  const projectURL = useSelector(projectURLSelector);
  const storageType = useSelector(storageTypeSelector);
  const usedTokenSet = useSelector(usedTokenSetSelector);
  const { handleResize } = useMinimizeWindow();

  const { pullTokens } = useRemoteTokens();

  const handlePullTokens = useCallback(() => {
    pullTokens({ usedTokenSet });
  }, [pullTokens, usedTokenSet]);

  return (
    <Box
      css={{
        position: 'sticky',
        top: 0,
        display: 'flex',
        alignItems: 'center',
        justifyContent: 'space-between',
        background: '$bgDefault',
        borderBottom: '1px solid $borderMuted',
        zIndex: 1,
        transform: 'translateY(-1px)',
      }}
    >
      <Stack gap={0} direction="row" align="center" justify="between" css={{ width: '100%' }}>
        <div>
          <TabButton name={Tabs.TOKENS} label="Tokens" />
          <TabButton name={Tabs.INSPECTOR} label="Inspect" />
          <TabButton name={Tabs.SETTINGS} label="Settings" />
        </div>
        <NavbarUndoButton />
      </Stack>
      <Stack direction="row" align="center">
        {storageType.provider !== StorageProviderType.LOCAL
        && storageType.provider !== StorageProviderType.GITHUB
        && (
          <>
            {storageType.provider === StorageProviderType.JSONBIN && (
              <Tooltip label={`Go to ${transformProviderName(storageType.provider)}`}>
                <a href={projectURL} target="_blank" rel="noreferrer" className="block button button-ghost">
                  <Icon name="library" />
                </a>
              </Tooltip>
            )}
<<<<<<< HEAD
            {(
              storageType.provider === StorageProviderType.GITHUB
              || storageType.provider === StorageProviderType.GITLAB
              || storageType.provider === StorageProviderType.ADO
            ) && (
              <Tooltip variant="right" label={`Push to ${transformProviderName(storageType.provider)}`}>
                <button
                  onClick={() => pushTokens()}
                  type="button"
                  className="relative button button-ghost"
                  disabled={editProhibited}
                >
                  {checkForChanges() && <div className="absolute top-0 right-0 w-2 h-2 rounded-full bg-primary-500" />}

                  <Icon name="library" />
                </button>
              </Tooltip>
            )}

            <Tooltip variant="right" label={`Pull from ${transformProviderName(storageType.provider)}`}>
              <button onClick={() => pullTokens({ usedTokenSet })} type="button" className="button button-ghost">
                <Icon name="refresh" />
              </button>
            </Tooltip>
=======
            <IconButton tooltip={`Pull from ${transformProviderName(storageType.provider)}`} onClick={handlePullTokens} icon={<RefreshIcon />} />
>>>>>>> 40fb2ea6
          </>
        )}
        <IconButton tooltip="Minimize plugin" onClick={handleResize} icon={<Minimize />} />
      </Stack>
    </Box>
  );
};

export default Navbar;<|MERGE_RESOLUTION|>--- conflicted
+++ resolved
@@ -27,11 +27,8 @@
       return 'GitHub';
     case StorageProviderType.GITLAB:
       return 'GitLab';
-<<<<<<< HEAD
     case StorageProviderType.ADO:
       return 'ADO';
-=======
->>>>>>> 40fb2ea6
     case StorageProviderType.URL:
       return 'URL';
     default:
@@ -85,34 +82,7 @@
                 </a>
               </Tooltip>
             )}
-<<<<<<< HEAD
-            {(
-              storageType.provider === StorageProviderType.GITHUB
-              || storageType.provider === StorageProviderType.GITLAB
-              || storageType.provider === StorageProviderType.ADO
-            ) && (
-              <Tooltip variant="right" label={`Push to ${transformProviderName(storageType.provider)}`}>
-                <button
-                  onClick={() => pushTokens()}
-                  type="button"
-                  className="relative button button-ghost"
-                  disabled={editProhibited}
-                >
-                  {checkForChanges() && <div className="absolute top-0 right-0 w-2 h-2 rounded-full bg-primary-500" />}
-
-                  <Icon name="library" />
-                </button>
-              </Tooltip>
-            )}
-
-            <Tooltip variant="right" label={`Pull from ${transformProviderName(storageType.provider)}`}>
-              <button onClick={() => pullTokens({ usedTokenSet })} type="button" className="button button-ghost">
-                <Icon name="refresh" />
-              </button>
-            </Tooltip>
-=======
             <IconButton tooltip={`Pull from ${transformProviderName(storageType.provider)}`} onClick={handlePullTokens} icon={<RefreshIcon />} />
->>>>>>> 40fb2ea6
           </>
         )}
         <IconButton tooltip="Minimize plugin" onClick={handleResize} icon={<Minimize />} />
