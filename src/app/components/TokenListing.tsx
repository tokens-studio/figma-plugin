--- conflicted
+++ resolved
@@ -18,11 +18,8 @@
 import ProBadge from './ProBadge';
 import { useFlags } from './LaunchDarkly';
 import { EditTokenFormStatus } from '@/constants/EditTokenFormStatus';
-<<<<<<< HEAD
 import { ShowFormOptions, ShowNewFormOptions } from '@/types';
-=======
 import { IconCollapseArrow, IconExpandArrow } from '@/icons';
->>>>>>> 8ba43a27
 
 type Props = {
   tokenKey: string
