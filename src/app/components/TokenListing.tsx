--- conflicted
+++ resolved
@@ -1,10 +1,4 @@
 import * as React from 'react';
-<<<<<<< HEAD
-=======
-import objectPath from 'object-path';
-import set from 'set-value';
-import {track} from '@/utils/analytics';
->>>>>>> dc881e89
 import {useTokenDispatch, useTokenState} from '../store/TokenContext';
 import EditTokenForm from './EditTokenForm';
 import Heading from './Heading';
@@ -45,14 +39,7 @@
         displayType,
         editProhibited,
     } = useTokenState();
-    const {
-        setCollapsed,
-        createStyles,
-        setShowEditForm,
-        setShowNewGroupForm,
-        setShowOptions,
-        setDisplayType,
-    } = useTokenDispatch();
+    const {setCollapsed, createStyles, setShowEditForm, setShowOptions, setDisplayType} = useTokenDispatch();
 
     const createButton = ['color', 'typography'].includes(tokenType);
     const showDisplayToggle = tokenType === 'color';
@@ -80,23 +67,6 @@
         showForm({value: '', name: '', path});
     };
 
-<<<<<<< HEAD
-=======
-    const submitTokenValue = async ({value, name, path, options}) => {
-        track('Edit Token', {value, name});
-        setEditToken({value, name, path});
-        setSingleTokenValue({
-            parent: activeTokenSet,
-            name: [path, name].join('.'),
-            value,
-            options,
-            oldName: editToken.name ? [path, editToken.name].join('.') : null,
-        });
-        await setLoading(true);
-        updateTokens();
-    };
-
->>>>>>> dc881e89
     React.useEffect(() => {
         if (values) {
             setIntCollapsed(collapsed);
