--- conflicted
+++ resolved
@@ -135,13 +135,8 @@
     // if (!Object.entries(values[1]).length > 0) return null;
 
     return (
-<<<<<<< HEAD
-        <div className="border-b border-gray-200">
-            <div className="relative flex items-center justify-between space-x-8">
-=======
         <div className="border-b border-gray-200" data-cy={`tokenlisting-${type}`}>
             <div className="flex justify-between space-x-8 items-center relative">
->>>>>>> 9927b9b3
                 <button
                     className={`flex items-center w-full h-full p-4 space-x-2 hover:bg-gray-100 focus:outline-none ${
                         isIntCollapsed ? 'opacity-50' : null
@@ -206,11 +201,8 @@
                     </Tooltip>
                     <Tooltip label="Add a new token" variant="right">
                         <button
-<<<<<<< HEAD
                             disabled={editProhibited}
-=======
-                            data-cy="add-button"
->>>>>>> 9927b9b3
+                            data-cy="button-add-new-token"
                             className="button button-ghost"
                             type="button"
                             onClick={() => {
