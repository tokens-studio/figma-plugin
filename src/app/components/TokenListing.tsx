import * as React from 'react';
import objectPath from 'object-path';
import JSON5 from 'json5';
import {useTokenDispatch, useTokenState} from '../store/TokenContext';
import EditTokenForm from './EditTokenForm';
import Heading from './Heading';
import Icon from './Icon';
import Modal from './Modal';
import renderKeyValue from './renderKeyValue';
import Tooltip from './Tooltip';
import NewGroupForm from './NewGroupForm';

const TokenListing = ({
    label,
    schema,
    explainer = '',
    help = '',
    createButton = false,
    showDisplayToggle = false,
    property,
    type = '',
    values,
}: {
    label: string;
    schema?: {
        value: object | string;
        options: object | string;
    };
    explainer?: string;
    help?: string;
    createButton?: boolean;
    showDisplayToggle?: boolean;
    property: string;
    type?: string;
    values?: string | object;
}) => {
<<<<<<< HEAD
    const {collapsed, showEditForm, showOptions, tokenData, displayType, activeTokenSet} = useTokenState();
=======
    const {collapsed, showEditForm, showNewGroupForm, showOptions, tokenData, displayType} = useTokenState();
>>>>>>> dae2b024
    const {
        setStringTokens,
        setCollapsed,
        createStyles,
        updateTokens,
        setLoading,
        setShowEditForm,
        setShowNewGroupForm,
        setShowOptions,
        setDisplayType,
    } = useTokenDispatch();

    const [showHelp, setShowHelp] = React.useState(false);
    const [isIntCollapsed, setIntCollapsed] = React.useState(false);

    const [editToken, setEditToken] = React.useState({
        value: '',
        name: '',
        path: '',
    });
    function setSingleTokenValue({parent, name, value, options, oldName, newGroup = false}) {
        const obj = JSON5.parse(tokenData.tokens[parent].values);
        let newValue;
        if (newGroup) {
            newValue = {};
        } else {
            newValue = options
                ? {
                      value,
                      ...options,
                  }
                : {
                      value,
                  };
        }
        const newName = name.toString();
        objectPath.set(obj, newName, newValue);
        if (oldName === newName || !oldName) {
            setStringTokens({parent, tokens: JSON.stringify(obj, null, 2)});
        } else {
            objectPath.del(obj, oldName);
            setStringTokens({
                parent,
                tokens: JSON.stringify(obj, null, 2).split(`$${oldName}`).join(`$${name}`),
            });
        }
    }

    const closeForm = () => {
        setShowOptions('');
        setShowEditForm(false);
    };

    const showForm = ({value, name, path}) => {
        setShowEditForm(true);
        setEditToken({value, name, path});
    };

    const showNewForm = (path) => {
        showForm({value: '', name: '', path});
    };

    const submitTokenValue = async ({value, name, path, options}) => {
        setEditToken({value, name, path});
        setSingleTokenValue({
            parent: activeTokenSet,
            name: [path, name].join('.'),
            value,
            options,
            oldName: editToken.name ? [path, editToken.name].join('.') : null,
        });
        await setLoading(true);
        updateTokens();
    };

    React.useEffect(() => {
        setIntCollapsed(collapsed);
    }, [collapsed]);

    const handleSetIntCollapsed = (e) => {
        e.stopPropagation();
        if (e.altKey) {
            setCollapsed(!collapsed);
        } else {
            setIntCollapsed(!isIntCollapsed);
        }
    };

    React.useEffect(() => {
        console.log('token listing', values);
    }, [values]);

    // if (!Object.entries(values[1]).length > 0) return null;

    return (
        <div className="border-b border-gray-200">
            <div className="flex justify-between space-x-8 items-center relative">
                <button
                    className={`flex items-center w-full h-full p-4 space-x-2 hover:bg-gray-100 focus:outline-none ${
                        isIntCollapsed ? 'opacity-50' : null
                    }`}
                    type="button"
                    onClick={handleSetIntCollapsed}
                >
                    <Tooltip label="Alt + Click to collapse all">
                        <div className="p-2 -m-2">
                            {isIntCollapsed ? (
                                <svg width="6" height="6" viewBox="0 0 6 6" xmlns="http://www.w3.org/2000/svg">
                                    <path d="M5 3L1 0v6l4-3z" fill="currentColor" />
                                </svg>
                            ) : (
                                <svg width="6" height="6" viewBox="0 0 6 6" xmlns="http://www.w3.org/2000/svg">
                                    <path d="M3 5l3-4H0l3 4z" fill="currentColor" />
                                </svg>
                            )}
                        </div>
                    </Tooltip>
                    <Heading size="small">{label}</Heading>
                </button>
                <div className="absolute right-0 mr-2">
                    {help && (
                        <Tooltip label={showHelp ? 'Hide help' : 'Show help'}>
                            <button
                                className="button button-ghost"
                                type="button"
                                onClick={() => setShowHelp(!showHelp)}
                            >
                                <Icon name="help" />
                            </button>
                        </Tooltip>
                    )}
                    {showDisplayToggle && (
                        <Tooltip label={displayType === 'GRID' ? 'Show as List' : 'Show as Grid'}>
                            <button
                                onClick={() => setDisplayType(displayType === 'GRID' ? 'LIST' : 'GRID')}
                                type="button"
                                className="button button-ghost"
                            >
                                <Icon name={displayType === 'GRID' ? 'list' : 'grid'} />
                            </button>
                        </Tooltip>
                    )}
                    {createButton && (
                        <Tooltip label="Create Styles">
                            <button onClick={createStyles} type="button" className="button button-ghost">
                                <Icon name="style" />
                            </button>
                        </Tooltip>
                    )}
                    <Tooltip label="Edit token values" variant="right">
                        <button className="button button-ghost" type="button" onClick={() => setShowOptions(values[0])}>
                            <Icon name="edit" />
                        </button>
                    </Tooltip>
                    <Tooltip label="Add a new token" variant="right">
                        <button
                            className="button button-ghost"
                            type="button"
                            onClick={() => {
                                setShowOptions(values[0]);
                                showNewForm(values[0]);
                            }}
                        >
                            <Icon name="add" />
                        </button>
                    </Tooltip>
                </div>
                {showOptions === values[0] && (
                    <Modal full isOpen={showOptions === values[0]} close={closeForm}>
                        <div className="flex flex-col-reverse">
                            {showEditForm && (
                                <EditTokenForm
                                    explainer={explainer}
                                    submitTokenValue={submitTokenValue}
                                    initialName={editToken.name}
                                    path={editToken.path}
                                    property={property}
                                    isPristine={editToken.name === ''}
                                    initialValue={editToken.value}
                                    schema={schema?.value}
                                    optionsSchema={schema?.options}
                                />
                            )}
                            {showNewGroupForm && (
                                <NewGroupForm path={values[0]} setSingleTokenValue={setSingleTokenValue} />
                            )}

                            <div className="px-4 pb-4">
                                {renderKeyValue({
                                    tokenValues: Object.entries(values[1]),
                                    showNewForm,
                                    showForm,
                                    property: values[0],
                                    schema,
                                    path: values[0],
                                    type,
                                    editMode: true,
                                })}
                            </div>
                            <div className="flex items-center justify-between p-4">
                                <Heading size="small">{property}</Heading>
                                <div>
                                    {showDisplayToggle && (
                                        <Tooltip label={displayType === 'GRID' ? 'Show as List' : 'Show as Grid'}>
                                            <button
                                                onClick={() => setDisplayType(displayType === 'GRID' ? 'LIST' : 'GRID')}
                                                type="button"
                                                className="button button-ghost"
                                            >
                                                <Icon name={displayType === 'GRID' ? 'list' : 'grid'} />
                                            </button>
                                        </Tooltip>
                                    )}
                                    <Tooltip label="Add a new token">
                                        <button
                                            type="button"
                                            className="button button-ghost"
                                            onClick={() => showNewForm(values[0])}
                                        >
                                            <Icon name="add" />
                                        </button>
                                    </Tooltip>
                                    <Tooltip label="Add a new group" variant="right">
                                        <button
                                            className="button button-ghost"
                                            type="button"
                                            onClick={() => {
                                                setShowNewGroupForm(true);
                                            }}
                                        >
                                            <Icon name="folder" />
                                        </button>
                                    </Tooltip>
                                </div>
                            </div>
                        </div>
                    </Modal>
                )}
            </div>
            {showHelp && <div className="px-4 pb-4 text-xxs text-gray-600">{help}</div>}
            {Object.entries(values[1]).length > 0 && (
                <div className={`px-4 pb-4 ${isIntCollapsed ? 'hidden' : null}`}>
                    {renderKeyValue({
                        tokenValues: Object.entries(values[1]),
                        showNewForm,
                        showForm,
                        property: values[0],
                        schema,
                        path: values[0],
                        type,
                    })}
                </div>
            )}
        </div>
    );
};

export default TokenListing;<|MERGE_RESOLUTION|>--- conflicted
+++ resolved
@@ -34,11 +34,15 @@
     type?: string;
     values?: string | object;
 }) => {
-<<<<<<< HEAD
-    const {collapsed, showEditForm, showOptions, tokenData, displayType, activeTokenSet} = useTokenState();
-=======
-    const {collapsed, showEditForm, showNewGroupForm, showOptions, tokenData, displayType} = useTokenState();
->>>>>>> dae2b024
+    const {
+        collapsed,
+        showEditForm,
+        showNewGroupForm,
+        showOptions,
+        tokenData,
+        displayType,
+        activeTokenSet,
+    } = useTokenState();
     const {
         setStringTokens,
         setCollapsed,
