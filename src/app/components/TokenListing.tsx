--- conflicted
+++ resolved
@@ -1,10 +1,4 @@
 import * as React from 'react';
-<<<<<<< HEAD
-=======
-import objectPath from 'object-path';
-import JSON5 from 'json5';
-import set from 'set-value';
->>>>>>> 68e3194c
 import {useTokenDispatch, useTokenState} from '../store/TokenContext';
 import EditTokenForm from './EditTokenForm';
 import Heading from './Heading';
@@ -13,10 +7,6 @@
 import renderKeyValue from './renderKeyValue';
 import Tooltip from './Tooltip';
 import NewGroupForm from './NewGroupForm';
-<<<<<<< HEAD
-import {TokenType} from '../../../types/tokens';
-=======
->>>>>>> 68e3194c
 
 const TokenListing = ({
     label,
@@ -24,11 +14,7 @@
     explainer = '',
     help = '',
     property,
-<<<<<<< HEAD
-    type = 'implicit',
-=======
-    tokenType = '',
->>>>>>> 68e3194c
+    tokenType = 'implicit',
     values,
 }: {
     label: string;
@@ -39,31 +25,19 @@
     explainer: string;
     help: string;
     property: string;
-<<<<<<< HEAD
-    type?: TokenType;
-    values?: string | object;
-=======
     tokenType: string;
     values: object;
->>>>>>> 68e3194c
 }) => {
-    const {collapsed, showEditForm, showNewGroupForm, showOptions, displayType, editProhibited} = useTokenState();
     const {
-<<<<<<< HEAD
-=======
         collapsed,
         showEmptyGroups,
         showEditForm,
         showNewGroupForm,
         showOptions,
-        tokenData,
         displayType,
-        activeTokenSet,
         editProhibited,
     } = useTokenState();
     const {
-        setStringTokens,
->>>>>>> 68e3194c
         setCollapsed,
         createStyles,
         setShowEditForm,
@@ -211,13 +185,7 @@
                                     type={type}
                                 />
                             )}
-<<<<<<< HEAD
-                            {showNewGroupForm && <NewGroupForm path={values[0]} />}
-=======
-                            {showNewGroupForm && (
-                                <NewGroupForm path={tokenType} setSingleTokenValue={setSingleTokenValue} />
-                            )}
->>>>>>> 68e3194c
+                            {showNewGroupForm && <NewGroupForm path={tokenType} />}
 
                             <div className="px-4 pb-4">
                                 {values &&
