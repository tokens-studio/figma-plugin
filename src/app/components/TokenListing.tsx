--- conflicted
+++ resolved
@@ -132,7 +132,6 @@
         </div>
       </div>
       {values && (
-<<<<<<< HEAD
         <DndProvider backend={HTML5Backend}>
           <div
             className={`px-4 pb-4 ${isIntCollapsed ? 'hidden' : null}`}
@@ -148,21 +147,6 @@
             />
           </div>
         </DndProvider>
-=======
-        <div
-          className={`pl-4 pb-4 ${isIntCollapsed ? 'hidden' : null}`}
-          data-cy={`tokenlisting-${tokenKey}-content`}
-        >
-          <TokenTree
-            tokenValues={values}
-            showNewForm={showNewForm}
-            showForm={showForm}
-            schema={schema}
-            type={tokenType}
-            resolvedTokens={resolvedTokens}
-          />
-        </div>
->>>>>>> c110ab73
       )}
     </div>
   );
