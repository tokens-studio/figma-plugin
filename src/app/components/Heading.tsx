--- conflicted
+++ resolved
@@ -1,7 +1,4 @@
-<<<<<<< HEAD
 import React from 'react';
-=======
-import * as React from 'react';
 import { styled } from '@/stitches.config';
 
 const StyledHeading = styled('p', {
@@ -25,7 +22,6 @@
   children: React.ReactNode;
   id?: string;
 };
->>>>>>> 8385736e
 
 function Heading({
   size = 'small', children, id,
