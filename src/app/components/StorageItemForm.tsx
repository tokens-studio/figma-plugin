--- conflicted
+++ resolved
@@ -1,16 +1,10 @@
 import React from 'react';
 import {useSelector} from 'react-redux';
-<<<<<<< HEAD
-import {StorageProviderType} from '../../../types/api';
+import {StorageProviderType} from 'Types/api';
 import {RootState} from '../store';
 import GitHubForm from './StorageItemForm/GitHubForm';
 import JSONBinForm from './StorageItemForm/JSONBinForm';
-=======
-import {StorageProviderType} from 'Types/api';
-import {RootState} from '../store';
-import JSONBinForm from './StorageItemForm/JSONBinForm';
 import URLForm from './StorageItemForm/URLForm';
->>>>>>> 418e7467
 
 export default function EditStorageItemForm({
     isNew = false,
@@ -23,15 +17,20 @@
     const {localApiState} = useSelector((state: RootState) => state.uiState);
 
     switch (localApiState.provider) {
-<<<<<<< HEAD
         case StorageProviderType.GITHUB: {
             return (
                 <GitHubForm
-=======
+                    handleChange={handleChange}
+                    handleSubmit={handleSubmit}
+                    handleCancel={handleCancel}
+                    values={values}
+                    hasErrored={hasErrored}
+                />
+            );
+        }
         case StorageProviderType.URL: {
             return (
                 <URLForm
->>>>>>> 418e7467
                     handleChange={handleChange}
                     handleSubmit={handleSubmit}
                     handleCancel={handleCancel}
