/* eslint-disable jsx-a11y/label-has-associated-control */
import React from 'react';
import { useDispatch, useSelector } from 'react-redux';
import { track } from '@/utils/analytics';
import Button from './Button';
import Heading from './Heading';
import ConfirmLocalStorageModal from './modals/ConfirmLocalStorageModal';
import StorageItem from './StorageItem';
import ProviderSelector from './StorageProviderSelector';
import EditStorageItemModal from './modals/EditStorageItemModal';
import CreateStorageItemModal from './modals/CreateStorageItemModal';
import useStorage from '../store/useStorage';
import { Dispatch } from '../store';
import { apiProvidersSelector, localApiStateSelector, storageTypeSelector } from '@/selectors';
import Stack from './Stack';
import Box from './Box';
import Text from './Text';
import { StorageProviderType } from '@/constants/StorageProviderType';
import useRemoteTokens from '../store/remoteTokens';
import { StorageTypeCredentials } from '@/types/StorageType';
import { useFlags } from './LaunchDarkly';

const SyncSettings = () => {
  const localApiState = useSelector(localApiStateSelector);
  const storageType = useSelector(storageTypeSelector);
  const apiProviders = useSelector(apiProvidersSelector);
  const dispatch = useDispatch<Dispatch>();

  const { setStorageType } = useStorage();
  const { fetchBranches } = useRemoteTokens();
  const { bitBucketSync } = useFlags();

  const [confirmModalVisible, showConfirmModal] = React.useState(false);
  const [editStorageItemModalVisible, setShowEditStorageModalVisible] = React.useState(Boolean(localApiState.new));
  const [createStorageItemModalVisible, setShowCreateStorageModalVisible] = React.useState(false);
  const [storageProvider, setStorageProvider] = React.useState(localApiState.provider);

  const setLocalBranches = React.useCallback(
    async (provider: StorageTypeCredentials) => {
      const branches = await fetchBranches(provider);
      if (branches) {
        dispatch.branchState.setBranches(branches);
      }
    },
    [dispatch.branchState, fetchBranches],
  );

  const handleEditClick = React.useCallback(
    (provider) => () => {
      track('Edit Credentials');
      dispatch.uiState.setLocalApiState(provider);
      setShowEditStorageModalVisible(true);
      setLocalBranches(provider);
    },
    [dispatch.uiState, setLocalBranches],
  );

  const handleProviderClick = React.useCallback(
    (provider: StorageProviderType) => () => {
      setStorageProvider(provider);
    },
    [],
  );

<<<<<<< HEAD
  const selectedRemoteProvider = React.useMemo(() => [StorageProviderType.JSONBIN, StorageProviderType.GITHUB, StorageProviderType.GITLAB, StorageProviderType.ADO, StorageProviderType.URL, StorageProviderType.SUPERNOVA].includes(
    storageProvider as StorageProviderType,
  ), [storageProvider]);
=======
  const selectedRemoteProvider = React.useMemo(
    () => [
      StorageProviderType.JSONBIN,
      StorageProviderType.GITHUB,
      StorageProviderType.GITLAB,
      StorageProviderType.ADO,
      StorageProviderType.URL,
      StorageProviderType.BITBUCKET,
    ].includes(storageProvider as StorageProviderType),
    [storageProvider],
  );
>>>>>>> 6e5c23a2

  const storedApiProviders = () => apiProviders.filter((item) => item.provider === storageProvider);

  const storageProviderText = () => {
    switch (storageProvider) {
      case StorageProviderType.JSONBIN:
        return (
          <div>
            Create an account at
            {' '}
            <a href="https://jsonbin.io/" target="_blank" rel="noreferrer" className="underline">
              JSONbin.io
            </a>
            , copy the Secret Key into the field, and click on save. If you or your team already have a version stored,
            add the secret and the corresponding ID.
            {' '}
            <a href="https://docs.tokens.studio/sync/jsonbin" target="_blank" rel="noreferrer" className="underline">
              Read more on docs.tokens.studio
            </a>
          </div>
        );
      case StorageProviderType.GITHUB:
        return (
          <div>
            Sync your tokens with a GitHub repository so your design decisions are up to date with code.
            {' '}
            <a href="https://docs.tokens.studio/sync/github" target="_blank" rel="noreferrer" className="underline">
              Read the guide
            </a>
            .
          </div>
        );
      case StorageProviderType.GITLAB:
        return (
          <div>
            Sync your tokens with a Gitlab repository so your design decisions are up to date with code.
            {' '}
            <a href="https://docs.tokens.studio/sync/gitlab" target="_blank" rel="noreferrer" className="underline">
              Read the guide
            </a>
            .
          </div>
        );
      case StorageProviderType.BITBUCKET:
        return bitBucketSync ? (
          <div>
            Sync your tokens with a Bitbucket repository so your design decisions are up to date with code.
            {' '}
            <a href="https://docs.tokens.studio/sync/bitbucket" target="_blank" rel="noreferrer" className="underline">
              Read the guide
            </a>
            .
          </div>
        ) : null;
      case StorageProviderType.ADO:
        return (
          <div>
            Sync your tokens with a Azure DevOps repository so your design decisions are up to date with code.
            {' '}
            <a href="https://docs.tokens.studio/sync/ado" target="_blank" rel="noreferrer" className="underline">
              Read the guide
            </a>
            .
          </div>
        );
      case StorageProviderType.SUPERNOVA:
        return (
          <div>
            Sync your tokens with a Supernova.io so your design decisions are up to date with code.
            {' '}
            <a
              href="https://learn.supernova.io"
              target="_blank"
              rel="noreferrer"
              className="underline"
            >
              Read the guide
            </a>
            .
          </div>
        );
      case StorageProviderType.URL:
        return <div>Sync with a JSON stored on an external URL. This mode only allows Read Only.</div>;
      default:
        return null;
    }
  };

  const handleSubmitLocalStorage = React.useCallback(() => {
    dispatch.uiState.setLocalApiState({ provider: StorageProviderType.LOCAL });
    setStorageProvider(StorageProviderType.LOCAL);
    setStorageType({
      provider: { provider: StorageProviderType.LOCAL },
      shouldSetInDocument: true,
    });
    showConfirmModal(false);
  }, [dispatch.uiState, setStorageType]);

  const handleSetLocalStorage = React.useCallback(() => {
    if (storageType?.provider !== StorageProviderType.LOCAL) {
      showConfirmModal(true);
    }
  }, [storageType?.provider]);

  const handleHideStorageModal = React.useCallback(() => {
    setShowEditStorageModalVisible(false);
  }, []);

  const handleHideAddCredentials = React.useCallback(() => {
    setShowCreateStorageModalVisible(false);
  }, []);

  const handleShowAddCredentials = React.useCallback(() => {
    track('Add Credentials', { provider: storageProvider });
    setShowCreateStorageModalVisible(true);
  }, [localApiState.provider]);

  return (
    <Box css={{ display: 'flex', flexDirection: 'column', flexGrow: 1 }}>
      {confirmModalVisible && (
        <ConfirmLocalStorageModal
          isOpen={confirmModalVisible}
          onToggle={showConfirmModal}
          onSuccess={handleSubmitLocalStorage}
        />
      )}
      {editStorageItemModalVisible && (
        <EditStorageItemModal
          isOpen={editStorageItemModalVisible}
          onClose={handleHideStorageModal}
          initialValue={localApiState}
          onSuccess={handleHideStorageModal}
        />
      )}
      {createStorageItemModalVisible && (
        <CreateStorageItemModal
          isOpen={createStorageItemModalVisible}
          onClose={handleHideAddCredentials}
          onSuccess={handleHideAddCredentials}
          storageProvider={storageProvider}
        />
      )}
      <Box css={{ padding: '0 $4' }}>
        <Stack gap={4} direction="column" align="start">
          <Stack gap={3} direction="column">
            <Heading size="medium">Token Storage</Heading>
            <Stack direction="row" gap={2}>
              <ProviderSelector
                isActive={storageProvider === StorageProviderType.LOCAL}
                isStored={storageType?.provider === StorageProviderType.LOCAL}
                onClick={handleSetLocalStorage}
                text="Local document"
                id={StorageProviderType.LOCAL}
              />
              <ProviderSelector
                isActive={storageProvider === StorageProviderType.URL}
                isStored={storageType?.provider === StorageProviderType.URL}
                onClick={handleProviderClick(StorageProviderType.URL)}
                text="URL"
                id={StorageProviderType.URL}
              />
              <ProviderSelector
                isActive={storageProvider === StorageProviderType.JSONBIN}
                isStored={storageType?.provider === StorageProviderType.JSONBIN}
                onClick={handleProviderClick(StorageProviderType.JSONBIN)}
                text="JSONbin"
                id={StorageProviderType.JSONBIN}
              />
              <ProviderSelector
                isActive={storageProvider === StorageProviderType.GITHUB}
                isStored={storageType?.provider === StorageProviderType.GITHUB}
                onClick={handleProviderClick(StorageProviderType.GITHUB)}
                text="GitHub"
                id={StorageProviderType.GITHUB}
              />
              <ProviderSelector
                isActive={storageProvider === StorageProviderType.GITLAB}
                isStored={storageType?.provider === StorageProviderType.GITLAB}
                onClick={handleProviderClick(StorageProviderType.GITLAB)}
                text="GitLab"
                id={StorageProviderType.GITLAB}
              />
              {bitBucketSync ? (
                <ProviderSelector
                  isActive={storageProvider === StorageProviderType.BITBUCKET}
                  isStored={storageType?.provider === StorageProviderType.BITBUCKET}
                  onClick={handleProviderClick(StorageProviderType.BITBUCKET)}
                  text="Bitbucket"
                  id={StorageProviderType.BITBUCKET}
                />
              ) : null}

              <ProviderSelector
                isActive={storageProvider === StorageProviderType.ADO}
                isStored={storageType?.provider === StorageProviderType.ADO}
                onClick={handleProviderClick(StorageProviderType.ADO)}
                text="ADO"
                id={StorageProviderType.ADO}
              />
              <ProviderSelector
                isActive={storageProvider === StorageProviderType.SUPERNOVA}
                isStored={storageType?.provider === StorageProviderType.SUPERNOVA}
                onClick={handleProviderClick(StorageProviderType.SUPERNOVA)}
                text="Supernova.io"
                id={StorageProviderType.SUPERNOVA}
              />
            </Stack>
          </Stack>
          {selectedRemoteProvider && (
            <>
              <Text muted size="xsmall">
                {storageProviderText()}
              </Text>
              <Button id="button-add-new-credentials" variant="secondary" onClick={handleShowAddCredentials}>
                Add new credentials
              </Button>

              {storedApiProviders().length > 0 && (
                <Stack direction="column" gap={2} width="full" align="start">
                  {storedApiProviders().map((item) => (
                    <StorageItem
                      key={item?.internalId || `${item.provider}-${item.id}-${item.secret}`}
                      onEdit={handleEditClick(item)}
                      item={item}
                    />
                  ))}
                </Stack>
              )}
            </>
          )}
        </Stack>
      </Box>
    </Box>
  );
};

export default SyncSettings;<|MERGE_RESOLUTION|>--- conflicted
+++ resolved
@@ -62,11 +62,6 @@
     [],
   );
 
-<<<<<<< HEAD
-  const selectedRemoteProvider = React.useMemo(() => [StorageProviderType.JSONBIN, StorageProviderType.GITHUB, StorageProviderType.GITLAB, StorageProviderType.ADO, StorageProviderType.URL, StorageProviderType.SUPERNOVA].includes(
-    storageProvider as StorageProviderType,
-  ), [storageProvider]);
-=======
   const selectedRemoteProvider = React.useMemo(
     () => [
       StorageProviderType.JSONBIN,
@@ -75,10 +70,10 @@
       StorageProviderType.ADO,
       StorageProviderType.URL,
       StorageProviderType.BITBUCKET,
+      StorageProviderType.SUPERNOVA,
     ].includes(storageProvider as StorageProviderType),
     [storageProvider],
   );
->>>>>>> 6e5c23a2
 
   const storedApiProviders = () => apiProviders.filter((item) => item.provider === storageProvider);
 
