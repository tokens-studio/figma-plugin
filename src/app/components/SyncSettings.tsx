/* eslint-disable jsx-a11y/label-has-associated-control */
import * as React from 'react';
import {useTokenDispatch, useTokenState} from '../store/TokenContext';
import {StorageProviderType} from '../../../types/api';
import Button from './Button';
import Heading from './Heading';
import ConfirmLocalStorageModal from './modals/ConfirmLocalStorageModal';
import StorageItem from './StorageItem';
import ProviderSelector from './StorageProviderSelector';
import EditStorageItemModal from './modals/EditStorageItemModal';
import CreateStorageItemModal from './modals/CreateStorageItemModal';
import {track} from '@/utils/analytics';

const SyncSettings = () => {
    const {api, storageType, localApiState, apiProviders, updateAfterApply} = useTokenState();
    const {setLocalApiState, setStorageType, toggleUpdateAfterApply} = useTokenDispatch();

    const [confirmModalVisible, showConfirmModal] = React.useState(false);
    const [editStorageItemModalVisible, setShowEditStorageModalVisible] = React.useState(Boolean(localApiState.new));
    const [createStorageItemModalVisible, setShowCreateStorageModalVisible] = React.useState(false);

    const handleEditClick = (provider) => {
        track('Edit Credentials');
        setLocalApiState({
            id: provider.id,
            name: provider.name,
            provider: provider.provider,
            secret: provider.secret,
        });
        setShowEditStorageModalVisible(true);
    };

    const selectedRemoteProvider = () => {
        return [StorageProviderType.JSONBIN].includes(localApiState?.provider as StorageProviderType);
    };

    const storedApiProviders = () => {
        return apiProviders.filter((item) => item.provider === localApiState.provider);
    };

    const storageProviderText = () => {
        switch (localApiState?.provider) {
            case StorageProviderType.JSONBIN:
                return (
                    <div>
                        Create an account at{' '}
                        <a href="https://jsonbin.io/" target="_blank" rel="noreferrer" className="underline">
                            JSONbin.io
                        </a>
                        , copy the Secret Key into the field, and click on save. If you or your team already have a
                        version stored, add the secret and the corresponding ID.{' '}
                        <a
                            href="https://docs.tokens.studio/sync"
                            target="_blank"
                            rel="noreferrer"
                            className="underline"
                        >
                            Read more on docs.tokens.studio
                        </a>
                    </div>
                );
            default:
                return null;
        }
    };

    return (
        <div className="flex flex-col flex-grow">
            {confirmModalVisible && (
                <ConfirmLocalStorageModal
                    isOpen={confirmModalVisible}
                    onClose={showConfirmModal}
                    onSuccess={() => {
                        setLocalApiState({provider: StorageProviderType.LOCAL});
                        setStorageType({provider: StorageProviderType.LOCAL}, true);
                        showConfirmModal(false);
                    }}
                />
            )}
            {editStorageItemModalVisible && (
                <EditStorageItemModal
                    isOpen={editStorageItemModalVisible}
                    onClose={() => setShowEditStorageModalVisible(false)}
                    initialValue={localApiState}
                    onSuccess={() => {
                        setShowEditStorageModalVisible(false);
                    }}
                />
            )}
            {createStorageItemModalVisible && (
                <CreateStorageItemModal
                    isOpen={createStorageItemModalVisible}
                    onClose={() => setShowCreateStorageModalVisible(false)}
                    onSuccess={() => setShowCreateStorageModalVisible(false)}
                />
            )}
            <div className="p-4 space-y-4 border-b">
                <div className="space-y-4">
                    <Heading>Token Storage</Heading>
                    <div className="flex flex-row gap-2">
                        <ProviderSelector
                            isActive={localApiState?.provider === StorageProviderType.LOCAL}
                            isStored={storageType?.provider === StorageProviderType.LOCAL}
                            onClick={() =>
                                storageType?.provider === StorageProviderType.LOCAL ? null : showConfirmModal(true)
                            }
                            text="Local document"
                            id={StorageProviderType.LOCAL}
                        />
                        <ProviderSelector
<<<<<<< HEAD
                            isActive={localApiState?.provider === StorageProviderType.ARCADE}
                            isStored={storageType?.provider === StorageProviderType.ARCADE}
                            onClick={() => {
                                setLocalApiState({name: '', secret: '', id: '', provider: StorageProviderType.ARCADE});
                            }}
                            text="Arcade"
                            id={StorageProviderType.ARCADE}
=======
                            isActive={localApiState?.provider === StorageProviderType.JSONBIN}
                            isStored={storageType?.provider === StorageProviderType.JSONBIN}
                            onClick={() => {
                                setLocalApiState({name: '', secret: '', id: '', provider: StorageProviderType.JSONBIN});
                            }}
                            text="JSONbin"
                            id={StorageProviderType.JSONBIN}
>>>>>>> dc881e89
                        />
                    </div>
                </div>
                {selectedRemoteProvider() && (
                    <>
                        <div className="text-gray-600 text-xxs">{storageProviderText()}</div>
                        <Button
                            id="button-add-new-credentials"
                            variant="secondary"
                            onClick={() => {
                                track('Add Credentials', {provider: localApiState.provider});
                                setShowCreateStorageModalVisible(true);
                            }}
                        >
                            Add new credentials
                        </Button>

                        {storedApiProviders().length > 0 && (
                            <div className="space-y-4">
                                {api.provider === localApiState.provider && (
                                    <StorageItem
                                        provider={api.provider}
                                        id={api.id}
                                        name={api.name}
                                        secret={api.secret}
                                    />
                                )}
                                {storedApiProviders().length > 0 && (
                                    <details>
                                        <summary
                                            data-cy={`summary-${localApiState.provider}`}
                                            className="p-2 rounded bg-gray-100 cursor-pointer text-xs focus:outline-none hover:bg-gray-200 focus:bg-gray-200"
                                        >
                                            {storedApiProviders().length} providers stored on this device
                                        </summary>
                                        <div className="flex flex-row items-center justify-between">
                                            <Heading size="small">
                                                Stored providers for {localApiState.provider}
                                            </Heading>
                                            <div className="flex items-center switch">
                                                <input
                                                    className="switch__toggle"
                                                    type="checkbox"
                                                    id="updatemode"
                                                    checked={updateAfterApply}
                                                    onChange={() => toggleUpdateAfterApply(!updateAfterApply)}
                                                />
                                                <label className="text-xs switch__label" htmlFor="updatemode">
                                                    Update on apply
                                                </label>
                                            </div>
                                        </div>
                                        <div className="flex flex-col gap-2">
                                            {storedApiProviders().map((item) => (
                                                <StorageItem
                                                    key={`${item.provider}-${item.id}-${item.secret}`}
                                                    onEdit={() => handleEditClick(item)}
                                                    provider={item.provider}
                                                    id={item.id}
                                                    name={item.name}
                                                    secret={item.secret}
                                                />
                                            ))}
                                        </div>
                                    </details>
                                )}
                            </div>
                        )}
                    </>
                )}
            </div>
        </div>
    );
};

export default SyncSettings;<|MERGE_RESOLUTION|>--- conflicted
+++ resolved
@@ -108,7 +108,6 @@
                             id={StorageProviderType.LOCAL}
                         />
                         <ProviderSelector
-<<<<<<< HEAD
                             isActive={localApiState?.provider === StorageProviderType.ARCADE}
                             isStored={storageType?.provider === StorageProviderType.ARCADE}
                             onClick={() => {
@@ -116,15 +115,6 @@
                             }}
                             text="Arcade"
                             id={StorageProviderType.ARCADE}
-=======
-                            isActive={localApiState?.provider === StorageProviderType.JSONBIN}
-                            isStored={storageType?.provider === StorageProviderType.JSONBIN}
-                            onClick={() => {
-                                setLocalApiState({name: '', secret: '', id: '', provider: StorageProviderType.JSONBIN});
-                            }}
-                            text="JSONbin"
-                            id={StorageProviderType.JSONBIN}
->>>>>>> dc881e89
                         />
                     </div>
                 </div>
