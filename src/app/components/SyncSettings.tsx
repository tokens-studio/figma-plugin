/* eslint-disable jsx-a11y/label-has-associated-control */
import React from 'react';
import { useDispatch, useSelector } from 'react-redux';
import { track } from '@/utils/analytics';
import Heading from './Heading';
import ConfirmLocalStorageModal from './modals/ConfirmLocalStorageModal';
import StorageItem from './StorageItem';
import EditStorageItemModal from './modals/EditStorageItemModal';
import CreateStorageItemModal from './modals/CreateStorageItemModal';
import useStorage from '../store/useStorage';
import { Dispatch } from '../store';
import { apiProvidersSelector, localApiStateSelector, storageTypeSelector } from '@/selectors';
import Stack from './Stack';
import Box from './Box';
import Text from './Text';
import {
  DropdownMenu,
  DropdownMenuTrigger,
  DropdownMenuContent,
  DropdownMenuItem,
} from './DropdownMenu';
import { StorageProviderType } from '@/constants/StorageProviderType';
import useRemoteTokens from '../store/remoteTokens';
import { StorageTypeCredentials } from '@/types/StorageType';
<<<<<<< HEAD
=======
import { Flex } from './Flex';
>>>>>>> 387f0484
import IconToggleableDisclosure from './IconToggleableDisclosure';
import LocalStorageItem from './LocalStorageItem';
import { getProviderIcon } from '@/utils/getProviderIcon';

const providers = [
  {
    text: 'URL',
    type: StorageProviderType.URL,
  },
  {
    text: 'JSONBIN',
    type: StorageProviderType.JSONBIN,
  },
  {
    text: 'GitHub',
    type: StorageProviderType.GITHUB,
  },
  {
    text: 'GitLab',
    type: StorageProviderType.GITLAB,
  },
  {
    text: 'Azure DevOps',
    type: StorageProviderType.ADO,
  },
];

const SyncSettings = () => {
  const localApiState = useSelector(localApiStateSelector);
  const storageType = useSelector(storageTypeSelector);
  const apiProviders = useSelector(apiProvidersSelector);
  const dispatch = useDispatch<Dispatch>();

  const { setStorageType } = useStorage();
  const { fetchBranches } = useRemoteTokens();

  const [confirmModalVisible, showConfirmModal] = React.useState(false);
  const [editStorageItemModalVisible, setShowEditStorageModalVisible] = React.useState(Boolean(localApiState.new));
  const [createStorageItemModalVisible, setShowCreateStorageModalVisible] = React.useState(false);
  const [storageProvider, setStorageProvider] = React.useState(localApiState.provider);

  const setLocalBranches = React.useCallback(
    async (provider: StorageTypeCredentials) => {
      const branches = await fetchBranches(provider);
      if (branches) {
        dispatch.branchState.setBranches(branches);
      }
    },
    [dispatch.branchState, fetchBranches],
  );

  const handleEditClick = React.useCallback(
    (provider) => () => {
      track('Edit Credentials');
      dispatch.uiState.setLocalApiState(provider);
      setShowEditStorageModalVisible(true);
      setLocalBranches(provider);
    },
    [dispatch.uiState, setLocalBranches],
  );

  const handleSetLocalStorage = React.useCallback(() => {
    if (storageType?.provider !== StorageProviderType.LOCAL) {
      showConfirmModal(true);
    }
  }, [storageType?.provider]);

  const handleShowAddCredentials = React.useCallback((provider: StorageProviderType) => {
    track('Add Credentials', { provider });
    setShowCreateStorageModalVisible(true);
  }, []);

  const handleProviderClick = React.useCallback(
    (provider: StorageProviderType) => () => {
      setStorageProvider(provider);
      handleShowAddCredentials(provider);
    },
    [handleShowAddCredentials],
  );

  const handleSubmitLocalStorage = React.useCallback(() => {
    dispatch.uiState.setLocalApiState({ provider: StorageProviderType.LOCAL });
    setStorageProvider(StorageProviderType.LOCAL);
    setStorageType({
      provider: { provider: StorageProviderType.LOCAL },
      shouldSetInDocument: true,
    });
    dispatch.tokenState.setEditProhibited(false);
    showConfirmModal(false);
<<<<<<< HEAD
  }, [dispatch.uiState, setStorageType]);
=======
  }, [dispatch.uiState, setStorageType, dispatch.tokenState]);
>>>>>>> 387f0484

  const handleHideStorageModal = React.useCallback(() => {
    setShowEditStorageModalVisible(false);
  }, []);

  const handleHideAddCredentials = React.useCallback(() => {
    setShowCreateStorageModalVisible(false);
  }, []);

  return (
    <Box css={{ display: 'flex', flexDirection: 'column', flexGrow: 1 }}>
      {confirmModalVisible && (
        <ConfirmLocalStorageModal
          isOpen={confirmModalVisible}
          onToggle={showConfirmModal}
          onSuccess={handleSubmitLocalStorage}
        />
      )}
      {editStorageItemModalVisible && (
        <EditStorageItemModal
          isOpen={editStorageItemModalVisible}
          onClose={handleHideStorageModal}
          initialValue={localApiState}
          onSuccess={handleHideStorageModal}
        />
      )}
      {createStorageItemModalVisible && (
        <CreateStorageItemModal
          isOpen={createStorageItemModalVisible}
          onClose={handleHideAddCredentials}
          onSuccess={handleHideAddCredentials}
          storageProvider={storageProvider}
        />
      )}
      <Box css={{ padding: '0 $4' }}>
        <Stack gap={4} direction="column" align="start">
          <Stack gap={3} direction="column">
            <Heading size="small">Sync providers</Heading>
          </Stack>
          {apiProviders.length > 0 && (
            <Stack direction="column" gap={2} width="full" align="start">
              <LocalStorageItem onClick={handleSetLocalStorage} isActive={storageType.provider === StorageProviderType.LOCAL} />
              {apiProviders.map((item) => (
                <StorageItem
                  key={item?.internalId || `${item.provider}-${item.id}-${item.secret}`}
                  onEdit={handleEditClick(item)}
                  item={item}
                />
              ))}
            </Stack>
          )}
          <DropdownMenu>
            <DropdownMenuTrigger css={{ border: '1px solid $borderMuted' }} data-testid="add-storage-item-dropdown">
<<<<<<< HEAD
              <Text size="small">Add new</Text>
=======
              <Flex>
                <Text size="small">Add new</Text>
              </Flex>
>>>>>>> 387f0484
              <IconToggleableDisclosure />
            </DropdownMenuTrigger>
            <DropdownMenuContent
              side="bottom"
<<<<<<< HEAD
            >
              {
                  providers.map((provider) => (
                    <DropdownMenuItem onSelect={handleProviderClick(provider.type)} css={{ display: 'flex', gap: '$3' }} data-testid={`add-${provider.text}-credential`}>
                      <Box css={{ color: '$fgDefault' }}>{getProviderIcon(provider.type)}</Box>
=======
              css={{ minWidth: '180px' }}
            >
              {
                  providers.map((provider) => (
                    <DropdownMenuItem
                      css={{ display: 'flex', gap: '$3', padding: '$5' }}
                      key={provider.type}
                      data-testid={`add-${provider.text}-credential`}
                      onSelect={handleProviderClick(provider.type)}
                    >
                      {getProviderIcon(provider.type)}
>>>>>>> 387f0484
                      {provider.text}
                    </DropdownMenuItem>
                  ))
                }
            </DropdownMenuContent>
          </DropdownMenu>
        </Stack>
      </Box>
    </Box>
  );
};

export default SyncSettings;<|MERGE_RESOLUTION|>--- conflicted
+++ resolved
@@ -22,10 +22,6 @@
 import { StorageProviderType } from '@/constants/StorageProviderType';
 import useRemoteTokens from '../store/remoteTokens';
 import { StorageTypeCredentials } from '@/types/StorageType';
-<<<<<<< HEAD
-=======
-import { Flex } from './Flex';
->>>>>>> 387f0484
 import IconToggleableDisclosure from './IconToggleableDisclosure';
 import LocalStorageItem from './LocalStorageItem';
 import { getProviderIcon } from '@/utils/getProviderIcon';
@@ -115,11 +111,7 @@
     });
     dispatch.tokenState.setEditProhibited(false);
     showConfirmModal(false);
-<<<<<<< HEAD
-  }, [dispatch.uiState, setStorageType]);
-=======
-  }, [dispatch.uiState, setStorageType, dispatch.tokenState]);
->>>>>>> 387f0484
+  }, [dispatch.tokenState, dispatch.uiState, setStorageType]);
 
   const handleHideStorageModal = React.useCallback(() => {
     setShowEditStorageModalVisible(false);
@@ -173,36 +165,16 @@
           )}
           <DropdownMenu>
             <DropdownMenuTrigger css={{ border: '1px solid $borderMuted' }} data-testid="add-storage-item-dropdown">
-<<<<<<< HEAD
               <Text size="small">Add new</Text>
-=======
-              <Flex>
-                <Text size="small">Add new</Text>
-              </Flex>
->>>>>>> 387f0484
               <IconToggleableDisclosure />
             </DropdownMenuTrigger>
             <DropdownMenuContent
               side="bottom"
-<<<<<<< HEAD
             >
               {
                   providers.map((provider) => (
                     <DropdownMenuItem onSelect={handleProviderClick(provider.type)} css={{ display: 'flex', gap: '$3' }} data-testid={`add-${provider.text}-credential`}>
                       <Box css={{ color: '$fgDefault' }}>{getProviderIcon(provider.type)}</Box>
-=======
-              css={{ minWidth: '180px' }}
-            >
-              {
-                  providers.map((provider) => (
-                    <DropdownMenuItem
-                      css={{ display: 'flex', gap: '$3', padding: '$5' }}
-                      key={provider.type}
-                      data-testid={`add-${provider.text}-credential`}
-                      onSelect={handleProviderClick(provider.type)}
-                    >
-                      {getProviderIcon(provider.type)}
->>>>>>> 387f0484
                       {provider.text}
                     </DropdownMenuItem>
                   ))
