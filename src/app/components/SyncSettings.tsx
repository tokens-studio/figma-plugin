/* eslint-disable jsx-a11y/label-has-associated-control */
import React from 'react';
import { useDispatch, useSelector } from 'react-redux';
import { track } from '@/utils/analytics';
import { StorageProviderType } from '@/types/api';
import Button from './Button';
import Heading from './Heading';
import ConfirmLocalStorageModal from './modals/ConfirmLocalStorageModal';
import StorageItem from './StorageItem';
import ProviderSelector from './StorageProviderSelector';
import EditStorageItemModal from './modals/EditStorageItemModal';
import CreateStorageItemModal from './modals/CreateStorageItemModal';
import useStorage from '../store/useStorage';
<<<<<<< HEAD
import { Dispatch } from '../store';
import { apiProvidersSelector, localApiStateSelector, storageTypeSelector } from '@/selectors';
=======
import { Dispatch, RootState } from '../store';
import Stack from './Stack';
import Box from './Box';
import Text from './Text';
>>>>>>> 8385736e

const SyncSettings = () => {
  const localApiState = useSelector(localApiStateSelector);
  const storageType = useSelector(storageTypeSelector);
  const apiProviders = useSelector(apiProvidersSelector);
  const dispatch = useDispatch<Dispatch>();

  const { setStorageType } = useStorage();

  const [confirmModalVisible, showConfirmModal] = React.useState(false);
  const [editStorageItemModalVisible, setShowEditStorageModalVisible] = React.useState(Boolean(localApiState.new));
  const [createStorageItemModalVisible, setShowCreateStorageModalVisible] = React.useState(false);

  const handleEditClick = (provider) => {
    track('Edit Credentials');
    dispatch.uiState.setLocalApiState(provider);
    setShowEditStorageModalVisible(true);
  };

  const selectedRemoteProvider = () => [StorageProviderType.JSONBIN, StorageProviderType.GITHUB, StorageProviderType.URL].includes(
    localApiState?.provider as StorageProviderType,
  );

  const storedApiProviders = () => apiProviders.filter((item) => item.provider === localApiState?.provider);

  const storageProviderText = () => {
    switch (localApiState?.provider) {
      case StorageProviderType.JSONBIN:
        return (
          <div>
            Create an account at
            {' '}
            <a href="https://jsonbin.io/" target="_blank" rel="noreferrer" className="underline">
              JSONbin.io
            </a>
            , copy the Secret Key into the field, and click on save. If you or your team already have a
            version stored, add the secret and the corresponding ID.
            {' '}
            <a
              href="https://docs.tokens.studio/sync"
              target="_blank"
              rel="noreferrer"
              className="underline"
            >
              Read more on docs.tokens.studio
            </a>
          </div>
        );
      case StorageProviderType.GITHUB:
        return (
          <div>
            Sync your tokens with a GitHub repository so your design decisions are up to date with code.
            {' '}
            <a
              href="https://docs.tokens.studio/sync/github"
              target="_blank"
              rel="noreferrer"
              className="underline"
            >
              Read the guide
            </a>
            .
          </div>
        );
      case StorageProviderType.URL:
        return <div>Sync with a JSON stored on an external URL. This mode only allows Read Only.</div>;
      default:
        return null;
    }
  };

  return (
    <Box css={{ display: 'flex', flexDirection: 'column', flexGrow: 1 }} className="content scroll-container">
      {confirmModalVisible && (
        <ConfirmLocalStorageModal
          isOpen={confirmModalVisible}
          onClose={showConfirmModal}
          onSuccess={() => {
            dispatch.uiState.setLocalApiState({ provider: StorageProviderType.LOCAL });
            setStorageType({
              provider: { provider: StorageProviderType.LOCAL },
              shouldSetInDocument: true,
            });
            showConfirmModal(false);
          }}
        />
      )}
      {editStorageItemModalVisible && (
        <EditStorageItemModal
          isOpen={editStorageItemModalVisible}
          onClose={() => setShowEditStorageModalVisible(false)}
          initialValue={localApiState}
          onSuccess={() => {
            setShowEditStorageModalVisible(false);
          }}
        />
      )}
      {createStorageItemModalVisible && (
        <CreateStorageItemModal
          isOpen={createStorageItemModalVisible}
          onClose={() => setShowCreateStorageModalVisible(false)}
          onSuccess={() => setShowCreateStorageModalVisible(false)}
        />
      )}
      <Box css={{ padding: '$4' }}>
        <Stack gap={4} direction="column">
          <Stack gap={4} direction="column">
            <Heading>Token Storage</Heading>
            <Stack direction="row" gap={2}>
              <ProviderSelector
                isActive={localApiState?.provider === StorageProviderType.LOCAL}
                isStored={storageType?.provider === StorageProviderType.LOCAL}
                onClick={() => (storageType?.provider === StorageProviderType.LOCAL ? null : showConfirmModal(true))}
                text="Local document"
                id={StorageProviderType.LOCAL}
              />
              <ProviderSelector
                isActive={localApiState?.provider === StorageProviderType.URL}
                isStored={storageType?.provider === StorageProviderType.URL}
                onClick={() => {
                  dispatch.uiState.setLocalApiState({
                    name: '',
                    secret: '',
                    id: '',
                    provider: StorageProviderType.URL,
                  });
                }}
                text="URL"
                id={StorageProviderType.URL}
              />
              <ProviderSelector
                isActive={localApiState?.provider === StorageProviderType.JSONBIN}
                isStored={storageType?.provider === StorageProviderType.JSONBIN}
                onClick={() => {
                  dispatch.uiState.setLocalApiState({
                    name: '',
                    secret: '',
                    id: '',
                    provider: StorageProviderType.JSONBIN,
                  });
                }}
                text="JSONbin"
                id={StorageProviderType.JSONBIN}
              />
              <ProviderSelector
                isActive={localApiState?.provider === StorageProviderType.GITHUB}
                isStored={storageType?.provider === StorageProviderType.GITHUB}
                onClick={() => {
                  dispatch.uiState.setLocalApiState({
                    name: '',
                    secret: '',
                    id: '',
                    branch: '',
                    provider: StorageProviderType.GITHUB,
                  });
                }}
                text="GitHub"
                id={StorageProviderType.GITHUB}
              />
            </Stack>
          </Stack>
          {selectedRemoteProvider() && (
          <>
            <Text muted size="xsmall">{storageProviderText()}</Text>
            <Button
              id="button-add-new-credentials"
              variant="secondary"
              onClick={() => {
                track('Add Credentials', { provider: localApiState.provider });
                setShowCreateStorageModalVisible(true);
              }}
            >
              Add new credentials
            </Button>

            {storedApiProviders().length > 0 && (
              <Stack direction="column" gap={2} width="full">
                {storedApiProviders().map((item) => (
                  <StorageItem
                    key={item.internalId || `${item.provider}-${item.id}-${item.secret}`}
                    onEdit={() => handleEditClick(item)}
                    item={item}
                  />
                ))}
              </Stack>
            )}
          </>
          )}
        </Stack>
      </Box>
    </Box>
  );
};

export default SyncSettings;<|MERGE_RESOLUTION|>--- conflicted
+++ resolved
@@ -11,15 +11,11 @@
 import EditStorageItemModal from './modals/EditStorageItemModal';
 import CreateStorageItemModal from './modals/CreateStorageItemModal';
 import useStorage from '../store/useStorage';
-<<<<<<< HEAD
 import { Dispatch } from '../store';
 import { apiProvidersSelector, localApiStateSelector, storageTypeSelector } from '@/selectors';
-=======
-import { Dispatch, RootState } from '../store';
 import Stack from './Stack';
 import Box from './Box';
 import Text from './Text';
->>>>>>> 8385736e
 
 const SyncSettings = () => {
   const localApiState = useSelector(localApiStateSelector);
