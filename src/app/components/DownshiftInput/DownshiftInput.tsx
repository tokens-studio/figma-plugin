--- conflicted
+++ resolved
@@ -1,9 +1,5 @@
-<<<<<<< HEAD
 import React, { useCallback, useMemo } from 'react';
 import ReactDOM from 'react-dom';
-=======
-import React, { useCallback, useMemo, useRef } from 'react';
->>>>>>> b0f523c6
 import Downshift from 'downshift';
 import { Mention, MentionsInput as Input, SuggestionDataItem } from 'react-mentions';
 import { ResolveTokenValuesResult } from '@/plugin/tokenHelpers';
@@ -15,16 +11,12 @@
 import { StyledPrefix } from '../Input';
 import { TokenTypes } from '@/constants/TokenTypes';
 import { styled } from '@/stitches.config';
-import { StyledDownshiftInput } from './StyledDownshiftInput';
 import Tooltip from '../Tooltip';
 import { Properties } from '@/constants/Properties';
 import { isDocumentationType } from '@/utils/is/isDocumentationType';
 import { useReferenceTokenType } from '@/app/hooks/useReferenceTokenType';
-<<<<<<< HEAD
 import mentionInputStyles from './mentionInputStyle';
-=======
 import { ErrorValidation } from '../ErrorValidation';
->>>>>>> b0f523c6
 
 const StyledDropdown = styled('div', {
   position: 'absolute',
@@ -110,7 +102,7 @@
   resolvedTokens: ResolveTokenValuesResult[];
   setInputValue(value: string): void;
   handleChange: React.ChangeEventHandler<HTMLInputElement>;
-  handleBlur?: React.ChangeEventHandler<HTMLInputElement>;
+  handleBlur?: () => void;
 }
 
 export const DownshiftInput: React.FunctionComponent<DownShiftProps> = ({
@@ -130,13 +122,23 @@
   handleBlur,
 }) => {
   const [showAutoSuggest, setShowAutoSuggest] = React.useState<boolean>(false);
-<<<<<<< HEAD
   const [inputContainerPosX, setInputContainerPosX] = React.useState(0);
   const [inputContainerPosY, setInputContainerPosY] = React.useState(0);
   const [inputContainerWith, setInputContainerWith] = React.useState(0);
   const portalContainer = document.getElementById('app');
   const [portalPlaceholder] = React.useState(document.createElement('div'));
   const inputContainerRef = React.useRef<HTMLDivElement>(null);
+  const referenceTokenTypes = useReferenceTokenType(type as TokenTypes);
+  const filteredValue = useMemo(() => ((showAutoSuggest || typeof value !== 'string') ? '' : value?.replace(/[{}$]/g, '')), [
+    showAutoSuggest,
+    value,
+  ]); // removing non-alphanumberic except . from the input value
+
+  const handleClickOutside = useCallback((event: MouseEvent) => {
+    if (inputContainerRef.current && event.target instanceof Node && !inputContainerRef.current.contains(event.target) && showAutoSuggest) {
+      setShowAutoSuggest(false);
+    }
+  }, [showAutoSuggest]);
 
   React.useEffect(() => {
     if (portalContainer) {
@@ -150,15 +152,54 @@
     }
   }, []);
 
-=======
-  const [isFirstLoading, setIsFirstLoading] = React.useState<boolean>(true);
-  const container = useRef<HTMLDivElement>(null);
->>>>>>> b0f523c6
-  const filteredValue = useMemo(() => ((showAutoSuggest || typeof value !== 'string') ? '' : value?.replace(/[{}$]/g, '')), [
-    showAutoSuggest,
-    value,
-  ]); // removing non-alphanumberic except . from the input value
-  const referenceTokenTypes = useReferenceTokenType(type as TokenTypes);
+  React.useEffect(() => {
+    document.addEventListener('click', handleClickOutside);
+    return () => {
+      document.removeEventListener('click', handleClickOutside);
+    };
+  }, [handleClickOutside]);
+
+  const filteredTokenItems = useMemo(
+    () => {
+      if (isDocumentationType(type as Properties)) {
+        return resolvedTokens
+          .filter(
+            (token: SingleToken) => !filteredValue || token.name.toLowerCase().includes(filteredValue.toLowerCase()),
+          )
+          .filter((token: SingleToken) => token.name !== initialName).sort((a, b) => (
+            a.name.localeCompare(b.name, undefined, { numeric: true, sensitivity: 'base' })
+          ));
+      }
+      return resolvedTokens
+        .filter(
+          (token: SingleToken) => !filteredValue || token.name.toLowerCase().includes(filteredValue.toLowerCase()),
+        )
+        .filter((token: SingleToken) => referenceTokenTypes.includes(token?.type) && token.name !== initialName).sort((a, b) => (
+          a.name.localeCompare(b.name, undefined, { numeric: true, sensitivity: 'base' })
+        ));
+    },
+    [resolvedTokens, filteredValue, type, initialName, referenceTokenTypes],
+  );
+
+  const mentionData = useMemo<SuggestionDataItem[]>(() => {
+    if (isDocumentationType(type as Properties)) {
+      return resolvedTokens
+        .filter((token: SingleToken) => token.name !== initialName).sort((a, b) => (
+          a.name.localeCompare(b.name, undefined, { numeric: true, sensitivity: 'base' })
+        )).map((resolvedToken) => ({
+          id: resolvedToken.name,
+          display: resolvedToken.name,
+        }));
+    }
+    return resolvedTokens
+      .filter((token: SingleToken) => referenceTokenTypes.includes(token?.type) && token.name !== initialName).sort((a, b) => (
+        a.name.localeCompare(b.name, undefined, { numeric: true, sensitivity: 'base' })
+      )).map((resolvedToken) => ({
+        id: resolvedToken.name,
+        display: resolvedToken.name,
+      }));
+  }, [initialName, resolvedTokens, referenceTokenTypes, type]);
+
   const getHighlightedText = useCallback((text: string, highlight: string) => {
     // Split on highlight term and include term into parts, ignore case
     const parts = text.split(new RegExp(`(${highlight.replace(/[-/\\^$*+?.()|[\]{}]/g, '\\$&')})`, 'gi'));
@@ -175,30 +216,7 @@
     );
   }, []);
 
-  const filteredTokenItems = useMemo(
-    () => {
-      if (isDocumentationType(type as Properties)) {
-        return resolvedTokens
-          .filter(
-            (token: SingleToken) => !filteredValue || token.name.toLowerCase().includes(filteredValue.toLowerCase()),
-          )
-          .filter((token: SingleToken) => token.name !== initialName).sort((a, b) => (
-            a.name.localeCompare(b.name, undefined, { numeric: true, sensitivity: 'base' })
-          ));
-      }
-      console.log('filter', filteredValue);
-      return resolvedTokens
-        .filter(
-          (token: SingleToken) => !filteredValue || token.name.toLowerCase().includes(filteredValue.toLowerCase()),
-        )
-        .filter((token: SingleToken) => referenceTokenTypes.includes(token?.type) && token.name !== initialName).sort((a, b) => (
-          a.name.localeCompare(b.name, undefined, { numeric: true, sensitivity: 'base' })
-        ));
-    },
-    [resolvedTokens, filteredValue, type, isDocumentationType],
-  );
-
-  const resolveValue = useCallback((token: SingleToken) => {
+  const getResolveValue = useCallback((token: SingleToken) => {
     let returnValue: string = '';
     if (token.type === TokenTypes.TYPOGRAPHY || token.type === TokenTypes.BOX_SHADOW) {
       if (Array.isArray(token.value)) {
@@ -223,10 +241,6 @@
     return returnValue;
   }, []);
 
-  // React.useEffect(() => {
-  //   if (value?.endsWith('{')) setShowAutoSuggest(true);
-  // }, [value]);
-
   const handleSelect = useCallback((selectedItem: any) => {
     setInputValue(value?.includes('$') ? `$${selectedItem.name}` : `{${selectedItem.name}}`);
     setShowAutoSuggest(false);
@@ -236,76 +250,42 @@
     setShowAutoSuggest(!showAutoSuggest);
   }, [showAutoSuggest]);
 
-  const handleInputChange = React.useCallback((e: React.ChangeEvent<HTMLInputElement>) => {
+  const handleInputBlur = React.useCallback(() => {
+    if (handleBlur) {
+      handleBlur();
+    }
+  }, [handleBlur]);
+
+  const handleMentionInputChange = React.useCallback((e) => {
+    e.target.name = name ?? 'value';
     handleChange(e);
-  }, [handleChange]);
-
-  const handleInputBlur = React.useCallback((e: React.ChangeEvent<HTMLInputElement>) => {
-    if (handleBlur) {
-      handleBlur(e);
-    }
-  }, [handleBlur]);
-
-<<<<<<< HEAD
-  const [mentionValue, setMentionValue] = React.useState('');
-
-  const mentionData = useMemo<SuggestionDataItem[]>(() => {
-    if (isDocumentationType(type as Properties)) {
-      return resolvedTokens
-        .filter((token: SingleToken) => token.name !== initialName).sort((a, b) => (
-          a.name.localeCompare(b.name)
-        )).map((resolvedToken) => ({
-          id: resolvedToken.name,
-          display: resolvedToken.name,
-        }));
-    }
-    return resolvedTokens
-      .filter((token: SingleToken) => referenceTokenTypes.includes(token?.type) && token.name !== initialName).sort((a, b) => (
-        a.name.localeCompare(b.name)
-      )).map((resolvedToken) => ({
-        id: resolvedToken.name,
-        display: resolvedToken.name,
-      }));
-  }, [initialName, resolvedTokens, referenceTokenTypes, type]);
-
-  const handleMentionInputChange = React.useCallback((e, newValue) => {
-    console.log('eee', e);
-    setMentionValue(newValue);
-  }, [handleChange]);
-
-  const getContainer = React.useCallback((children: React.ReactNode) => {
-    console.log('chic', children);
-    return ReactDOM.createPortal(
-      <Box css={{
-        position: 'absolute', background: '$bgDefault', top: '0', width: `${inputContainerWith}px`, padding: '$2', zIndex: '10', transform: `translate(${inputContainerPosX}px, ${inputContainerPosY}px)`,
-      }}
-      >
-        <StyledDropdown className="content scroll-container">
-          {children}
-        </StyledDropdown>
-      </Box>,
-      portalPlaceholder,
-    );
-  }, [inputContainerWith, inputContainerPosX, inputContainerPosY, filteredTokenItems]);
-
-  const handleRenderSuggestion = React.useCallback((
+  }, [handleChange, name]);
+
+  const renderMentionList = React.useCallback((children: React.ReactNode) => ReactDOM.createPortal(
+    <Box css={{
+      position: 'absolute', background: '$bgDefault', top: '0', width: `${inputContainerWith}px`, padding: '$2', zIndex: '10', transform: `translate(${inputContainerPosX}px, ${inputContainerPosY}px)`,
+    }}
+    >
+      <StyledDropdown className="content scroll-container">
+        {children}
+      </StyledDropdown>
+    </Box>,
+    portalPlaceholder,
+  ), [inputContainerWith, inputContainerPosX, inputContainerPosY, portalPlaceholder]);
+
+  const renderMentionListItem = React.useCallback((
     suggestion: SuggestionDataItem,
     search,
-    highlightedDisplay,
-    index,
     focused,
   ) => {
-    console.log('sugge', suggestion);
-    console.log('search', search);
-    console.log('highlightedDisplay', highlightedDisplay);
-    console.log('index', index);
-    console.log('focused', focused);
     const resolvedToken = resolvedTokens.find((token) => token.type === type && token.name === suggestion.id);
-    console.log('resolve', resolvedToken);
     return (
       <StyledItem
+        data-cy="downshift-input-item"
+        data-testid="downshift-input-item"
+        className="dropdown-item"
         css={{
-          backgroundColor: focused ? '$interaction' : '$bgDefault',
+          backgroundColor: focused ? '$interaction' : '$bgDefault', width: '100%', padding: '0',
         }}
         isFocused={focused}
       >
@@ -314,78 +294,52 @@
             <StyledItemColor style={{ backgroundColor: resolvedToken?.value.toString() }} />
           </StyledItemColorDiv>
         )}
-        <StyledItemName>{getHighlightedText(resolvedToken?.name ?? '', search || '')}</StyledItemName>
+        <StyledItemName css={{ flexGrow: '1' }}>{getHighlightedText(resolvedToken?.name ?? '', search || '')}</StyledItemName>
         <StyledItemValue>{resolvedToken?.value}</StyledItemValue>
       </StyledItem>
     );
-  }, []);
-=======
-  const handleClickOutside = useCallback((event: MouseEvent) => {
-    if (container.current && event.target instanceof Node && !container.current.contains(event.target) && showAutoSuggest) {
-      setShowAutoSuggest(false);
-    }
-  }, [showAutoSuggest]);
-
-  React.useEffect(() => {
-    document.addEventListener('click', handleClickOutside);
-    return () => {
-      document.removeEventListener('click', handleClickOutside);
-    };
-  }, [handleClickOutside]);
->>>>>>> b0f523c6
-
+  }, [resolvedTokens, type]);
+
+  const handleDisplayTransform = React.useCallback((id: string, display: string) => `{${display}}`, []);
   return (
     <Downshift onSelect={handleSelect}>
       {({
-        selectedItem, highlightedIndex, getItemProps, getInputProps,
+        selectedItem, highlightedIndex, getItemProps,
       }) => (
         <div style={{ position: 'relative' }}>
           <Stack direction="row" justify="between" align="center" css={{ marginBottom: '$1' }}>
             {label && !inlineLabel ? <Text size="small" bold>{label}</Text> : null}
             {error ? <ErrorValidation>{error}</ErrorValidation> : null}
           </Stack>
-<<<<<<< HEAD
           <Box css={{ display: 'flex', position: 'relative', width: '100%' }} className="input" ref={inputContainerRef}>
-=======
-          <Box css={{ display: 'flex', position: 'relative', width: '100%' }} className="input" ref={container}>
->>>>>>> b0f523c6
             {!!inlineLabel && !prefix && <Tooltip label={name}><StyledPrefix isText>{label}</StyledPrefix></Tooltip>}
             {!!prefix && <StyledPrefix>{prefix}</StyledPrefix>}
-            {/* <StyledDownshiftInput
-              suffix={suffix}
-              type={type}
-              name={name}
-              placeholder={placeholder}
-              value={value}
-              onChange={handleInputChange}
-              getInputProps={getInputProps}
-              onBlur={handleInputBlur}
-            /> */}
             <Input
               singleLine
               style={{ ...mentionInputStyles }}
-              value={mentionValue}
+              value={value}
               onChange={handleMentionInputChange}
               placeholder={placeholder}
               autoComplete="off"
               allowSpaceInQuery={false}
-              customSuggestionsContainer={getContainer}
+              customSuggestionsContainer={renderMentionList}
+              onBlur={handleInputBlur}
+              name={name}
             >
               <Mention
                 trigger="{"
                 data={mentionData}
                 markup=" __id__ "
-                renderSuggestion={handleRenderSuggestion}
+                renderSuggestion={renderMentionListItem}
+                displayTransform={handleDisplayTransform}
               />
             </Input>
-
             {suffix && (
               <StyledInputSuffix type="button" data-testid="downshift-input-suffix-button" onClick={handleAutoSuggest}>
                 <StyledIconDisclosure />
               </StyledInputSuffix>
             )}
           </Box>
-
           {filteredTokenItems
             && filteredTokenItems.length > 0
             && selectedItem?.name !== filteredValue
@@ -413,7 +367,7 @@
                         </StyledItemColorDiv>
                         )}
                         <StyledItemName>{getHighlightedText(token.name, filteredValue || '')}</StyledItemName>
-                        <StyledItemValue>{resolveValue(token)}</StyledItemValue>
+                        <StyledItemValue>{getResolveValue(token)}</StyledItemValue>
                       </StyledItem>
                     ))}
                   </StyledDropdown>
