--- conflicted
+++ resolved
@@ -1,6 +1,6 @@
 import * as React from 'react';
-import { useSelector } from 'react-redux';
-import { RootState } from '../store';
+import {useSelector} from 'react-redux';
+import {RootState} from '../store';
 import useTokens from '../store/useTokens';
 import Button from './Button';
 import Icon from './Icon';
@@ -9,103 +9,64 @@
 
 function Inspector() {
   const uiState = useSelector((state: RootState) => state.uiState);
-  const { findToken, removeNodeData } = useTokens();
+  const {findToken, removeNodeData} = useTokens();
 
-<<<<<<< HEAD
-    return (
-        <div className="space-y-2 p-4">
-            {Object.entries(uiState.selectionValues).length > 0 && (
-                <div className="pb-4 mb-4 flex flex-row items-center text-xxs justify-between z-1 border-b border-gray-200">
-                    <div className="font-bold">Add as annotation</div>
-                    <div className="flex flex-row">
-                        <button
-                            className="button button-secondary p-1"
-                            type="button"
-                            onClick={() => createAnnotation(uiState.selectionValues, 'left')}
-                        >
-                            ←
-                        </button>
-                        <div className="flex flex-col">
-                            <button
-                                className="button button-secondary p-1"
-                                type="button"
-                                onClick={() => createAnnotation(uiState.selectionValues, 'top')}
-                            >
-                                ↑
-                            </button>
-                            <button
-                                className="button button-secondary p-1"
-                                type="button"
-                                onClick={() => createAnnotation(uiState.selectionValues, 'bottom')}
-                            >
-                                ↓
-                            </button>
-                        </div>
-                        <button
-                            className="button button-secondary p-1"
-                            type="button"
-                            onClick={() => createAnnotation(uiState.selectionValues, 'right')}
-                        >
-                            →
-                        </button>
-                    </div>
-                </div>
-            )}
-            <div className="space-y-1">
-                {Object.entries(uiState.selectionValues)
-                    .filter(([, value]) => value !== 'delete')
-                    .map(([key, value]) => (
-                        <div key={key} className="flex flex-row justify-between items-start">
-                            <code className="flex space-x-2 flex-wrap">
-                                <div className="font-bold">{key}</div>:{' '}
-                                <div className="p-1 bg-gray-700 rounded text-white text-xxs">
-                                    ${typeof value === 'string' && value.split('.').join('-')}
-                                </div>
-                                <div className="text-gray-500 break-all">
-                                    {`/* ${JSON.stringify(findToken(value))} */`}
-                                </div>
-                            </code>
-                            <Tooltip label="Remove token from layer" variant="right">
-                                <button
-                                    className="button button-ghost"
-                                    type="button"
-                                    onClick={() => removeNodeData(key)}
-                                >
-                                    <Icon name="trash" />
-                                </button>
-                            </Tooltip>
-                        </div>
-                    ))}
-=======
   return (
     <div className="space-y-2 p-4">
+      {Object.entries(uiState.selectionValues).length > 0 && (
+        <div className="pb-4 mb-4 flex flex-row items-center text-xxs justify-between z-1 border-b border-gray-200">
+          <div className="font-bold">Add as annotation</div>
+          <div className="flex flex-row">
+            <button
+              className="button button-secondary p-1"
+              type="button"
+              onClick={() => createAnnotation(uiState.selectionValues, 'left')}
+            >
+              ←
+            </button>
+            <div className="flex flex-col">
+              <button
+                className="button button-secondary p-1"
+                type="button"
+                onClick={() => createAnnotation(uiState.selectionValues, 'top')}
+              >
+                ↑
+              </button>
+              <button
+                className="button button-secondary p-1"
+                type="button"
+                onClick={() => createAnnotation(uiState.selectionValues, 'bottom')}
+              >
+                ↓
+              </button>
+            </div>
+            <button
+              className="button button-secondary p-1"
+              type="button"
+              onClick={() => createAnnotation(uiState.selectionValues, 'right')}
+            >
+              →
+            </button>
+          </div>
+        </div>
+      )}
       <div className="space-y-1">
         {Object.entries(uiState.selectionValues)
           .filter(([, value]) => value !== 'delete')
           .map(([key, value]) => (
             <div key={key} className="flex flex-row justify-between items-start">
               <code className="flex space-x-2 flex-wrap">
-                <div className="font-bold">{key}</div>
-                :
-                {' '}
+                <div className="font-bold">{key}</div>:{' '}
                 <div className="p-1 bg-gray-700 rounded text-white text-xxs">
-                  $
-                  {typeof value === 'string' && value.split('.').join('-')}
+                  ${typeof value === 'string' && value.split('.').join('-')}
                 </div>
-                <div className="text-gray-500 break-all">
-                  {`/* ${JSON.stringify(findToken(value))} */`}
-                </div>
+                <div className="text-gray-500 break-all">{`/* ${JSON.stringify(findToken(value))} */`}</div>
               </code>
               <Tooltip label="Remove token from layer" variant="right">
-                <button
-                  className="button button-ghost"
-                  type="button"
-                  onClick={() => removeNodeData(key)}
-                >
+                <button className="button button-ghost" type="button" onClick={() => removeNodeData(key)}>
                   <Icon name="trash" />
                 </button>
               </Tooltip>
->>>>>>> dbbfceae
             </div>
           ))}
       </div>
