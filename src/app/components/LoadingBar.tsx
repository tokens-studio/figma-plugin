--- conflicted
+++ resolved
@@ -5,13 +5,9 @@
 import { BackgroundJobs } from '@/constants/BackgroundJobs';
 import { backgroundJobsSelector } from '@/selectors';
 import Stack from './Stack';
-<<<<<<< HEAD
 import { AsyncMessageChannel } from '@/AsyncMessageChannel';
 import { AsyncMessageTypes } from '@/types/AsyncMessages';
-import Box from './Box';
-=======
 import Spinner from './Spinner';
->>>>>>> fdbc8066
 
 const backgroundJobTitles = {
   [BackgroundJobs.NODEMANAGER_UPDATE]: 'Finding and caching tokens...',
