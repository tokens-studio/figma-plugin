--- conflicted
+++ resolved
@@ -6,12 +6,9 @@
     onClick?: any;
     size?: 'large' | 'small';
     href?: string;
-<<<<<<< HEAD
     download?: string;
-=======
     disabled?: boolean;
     id?: string;
->>>>>>> fd57c696
 };
 
 const Button: React.FunctionComponent<ButtonProps> = ({
@@ -49,17 +46,11 @@
         return (
             <a
                 target="_blank"
-<<<<<<< HEAD
+                rel="noreferrer"
                 download={download}
-                rel="noreferrer"
-                className={`button ${[variantClass, sizeClass].join(' ')}`}
-                href={href}
-=======
-                rel="noreferrer"
                 className={`button ${[variantClass, sizeClass].join(' ')}`}
                 href={href}
                 data-cy={id}
->>>>>>> fd57c696
             >
                 {children}
             </a>
