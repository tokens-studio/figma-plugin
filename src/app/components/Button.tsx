--- conflicted
+++ resolved
@@ -6,12 +6,8 @@
     onClick?: any;
     size?: 'large' | 'small';
     href?: string;
-<<<<<<< HEAD
     disabled?: boolean;
     id?: string;
-=======
-    dataCy?: string;
->>>>>>> 9927b9b3
 };
 
 const Button: React.FunctionComponent<ButtonProps> = ({
@@ -21,12 +17,8 @@
     variant,
     children,
     href,
-<<<<<<< HEAD
     disabled = false,
     id,
-=======
-    dataCy,
->>>>>>> 9927b9b3
 }) => {
     let variantClass;
     switch (variant) {
@@ -70,18 +62,11 @@
     return (
         // eslint-disable-next-line react/button-has-type
         <button
-<<<<<<< HEAD
             data-cy={id}
             disabled={disabled}
             type={type}
             className={`button ${[variantClass, sizeClass].join(' ')}`}
             onClick={handleClick}
-=======
-            type={type}
-            className={`button ${[variantClass, sizeClass].join(' ')}`}
-            onClick={onClick}
-            data-cy={dataCy}
->>>>>>> 9927b9b3
         >
             {children}
         </button>
