--- conflicted
+++ resolved
@@ -16,7 +16,6 @@
 import Spinner from './Spinner';
 import { StorageProviderType } from '@/constants/StorageProviderType';
 import { isGitProvider } from '@/utils/is';
-<<<<<<< HEAD
 import { useShortcut } from '@/hooks/useShortcut';
 import Box from './Box';
 import { transformProviderName } from '@/utils/transformProviderName';
@@ -25,13 +24,7 @@
 import PushJSON from './PushJSON';
 import { findDifferentState } from '@/utils/findDifferentState';
 import PushSettingForm from './PushSettingForm';
-=======
 import { getSupernovaOpenCloud } from '../store/providers/supernova/getSupernovaOpenCloud';
-import Textarea from './Textarea';
-import { useShortcut } from '@/hooks/useShortcut';
-import Box from './Box';
-import PushDialogSupernovaConfirm from './PushDialogSupernovaConfirm';
->>>>>>> 1255b6e6
 
 function PushDialog() {
   const {
@@ -135,7 +128,6 @@
   switch (showPushDialog) {
     case 'initial': {
       return (
-<<<<<<< HEAD
         <Modal
           full
           title={`Push to ${transformProviderName(storageType.provider)}`}
@@ -194,57 +186,11 @@
               <Button variant="secondary" id="push-dialog-button-close" onClick={onCancel}>
                 Cancel
               </Button>
-              <Button variant="primary" id="push-dialog-button-push-changes" disabled={!commitMessage || !branch} onClick={handlePushChanges}>
+              <Button variant="primary" id="push-dialog-button-push-changes" disabled={localApiState.provider !== StorageProviderType.SUPERNOVA && (!commitMessage || !branch)} onClick={handlePushChanges}>
                 Push changes
               </Button>
             </Box>
           </Stack>
-=======
-        <Modal title="Push changes" showClose large isOpen close={onCancel}>
-          <form onSubmit={handleSubmit}>
-            <Stack direction="column" gap={4}>
-              <Stack direction="column" gap={3}>
-                {localApiState.provider !== StorageProviderType.SUPERNOVA ? (
-                  <>
-                    <Text size="small">Push your local changes to your repository.</Text>
-                    <Box css={{
-                      padding: '$2', fontFamily: '$mono', color: '$textMuted', background: '$bgSubtle', borderRadius: '$card',
-                    }}
-                    >
-                      {'id' in localApiState ? localApiState.id : null}
-                    </Box>
-                    <Heading size="small">Commit message</Heading>
-                    <Textarea
-                      id="push-dialog-commit-message"
-                      border
-                      rows={3}
-                      value={commitMessage}
-                      onChange={handleCommitMessageChange}
-                      placeholder="Enter commit message"
-                    />
-                    <Input
-                      full
-                      label="Branch"
-                      value={branch}
-                      onChange={handleBranchChange}
-                      type="text"
-                      name="branch"
-                      required
-                    />
-                  </>
-                ) : <PushDialogSupernovaConfirm designSystemUrl={localApiState.designSystemUrl} />}
-              </Stack>
-              <Stack direction="row" gap={4} justify="between">
-                <Button variant="secondary" onClick={onCancel}>
-                  Cancel
-                </Button>
-                <Button type="submit" disabled={localApiState.provider !== StorageProviderType.SUPERNOVA && !commitMessage} variant="primary">
-                  Push
-                </Button>
-              </Stack>
-            </Stack>
-          </form>
->>>>>>> 1255b6e6
         </Modal>
       );
     }
