--- conflicted
+++ resolved
@@ -15,10 +15,7 @@
 import { StorageProviderType } from '@/constants/StorageProviderType';
 import { isGitProvider } from '@/utils/is';
 import Textarea from './Textarea';
-<<<<<<< HEAD
-=======
 import { useShortcut } from '@/hooks/useShortcut';
->>>>>>> b4ffe118
 
 function ConfirmDialog() {
   const { onConfirm, onCancel, showPushDialog } = usePushDialog();
