--- conflicted
+++ resolved
@@ -89,13 +89,7 @@
       return (
         <Modal large isOpen close={onCancel}>
           <Stack direction="column" gap={4} justify="center" align="center">
-<<<<<<< HEAD
-            <div className="rotate">
-              <Icon name="loading" />
-            </div>
-=======
             <Spinner />
->>>>>>> 3535adde
             <Heading size="large">
               Pushing to
               {localApiState.provider === StorageProviderType.GITHUB && ' GitHub'}
