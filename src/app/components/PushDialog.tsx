--- conflicted
+++ resolved
@@ -86,11 +86,7 @@
   }, [showPushDialog, localApiState]);
 
   const handleSaveShortcut = React.useCallback((event: KeyboardEvent) => {
-<<<<<<< HEAD
     if (showPushDialog === 'initial' && (event.metaKey || event.ctrlKey)) {
-=======
-    if (showPushDialog === 'success' && (event.metaKey || event.ctrlKey)) {
->>>>>>> 05d8a20e
       handleSubmit();
     }
   }, [handleSubmit, showPushDialog]);
