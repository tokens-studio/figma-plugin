--- conflicted
+++ resolved
@@ -21,8 +21,6 @@
 import CreateBranchModal from './modals/CreateBranchModal';
 import { Dispatch } from '../store';
 import { BranchSwitchMenuRadioElement } from './BranchSwitchMenuRadioElement';
-<<<<<<< HEAD
-=======
 
 const BranchSwitchMenuItemElement: React.FC<{
   branch: string
@@ -39,7 +37,6 @@
     </BranchSwitchMenuItem>
   );
 };
->>>>>>> 102e3164
 
 export default function BranchSelector() {
   const seed = useUIDSeed();
