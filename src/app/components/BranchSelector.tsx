import React, { useEffect, useState } from 'react';
import { useSelector, useDispatch } from 'react-redux';
import { ChevronRightIcon } from '@radix-ui/react-icons';
import { GitBranchIcon } from '@primer/octicons-react';
import { useUIDSeed } from 'react-uid';
import {
  BranchSwitchMenu,
  BranchSwitchMenuContent,
  BranchSwitchMenuItem,
  BranchSwitchMenuMainTrigger,
  BranchSwitchMenuTrigger,
  BranchSwitchMenuRadioGroup,
  BranchSwitchMenuArrow,
  BranchSwitchMenuSeparator,
} from './BranchSwitchMenu';
import {
  branchSelector, lastSyncedStateSelector, tokensSelector, localApiStateBranchSelector, apiSelector, usedTokenSetSelector, localApiStateSelector, themesListSelector, activeThemeSelector,
} from '@/selectors';
import useRemoteTokens from '../store/remoteTokens';
import useConfirm from '@/app/hooks/useConfirm';
import CreateBranchModal from './modals/CreateBranchModal';
import { Dispatch } from '../store';
import { BranchSwitchMenuRadioElement } from './BranchSwitchMenuRadioElement';
import { isGitProvider } from '@/utils/is';
import { useFlags } from './LaunchDarkly';
import ProBadge from './ProBadge';

const BranchSwitchMenuItemElement: React.FC<{
  branch: string
  createNewBranchFrom: (branch: string) => void
}> = ({ branch, createNewBranchFrom }) => {
  const onSelect = React.useCallback(() => (
    createNewBranchFrom(branch)
  ), [branch, createNewBranchFrom]);

  return (
    <BranchSwitchMenuItem data-cy={`branch-selector-create-branch-from-branch-${branch}`} onSelect={onSelect}>
      <GitBranchIcon size={12} />
      {` ${branch}`}
    </BranchSwitchMenuItem>
  );
};

export default function BranchSelector() {
  const seed = useUIDSeed();
  const { confirm } = useConfirm();
  const { pullTokens, pushTokens } = useRemoteTokens();
  const dispatch = useDispatch<Dispatch>();
  const { gitBranchSelector } = useFlags();

  const branchState = useSelector(branchSelector);
  const lastSyncedState = useSelector(lastSyncedStateSelector);
  const tokens = useSelector(tokensSelector);
  const themes = useSelector(themesListSelector);

  const localApiState = useSelector(localApiStateSelector);
  const localApiStateBranch = useSelector(localApiStateBranchSelector);
  const apiData = useSelector(apiSelector);
  const activeTheme = useSelector(activeThemeSelector);
  const usedTokenSet = useSelector(usedTokenSetSelector);

  const [currentBranch, setCurrentBranch] = useState(localApiStateBranch);
  const [startBranch, setStartBranch] = useState<string | null>(null);
  const [menuOpened, setMenuOpened] = useState(false);
  const [createBranchModalVisible, setCreateBranchModalVisible] = useState(false);
  const [isCurrentChanges, setIsCurrentChanges] = useState(false);

  useEffect(() => {
    setCurrentBranch(localApiStateBranch);
  }, [localApiStateBranch, setCurrentBranch]);

  const checkForChanges = React.useCallback(() => {
    const hasChanged = (lastSyncedState !== JSON.stringify([tokens, themes], null, 2));
    return hasChanged;
  }, [lastSyncedState, tokens, themes]);

  const hasChanges = React.useMemo(() => checkForChanges(), [checkForChanges]);

  const askUserIfPushChanges = React.useCallback(async () => {
    const confirmResult = await confirm({
      text: 'You have unsaved changes',
      description: (
        <div>
          If you create or switch your branch without pushing your local changes
          <br />
          {' '}
          to your repository, the changes will be lost.
        </div>
      ),
      confirmAction: 'Discard changes',
      cancelAction: 'Cancel',
    });
    if (confirmResult) {
      return confirmResult.result;
    }
    return null;
  }, [confirm]);

  const createBranchByChange = React.useCallback(() => {
    setMenuOpened(false);
    setIsCurrentChanges(true);
    setStartBranch(currentBranch ?? null);
    setCreateBranchModalVisible(true);
  }, [currentBranch]);

  const createNewBranchFrom = React.useCallback(async (branch: string) => {
    setMenuOpened(false);

    if (hasChanges && await askUserIfPushChanges()) {
      await pushTokens();
    }

    setStartBranch(branch);
    setCreateBranchModalVisible(true);
  }, [hasChanges, askUserIfPushChanges, pushTokens]);

  const changeAndPull = React.useCallback(async (branch: string) => {
    if (isGitProvider(apiData) && isGitProvider(localApiState)) {
      setMenuOpened(false);
      setCurrentBranch(branch);
      dispatch.uiState.setApiData({ ...apiData, branch });
      dispatch.uiState.setLocalApiState({ ...localApiState, branch });
      await pullTokens({ context: { ...apiData, branch }, usedTokenSet, activeTheme });
    }
  }, [apiData, localApiState, pullTokens, usedTokenSet, activeTheme, dispatch]);

  const onBranchSelected = React.useCallback(async (branch: string) => {
    if (hasChanges) {
      if (await askUserIfPushChanges()) {
        await changeAndPull(branch);
      } else setMenuOpened(false);
    } else {
      await changeAndPull(branch);
    }
  }, [hasChanges, askUserIfPushChanges, changeAndPull]);

  // @params
  /*
  ** branch: branch name which is just created.
  ** branches: a list of branch names before new branch is created.
  */
  const onCreateBranchModalSuccess = React.useCallback((branch: string, branches: string[]) => {
    setCreateBranchModalVisible(false);
    setCurrentBranch(branch);
    if (isGitProvider(apiData) && isGitProvider(localApiState)) {
      dispatch.branchState.setBranches(branches.includes(branch) ? branches : [...branches, branch]);
      dispatch.uiState.setApiData({ ...apiData, branch });
      dispatch.uiState.setLocalApiState({ ...localApiState, branch });
    }
  }, [dispatch, apiData, localApiState]);

  const handleToggleMenu = React.useCallback(() => {
    setMenuOpened(!menuOpened);
  }, [menuOpened]);

  const handleCloseModal = React.useCallback(() => {
    setCreateBranchModalVisible(false);
  }, []);

  return (
    currentBranch
      ? (
        <BranchSwitchMenu open={menuOpened} onOpenChange={handleToggleMenu}>
          <BranchSwitchMenuMainTrigger data-cy="branch-selector-menu-trigger">
            <GitBranchIcon size={16} />
            <span>{currentBranch}</span>
          </BranchSwitchMenuMainTrigger>

          <BranchSwitchMenuContent side="top" sideOffset={5}>
<<<<<<< HEAD
            {!gitBranchSelector && (
            <>
              <BranchSwitchMenuItem css={{ display: 'flex', justifyContent: 'space-between' }}>

                <span>Upgrade to Pro</span>
                <ProBadge compact />

              </BranchSwitchMenuItem>
              <BranchSwitchMenuSeparator />
            </>
            )}
            <BranchSwitchMenuRadioGroup className="content scroll-container" css={{ maxHeight: '$dropdownMaxHeight' }} value={currentBranch}>
=======
            <BranchSwitchMenuRadioGroup className="content content-dark scroll-container" css={{ maxHeight: '$dropdownMaxHeight' }} value={currentBranch}>
>>>>>>> 97e120cd
              {branchState.branches.length > 0
                && branchState.branches.map((branch, index) => <BranchSwitchMenuRadioElement disabled={!gitBranchSelector} key={`radio_${seed(index)}`} branch={branch} branchSelected={onBranchSelected} />)}
            </BranchSwitchMenuRadioGroup>
            <BranchSwitchMenu>
              <BranchSwitchMenuTrigger data-cy="branch-selector-create-new-branch-trigger" disabled={!gitBranchSelector}>
                Create new branch from
                <ChevronRightIcon />
              </BranchSwitchMenuTrigger>
              <BranchSwitchMenuContent className="content scroll-container" css={{ maxHeight: '$dropdownMaxHeight' }} side="left">
                {hasChanges
                  && (
                    <BranchSwitchMenuItem data-cy="branch-selector-create-new-branch-from-current-change" onSelect={createBranchByChange}>
                      Current changes
                    </BranchSwitchMenuItem>
                  )}
                {branchState.branches.length > 0 && branchState.branches.map((branch, index) => (
                  <BranchSwitchMenuItemElement
                    key={seed(index)}
                    branch={branch}
                    createNewBranchFrom={createNewBranchFrom}
                  />
                ))}
              </BranchSwitchMenuContent>
            </BranchSwitchMenu>
            <BranchSwitchMenuArrow offset={12} />
          </BranchSwitchMenuContent>
          {(createBranchModalVisible && startBranch) && (
            <CreateBranchModal
              isOpen={createBranchModalVisible}
              onClose={handleCloseModal}
              onSuccess={onCreateBranchModalSuccess}
              startBranch={startBranch}
              isCurrentChanges={isCurrentChanges}
            />
          )}
        </BranchSwitchMenu>
      ) : <div />
  );
}<|MERGE_RESOLUTION|>--- conflicted
+++ resolved
@@ -167,7 +167,6 @@
           </BranchSwitchMenuMainTrigger>
 
           <BranchSwitchMenuContent side="top" sideOffset={5}>
-<<<<<<< HEAD
             {!gitBranchSelector && (
             <>
               <BranchSwitchMenuItem css={{ display: 'flex', justifyContent: 'space-between' }}>
@@ -179,10 +178,7 @@
               <BranchSwitchMenuSeparator />
             </>
             )}
-            <BranchSwitchMenuRadioGroup className="content scroll-container" css={{ maxHeight: '$dropdownMaxHeight' }} value={currentBranch}>
-=======
             <BranchSwitchMenuRadioGroup className="content content-dark scroll-container" css={{ maxHeight: '$dropdownMaxHeight' }} value={currentBranch}>
->>>>>>> 97e120cd
               {branchState.branches.length > 0
                 && branchState.branches.map((branch, index) => <BranchSwitchMenuRadioElement disabled={!gitBranchSelector} key={`radio_${seed(index)}`} branch={branch} branchSelected={onBranchSelected} />)}
             </BranchSwitchMenuRadioGroup>
