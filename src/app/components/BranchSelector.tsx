import React, { useEffect, useState } from 'react';
import { useSelector, useDispatch } from 'react-redux';
import { ChevronRightIcon } from '@radix-ui/react-icons';
import { GitBranchIcon } from '@primer/octicons-react';
import { useUIDSeed } from 'react-uid';
import {
  BranchSwitchMenu,
  BranchSwitchMenuContent,
  BranchSwitchMenuItem,
  BranchSwitchMenuMainTrigger,
  BranchSwitchMenuTrigger,
  BranchSwitchMenuRadioGroup,
  BranchSwitchMenuArrow,
  BranchSwitchMenuSeparator,
} from './BranchSwitchMenu';
import {
  branchSelector,
  lastSyncedStateSelector,
  tokensSelector,
  localApiStateBranchSelector,
  apiSelector,
  usedTokenSetSelector,
  localApiStateSelector,
  themesListSelector,
  activeThemeSelector,
  storageTypeSelector,
} from '@/selectors';
import useRemoteTokens from '../store/remoteTokens';
import useConfirm from '@/app/hooks/useConfirm';
import CreateBranchModal from './modals/CreateBranchModal';
import { Dispatch } from '../store';
import { BranchSwitchMenuRadioElement } from './BranchSwitchMenuRadioElement';
import { isGitProvider } from '@/utils/is';
<<<<<<< HEAD
import { compareLastSyncedState } from '@/utils/compareLastSyncedState';
=======
import { useFlags } from './LaunchDarkly';
import ProBadge from './ProBadge';
>>>>>>> f997a034

const BranchSwitchMenuItemElement: React.FC<{
  branch: string
  createNewBranchFrom: (branch: string) => void
}> = ({ branch, createNewBranchFrom }) => {
  const onSelect = React.useCallback(() => (
    createNewBranchFrom(branch)
  ), [branch, createNewBranchFrom]);

  return (
    <BranchSwitchMenuItem data-cy={`branch-selector-create-branch-from-branch-${branch}`} onSelect={onSelect}>
      <GitBranchIcon size={12} />
      {` ${branch}`}
    </BranchSwitchMenuItem>
  );
};

export default function BranchSelector() {
  const seed = useUIDSeed();
  const { confirm } = useConfirm();
  const { pullTokens, pushTokens } = useRemoteTokens();
  const dispatch = useDispatch<Dispatch>();
  const { gitBranchSelector } = useFlags();

  const branchState = useSelector(branchSelector);
  const lastSyncedState = useSelector(lastSyncedStateSelector);
  const tokens = useSelector(tokensSelector);
  const themes = useSelector(themesListSelector);

  const storageType = useSelector(storageTypeSelector);
  const localApiState = useSelector(localApiStateSelector);
  const localApiStateBranch = useSelector(localApiStateBranchSelector);
  const apiData = useSelector(apiSelector);
  const activeTheme = useSelector(activeThemeSelector);
  const usedTokenSet = useSelector(usedTokenSetSelector);

  const [currentBranch, setCurrentBranch] = useState(localApiStateBranch);
  const [startBranch, setStartBranch] = useState<string | null>(null);
  const [menuOpened, setMenuOpened] = useState(false);
  const [createBranchModalVisible, setCreateBranchModalVisible] = useState(false);
  const [isCurrentChanges, setIsCurrentChanges] = useState(false);

  useEffect(() => {
    setCurrentBranch(localApiStateBranch);
  }, [localApiStateBranch, setCurrentBranch]);

  const checkForChanges = React.useCallback(() => {
    const tokenSetOrder = Object.keys(tokens);
    const defaultMetadata = isGitProvider(storageType) ? { tokenSetOrder } : {};
    const hasChanged = !compareLastSyncedState(
      tokens,
      themes,
      defaultMetadata,
      lastSyncedState,
      [{}, [], defaultMetadata],
    );
    return hasChanged;
  }, [lastSyncedState, tokens, themes, storageType]);

  const hasChanges = React.useMemo(() => checkForChanges(), [checkForChanges]);

  const askUserIfPushChanges = React.useCallback(async () => {
    const confirmResult = await confirm({
      text: 'You have unsaved changes',
      description: (
        <div>
          If you create or switch your branch without pushing your local changes
          <br />
          {' '}
          to your repository, the changes will be lost.
        </div>
      ),
      confirmAction: 'Discard changes',
      cancelAction: 'Cancel',
    });
    if (confirmResult) {
      return confirmResult.result;
    }
    return null;
  }, [confirm]);

  const createBranchByChange = React.useCallback(() => {
    setMenuOpened(false);
    setIsCurrentChanges(true);
    setStartBranch(currentBranch ?? null);
    setCreateBranchModalVisible(true);
  }, [currentBranch]);

  const createNewBranchFrom = React.useCallback(async (branch: string) => {
    setMenuOpened(false);

    if (hasChanges && await askUserIfPushChanges()) {
      await pushTokens();
    }

    setStartBranch(branch);
    setCreateBranchModalVisible(true);
  }, [hasChanges, askUserIfPushChanges, pushTokens]);

  const changeAndPull = React.useCallback(async (branch: string) => {
    if (isGitProvider(apiData) && isGitProvider(localApiState)) {
      setMenuOpened(false);
      setCurrentBranch(branch);
      dispatch.uiState.setApiData({ ...apiData, branch });
      dispatch.uiState.setLocalApiState({ ...localApiState, branch });
      await pullTokens({ context: { ...apiData, branch }, usedTokenSet, activeTheme });
    }
  }, [apiData, localApiState, pullTokens, usedTokenSet, activeTheme, dispatch]);

  const onBranchSelected = React.useCallback(async (branch: string) => {
    if (hasChanges) {
      if (await askUserIfPushChanges()) {
        await changeAndPull(branch);
      } else setMenuOpened(false);
    } else {
      await changeAndPull(branch);
    }
  }, [hasChanges, askUserIfPushChanges, changeAndPull]);

  // @params
  /*
  ** branch: branch name which is just created.
  ** branches: a list of branch names before new branch is created.
  */
  const onCreateBranchModalSuccess = React.useCallback((branch: string, branches: string[]) => {
    setCreateBranchModalVisible(false);
    setCurrentBranch(branch);
    if (isGitProvider(apiData) && isGitProvider(localApiState)) {
      dispatch.branchState.setBranches(branches.includes(branch) ? branches : [...branches, branch]);
      dispatch.uiState.setApiData({ ...apiData, branch });
      dispatch.uiState.setLocalApiState({ ...localApiState, branch });
    }
  }, [dispatch, apiData, localApiState]);

  const handleToggleMenu = React.useCallback(() => {
    setMenuOpened(!menuOpened);
  }, [menuOpened]);

  const handleCloseModal = React.useCallback(() => {
    setCreateBranchModalVisible(false);
  }, []);

  return (
    currentBranch
      ? (
        <BranchSwitchMenu open={menuOpened} onOpenChange={handleToggleMenu}>
          <BranchSwitchMenuMainTrigger data-cy="branch-selector-menu-trigger">
            <GitBranchIcon size={16} />
            <span>{currentBranch}</span>
          </BranchSwitchMenuMainTrigger>

          <BranchSwitchMenuContent side="top" sideOffset={5}>
            {!gitBranchSelector && (
            <>
              <BranchSwitchMenuItem css={{ display: 'flex', justifyContent: 'space-between' }}>

                <span>Upgrade to Pro</span>
                <ProBadge compact />

              </BranchSwitchMenuItem>
              <BranchSwitchMenuSeparator />
            </>
            )}
            <BranchSwitchMenuRadioGroup className="content content-dark scroll-container" css={{ maxHeight: '$dropdownMaxHeight' }} value={currentBranch}>
              {branchState.branches.length > 0
                && branchState.branches.map((branch, index) => <BranchSwitchMenuRadioElement disabled={!gitBranchSelector} key={`radio_${seed(index)}`} branch={branch} branchSelected={onBranchSelected} />)}
            </BranchSwitchMenuRadioGroup>
            <BranchSwitchMenu>
              <BranchSwitchMenuTrigger data-cy="branch-selector-create-new-branch-trigger" disabled={!gitBranchSelector}>
                Create new branch from
                <ChevronRightIcon />
              </BranchSwitchMenuTrigger>
              <BranchSwitchMenuContent className="content scroll-container" css={{ maxHeight: '$dropdownMaxHeight' }} side="left">
                {hasChanges
                  && (
                    <BranchSwitchMenuItem data-cy="branch-selector-create-new-branch-from-current-change" onSelect={createBranchByChange}>
                      Current changes
                    </BranchSwitchMenuItem>
                  )}
                {branchState.branches.length > 0 && branchState.branches.map((branch, index) => (
                  <BranchSwitchMenuItemElement
                    key={seed(index)}
                    branch={branch}
                    createNewBranchFrom={createNewBranchFrom}
                  />
                ))}
              </BranchSwitchMenuContent>
            </BranchSwitchMenu>
            <BranchSwitchMenuArrow offset={12} />
          </BranchSwitchMenuContent>
          {(createBranchModalVisible && startBranch) && (
            <CreateBranchModal
              isOpen={createBranchModalVisible}
              onClose={handleCloseModal}
              onSuccess={onCreateBranchModalSuccess}
              startBranch={startBranch}
              isCurrentChanges={isCurrentChanges}
            />
          )}
        </BranchSwitchMenu>
      ) : <div />
  );
}<|MERGE_RESOLUTION|>--- conflicted
+++ resolved
@@ -31,12 +31,9 @@
 import { Dispatch } from '../store';
 import { BranchSwitchMenuRadioElement } from './BranchSwitchMenuRadioElement';
 import { isGitProvider } from '@/utils/is';
-<<<<<<< HEAD
 import { compareLastSyncedState } from '@/utils/compareLastSyncedState';
-=======
 import { useFlags } from './LaunchDarkly';
 import ProBadge from './ProBadge';
->>>>>>> f997a034
 
 const BranchSwitchMenuItemElement: React.FC<{
   branch: string
