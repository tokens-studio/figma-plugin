import React, { useCallback, useMemo, useState } from 'react';
import { useDispatch, useSelector } from 'react-redux';
import TokenGroupHeading from './TokenGroupHeading';
import { TokenButton } from './TokenButton';
import { editProhibitedSelector } from '@/selectors';
import { DeepKeyTokenMap, SingleToken, TokenTypeSchema } from '@/types/tokens';
import { isSingleToken } from '@/utils/is';
import IconButton from './IconButton';
import AddIcon from '@/icons/add.svg';
<<<<<<< HEAD
import { ShowFormOptions, ShowNewFormOptions } from '@/types';
=======
import { collapsedTokensSelector } from '@/selectors/collapsedTokensSelector';
import { Dispatch } from '../store';
import { EditTokenFormStatus } from '@/constants/EditTokenFormStatus';
import { IconCollapseArrow, IconExpandArrow } from '@/icons';
import { StyledCollapsableTokenGroupHeadingButton, StyledTokenGroup } from './StyledTokenGroup';

export type ShowFormOptions = {
  name: string;
  status?: EditTokenFormStatus;
  token: SingleToken | null;
};

export type ShowNewFormOptions = {
  name?: string;
};
>>>>>>> 8ba43a27

type Props = {
  schema: TokenTypeSchema;
  tokenValues: DeepKeyTokenMap;
  path?: string | null;
  showNewForm: (opts: ShowNewFormOptions) => void;
  showForm: (opts: ShowFormOptions) => void;
};

const TokenTree: React.FC<Props> = ({
  tokenValues, showNewForm, showForm, schema, path = null,
}) => {
  const editProhibited = useSelector(editProhibitedSelector);
  const collapsed = useSelector(collapsedTokensSelector);
  const dispatch = useDispatch<Dispatch>();

  const handleToggleCollapsed = useCallback((key: string) => {
    dispatch.tokenState.setCollapsedTokens(collapsed.includes(key) ? collapsed.filter((s) => s !== key) : [...collapsed, key]);
  }, [collapsed, dispatch.tokenState]);

  const tokenValuesEntries = React.useMemo(() => (
    Object.entries(tokenValues).map(([name, value]) => {
      const stringPath = [path, name].filter((n) => n).join('.');
      const isTokenGroup = !isSingleToken(value);
      const parent = path || '';

      return {
        stringPath,
        name,
        value,
        isTokenGroup,
        parent,
        handleShowNewForm: () => showNewForm({ name: `${stringPath}.` }),
      };
    })
  ), [tokenValues, path, showNewForm]);

  const mappedItems = useMemo(() => (
    tokenValuesEntries.filter((item) => (
      // remove items which are in a collapsed parent
      !collapsed.some((parentKey) => (item.parent?.startsWith(parentKey) && item.parent?.charAt(parentKey.length) === '.')
      || item.parent === parentKey)
    )).map((item) => ({
      item,
      onToggleCollapsed: () => handleToggleCollapsed(item.stringPath),
    }))
  ), [tokenValuesEntries, collapsed, handleToggleCollapsed]);

  const [draggedToken, setDraggedToken] = useState<SingleToken | null>(null);
  const [dragOverToken, setDragOverToken] = useState<SingleToken | null>(null);

  return (
    <StyledTokenGroup>
      {mappedItems.map(({ item, onToggleCollapsed }) => (
        <React.Fragment key={item.stringPath}>
          {typeof item.value === 'object' && !isSingleToken(item.value) ? (
            <div className="property-wrapper w-full" data-cy={`token-group-${item.stringPath}`}>
              <div className="flex items-center justify-between group">
                <StyledCollapsableTokenGroupHeadingButton
                  collapsed={collapsed.includes(item.stringPath)}
                  data-cy={`tokenlisting-group-${item.stringPath}`}
                  data-testid={`tokenlisting-group-${item.stringPath}`}
                  type="button"
                  onClick={onToggleCollapsed}
                >
                  {collapsed.includes(item.stringPath) ? (
                    <IconCollapseArrow />
                  ) : (
                    <IconExpandArrow />
                  )}
                  <TokenGroupHeading label={item.name} path={item.stringPath} id="listing" type={schema.type} />
                </StyledCollapsableTokenGroupHeadingButton>
                <div className="opacity-0 group-hover:opacity-100 focus:opacity-100">
                  <IconButton
                    icon={<AddIcon />}
                    tooltip="Add a new token"
                    tooltipSide="left"
                    onClick={item.handleShowNewForm}
                    disabled={editProhibited}
                    dataCy="button-add-new-token-in-group"
                  />
                </div>
              </div>

              <TokenTree
                tokenValues={item.value}
                showNewForm={showNewForm}
                showForm={showForm}
                schema={schema}
<<<<<<< HEAD
                path={stringPath}
=======
                path={item.stringPath}
                displayType={displayType}
>>>>>>> 8ba43a27
              />
            </div>
          ) : (
            <TokenButton
              type={schema.type}
              token={item.value}
              showForm={showForm}
              draggedToken={draggedToken}
              dragOverToken={dragOverToken}
              setDraggedToken={setDraggedToken}
              setDragOverToken={setDragOverToken}
            />
          )}
        </React.Fragment>
      // eslint-disable-next-line react/jsx-no-comment-textnodes
      ))}
    </StyledTokenGroup>
  );
};

export default React.memo(TokenTree);<|MERGE_RESOLUTION|>--- conflicted
+++ resolved
@@ -7,9 +7,6 @@
 import { isSingleToken } from '@/utils/is';
 import IconButton from './IconButton';
 import AddIcon from '@/icons/add.svg';
-<<<<<<< HEAD
-import { ShowFormOptions, ShowNewFormOptions } from '@/types';
-=======
 import { collapsedTokensSelector } from '@/selectors/collapsedTokensSelector';
 import { Dispatch } from '../store';
 import { EditTokenFormStatus } from '@/constants/EditTokenFormStatus';
@@ -25,7 +22,6 @@
 export type ShowNewFormOptions = {
   name?: string;
 };
->>>>>>> 8ba43a27
 
 type Props = {
   schema: TokenTypeSchema;
@@ -115,12 +111,7 @@
                 showNewForm={showNewForm}
                 showForm={showForm}
                 schema={schema}
-<<<<<<< HEAD
-                path={stringPath}
-=======
                 path={item.stringPath}
-                displayType={displayType}
->>>>>>> 8ba43a27
               />
             </div>
           ) : (
