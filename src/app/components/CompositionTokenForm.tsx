--- conflicted
+++ resolved
@@ -1,10 +1,5 @@
 import React, { useCallback } from 'react';
-<<<<<<< HEAD
 import { useUIDSeed } from 'react-uid';
-=======
-import compact from 'just-compact';
-import { TokenCompositionValue } from '@/types/values';
->>>>>>> 883e8c32
 import IconPlus from '@/icons/plus.svg';
 import { Properties } from '@/constants/Properties';
 import { EditTokenObject } from '@/types/tokens';
@@ -12,33 +7,20 @@
 import IconButton from './IconButton';
 import Box from './Box';
 import SingleCompositionTokenForm from './SingleCompositionTokenForm';
-<<<<<<< HEAD
-import { CompositionTokenProperty } from '@/types/CompositionTokenProperty';
+import { CompositionTokenProperty, CompositionTokenValue } from '@/types/CompositionTokenProperty';
 import { NodeTokenRefMap } from '@/types/NodeTokenRefMap';
-=======
 import { TokenTypes } from '@/constants/TokenTypes';
-
-const newToken: TokenCompositionValue = {
-  property: '', value: '',
-};
->>>>>>> 883e8c32
 
 export default function CompositionTokenForm({
   internalEditToken,
   setTokenValue,
 }: {
-<<<<<<< HEAD
-  internalEditToken: SingleCompositionToken;
+  internalEditToken: Extract<EditTokenObject, { type: TokenTypes.COMPOSITION }>;
   setTokenValue: (newTokenValue: NodeTokenRefMap) => void;
 }) {
   const seed = useUIDSeed();
-  const [orderObj, setOrderObj] = React.useState({});
+  const [orderObj, setOrderObj] = React.useState<CompositionTokenValue>({});
   const [error, setError] = React.useState(false);
-=======
-  internalEditToken: Extract<EditTokenObject, { type: TokenTypes.COMPOSITION }>;
-  setValue: (style: TokenCompositionValue | TokenCompositionValue[]) => void;
-}) {
->>>>>>> 883e8c32
   const propertiesMenu = React.useMemo(() => (
     Object.keys(Properties).map((key: string) => (
       String(Properties[key as CompositionTokenProperty])
@@ -47,49 +29,38 @@
 
   React.useEffect(() => {
     const defaultOrderObj: NodeTokenRefMap = {};
-    Object.keys(internalEditToken.value).forEach((key, index) => {
+    Object.keys(internalEditToken.value || internalEditToken.schema.schemas.value.properties).forEach((key, index) => {
       defaultOrderObj[key as CompositionTokenProperty] = String(index);
     });
     setOrderObj(defaultOrderObj);
   }, []);
 
   // keep order of the properties in composition token
-  const arrangedTokenValue = React.useMemo<NodeTokenRefMap>(() => (
-    Object.assign({}, ...Object.keys(internalEditToken.value).sort((a, b) => Number(orderObj[a as CompositionTokenProperty]) - Number(orderObj[b as CompositionTokenProperty]))
-      .map((x) => ({ [x as CompositionTokenProperty]: internalEditToken.value[x as CompositionTokenProperty] })))
-  ), [internalEditToken, orderObj]);
+  const arrangedTokenValue = React.useMemo<NodeTokenRefMap>(() => {
+    const internalEditTokenValue = internalEditToken.value || internalEditToken.schema.schemas.value.properties;
+    return Object.assign({}, ...Object.keys(internalEditTokenValue).sort((a, b) => Number(orderObj[a as CompositionTokenProperty]) - Number(orderObj[b as CompositionTokenProperty]))
+      .map((x) => ({ [x as CompositionTokenProperty]: internalEditTokenValue[x as CompositionTokenProperty] })))
+  }, [internalEditToken, orderObj]);
+
 
   const addToken = useCallback(() => {
-<<<<<<< HEAD
-    if (internalEditToken.value.hasOwnProperty('') || Object.keys(internalEditToken.value).length === 0) {
+    const internalEditTokenValue = internalEditToken.value || internalEditToken.schema.schemas.value.properties;
+    if (internalEditTokenValue.hasOwnProperty('') || Object.keys(internalEditTokenValue).length === 0) {
       setError(true);
     }
-    internalEditToken.value['' as CompositionTokenProperty] = '';
-    setTokenValue(internalEditToken.value as NodeTokenRefMap);
+    internalEditTokenValue['' as CompositionTokenProperty] = '';
+    setTokenValue(internalEditTokenValue as NodeTokenRefMap);
   }, [internalEditToken]);
 
   const removeToken = useCallback((property: string) => {
-    delete internalEditToken.value[property as CompositionTokenProperty];
-    setTokenValue(internalEditToken.value as NodeTokenRefMap);
+    const internalEditTokenValue = internalEditToken.value || internalEditToken.schema.schemas.value.properties;
+    delete internalEditTokenValue[property as CompositionTokenProperty];
+    setTokenValue(internalEditTokenValue as NodeTokenRefMap);
   }, [internalEditToken]);
 
   const handleOrderObj = useCallback((newOrderObj: object) => {
     setOrderObj(newOrderObj);
   }, []);
-=======
-    if (Array.isArray(internalEditToken.value)) {
-      setValue([...internalEditToken.value, newToken]);
-    } else {
-      setValue(compact([internalEditToken.value, newToken]));
-    }
-  }, [internalEditToken, setValue]);
-
-  const removeToken = useCallback((index) => {
-    if (Array.isArray(internalEditToken.value)) {
-      setValue(internalEditToken.value.filter((_, i) => i !== index));
-    }
-  }, [internalEditToken, setValue]);
->>>>>>> 883e8c32
 
   return (
     <div>
@@ -117,7 +88,6 @@
               setOrderObj={handleOrderObj}
               setError={setError}
             />
-<<<<<<< HEAD
           ) : (
             Object.entries(arrangedTokenValue).map(([property, value], index) => (
               <SingleCompositionTokenForm
@@ -135,20 +105,6 @@
             ))
           )
         }
-=======
-          ))
-        ) : (
-          <SingleCompositionTokenForm
-            index={-1}
-            token={internalEditToken.value}
-            tokens={internalEditToken.value}
-            key="single-style"
-            properties={propertiesMenu}
-            setValue={setValue}
-            onRemove={removeToken}
-          />
-        )}
->>>>>>> 883e8c32
       </Box>
     </div>
   );
