--- conflicted
+++ resolved
@@ -64,16 +64,12 @@
                 </Box>
 
                 <Heading size="small">Output example</Heading>
-<<<<<<< HEAD
-                <Textarea className="grow" rows={10} isDisabled value={getFormattedTokens()} />
-=======
                 <Textarea
-                    className="flex-grow"
+                    className="grow"
                     rows={10}
                     isDisabled
                     value={getFormattedTokens({includeAllTokens, includeParent, expandTypography})}
                 />
->>>>>>> e3d68f8b
                 <div className="space-x-4 flex justify-between">
                     <Button variant="secondary" onClick={onClose}>
                         Cancel
