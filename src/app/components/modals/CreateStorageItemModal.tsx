import React from 'react';
import {useSelector} from 'react-redux';
import {RootState} from '@/app/store';
import {StorageProviderType} from 'Types/api';
import Modal from '../Modal';
import Heading from '../Heading';
import StorageItemForm from '../StorageItemForm';
import useRemoteTokens from '../../store/remoteTokens';

export default function CreateStorageItemModal({isOpen, onClose, onSuccess}) {
    const {localApiState} = useSelector((state: RootState) => state.uiState);
    const {addNewProviderItem} = useRemoteTokens();
    const [hasErrored, setHasErrored] = React.useState(false);
    let defaultFields;
    switch (localApiState.provider) {
<<<<<<< HEAD
        case StorageProviderType.GITHUB: {
            defaultFields = {
                secret: '',
                id: '',
                branch: '',
                filePath: '',
            };
            break;
        }
=======
>>>>>>> 5c49f65b
        default:
            defaultFields = {id: '', name: '', secret: ''};
            break;
    }
    const [formFields, setFormFields] = React.useState(defaultFields);
<<<<<<< HEAD

=======
>>>>>>> 5c49f65b
    const handleCreateNewClick = async () => {
        setHasErrored(false);
        const response = await addNewProviderItem({
            provider: localApiState.provider,
            ...formFields,
        });
        if (response) {
            onSuccess();
        } else {
            setHasErrored(true);
        }
    };

    const handleChange = (e) => {
        setFormFields({...formFields, [e.target.name]: e.target.value});
    };

    const handleSubmit = (e) => {
        e.preventDefault();
        handleCreateNewClick();
    };

    return (
        <Modal large isOpen={isOpen} close={() => onClose(false)}>
            <div className="space-y-4">
                <Heading>Add new credentials</Heading>
                <StorageItemForm
                    isNew
                    handleChange={handleChange}
                    handleSubmit={handleSubmit}
                    handleCancel={() => onClose(false)}
                    values={formFields}
                    hasErrored={hasErrored}
                />
            </div>
        </Modal>
    );
}<|MERGE_RESOLUTION|>--- conflicted
+++ resolved
@@ -13,7 +13,6 @@
     const [hasErrored, setHasErrored] = React.useState(false);
     let defaultFields;
     switch (localApiState.provider) {
-<<<<<<< HEAD
         case StorageProviderType.GITHUB: {
             defaultFields = {
                 secret: '',
@@ -23,17 +22,11 @@
             };
             break;
         }
-=======
->>>>>>> 5c49f65b
         default:
             defaultFields = {id: '', name: '', secret: ''};
             break;
     }
     const [formFields, setFormFields] = React.useState(defaultFields);
-<<<<<<< HEAD
-
-=======
->>>>>>> 5c49f65b
     const handleCreateNewClick = async () => {
         setHasErrored(false);
         const response = await addNewProviderItem({
