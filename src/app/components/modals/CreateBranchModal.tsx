import React from 'react';
import { useSelector } from 'react-redux';
import { GitBranchIcon } from '@primer/octicons-react';
import Modal from '../Modal';
import Heading from '../Heading';
import Button from '../Button';
import Input from '../Input';
import useRemoteTokens from '../../store/remoteTokens';
import { apiSelector, localApiStateSelector } from '@/selectors';
import Stack from '../Stack';
import { ApiDataType } from '@/types/api';

type Props = {
<<<<<<< HEAD
  isOpen: boolean;
  startBranch: string | null;
  isCurrentChanges: boolean;
  onClose: (arg: boolean) => void;
  onSuccess: (branch: string, branches: string[]) => void;
=======
  isOpen: boolean
  startBranch: string
  isCurrentChanges: boolean
  onClose: (arg: boolean) => void
  onSuccess: (branch: string, branches: string[]) => void
>>>>>>> 102e3164
};

type FormData = {
  branch: string
};

// @TODO use hooks

export default function CreateBranchModal({
  isOpen, onClose, onSuccess, startBranch, isCurrentChanges,
}: Props) {
  const { addNewBranch, pushTokens, fetchBranches } = useRemoteTokens();

  const localApiState: ApiDataType = useSelector(localApiStateSelector);
  const apiData: ApiDataType = useSelector(apiSelector);

  const [formFields, setFormFields] = React.useState<FormData>({} as FormData);
  const [hasErrored, setHasErrored] = React.useState<boolean>(false);
  const branchInputRef = React.useRef<HTMLInputElement | null>(null);

  /* @lifecycle
  ** set focus on input
  */
  React.useEffect(() => {
    setTimeout(() => {
      branchInputRef.current?.focus();
    }, 200);
  }, []);

  const handleChange = React.useCallback((e: React.ChangeEvent<HTMLInputElement>) => {
    setFormFields({ ...formFields, [e.target.name]: e.target.value });
  }, [formFields]);

  const handleSubmit = React.useCallback(async (e: React.FormEvent<HTMLFormElement>) => {
    e.preventDefault();

    const { branch } = formFields;

    setHasErrored(false);

    const response = await addNewBranch(localApiState, branch, startBranch);
    const branches = await fetchBranches(localApiState);

    if (response) {
      onSuccess(branch, branches ?? []);
    } else {
      setHasErrored(true);
    }

    if (isCurrentChanges) await pushTokens({ ...apiData, branch });
  }, [
    formFields,
    localApiState,
    apiData,
    addNewBranch,
    isCurrentChanges,
    fetchBranches,
    pushTokens,
    onSuccess,
    startBranch,
  ]);

  const handleModalClose = React.useCallback(() => onClose(false), [onClose]);

  return (
    <Modal large isOpen={isOpen} close={handleModalClose}>
      <form onSubmit={handleSubmit}>
        <Stack direction="column" gap={4}>
          <Heading>
            Create a new branch from
            {' '}
            {isCurrentChanges
              ? 'current changes'
              : (
                <>
                  <GitBranchIcon size={12} />
                  {` ${startBranch}`}
                </>
              )}
          </Heading>
          <Input
            required
            full
            autofocus
            type="text"
            label="Branch name"
            value={formFields.branch}
            placeholder="branch"
            onChange={handleChange}
            name="branch"
            inputRef={branchInputRef}
          />
          <Stack direction="row" gap={4}>
            <Button variant="secondary" size="large" onClick={handleModalClose}>
              Cancel
            </Button>
            <Button variant="primary" type="submit" disabled={!formFields.branch}>
              Save
            </Button>
          </Stack>
          {hasErrored && (
            <div className="bg-red-200 text-red-700 rounded p-4 text-xs font-bold" data-cy="provider-modal-error">
              There was an error connecting. Check your credentials.
            </div>
          )}
        </Stack>
      </form>
    </Modal>
  );
}<|MERGE_RESOLUTION|>--- conflicted
+++ resolved
@@ -11,19 +11,11 @@
 import { ApiDataType } from '@/types/api';
 
 type Props = {
-<<<<<<< HEAD
   isOpen: boolean;
   startBranch: string | null;
   isCurrentChanges: boolean;
   onClose: (arg: boolean) => void;
   onSuccess: (branch: string, branches: string[]) => void;
-=======
-  isOpen: boolean
-  startBranch: string
-  isCurrentChanges: boolean
-  onClose: (arg: boolean) => void
-  onSuccess: (branch: string, branches: string[]) => void
->>>>>>> 102e3164
 };
 
 type FormData = {
