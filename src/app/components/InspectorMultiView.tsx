import React from 'react';
import { useSelector, useDispatch } from 'react-redux';
import { Dispatch } from '../store';
import useTokens from '../store/useTokens';
import Button from './Button';
import Box from './Box';
import Checkbox from './Checkbox';
import Label from './Label';
import Blankslate from './Blankslate';
import InspectorTokenGroup from './InspectorTokenGroup';
import { SingleToken } from '@/types/tokens';
import { inspectStateSelector, uiStateSelector } from '@/selectors';
import { isEqual } from '@/utils/isEqual';
import { TokenTypes } from '@/constants/TokenTypes';
import { Properties } from '@/constants/Properties';
import { SelectionGroup } from '@/types';
import { NodeInfo } from '@/types/NodeInfo';
import BulkRemapModal from './modals/BulkRemapModal';
import { StyleIdBackupKeys } from '@/constants/StyleIdBackupKeys';
import OnboardingExplainer from './OnboardingExplainer';
import Stack from './Stack';

export default function InspectorMultiView({ resolvedTokens }: { resolvedTokens: SingleToken[] }) {
  const onboardingData = {
    title: 'Inspect',
    text: 'This is where applied tokens of your selection show up, you can use Deep Inspect to scan the selected layers and all of its children.',
    url: 'https://docs.figmatokens.com/inspect/multi-inspect?ref=onboarding_explainer_inspect',
  };

  const inspectState = useSelector(inspectStateSelector, isEqual);
  const uiState = useSelector(uiStateSelector, isEqual);
  const { removeTokensByValue } = useTokens();
  const [bulkRemapModalVisible, setShowBulkRemapModalVisible] = React.useState(false);
  const dispatch = useDispatch<Dispatch>();

  React.useEffect(() => {
    dispatch.inspectState.setSelectedTokens([]);
  }, [uiState.selectionValues]);

  const groupedSelectionValues = React.useMemo(() => (
    uiState.selectionValues.reduce<Partial<
    Record<TokenTypes, SelectionGroup[]>
    & Record<Properties, SelectionGroup[]>
    >>((acc, curr) => {
      if (StyleIdBackupKeys.includes(curr.type)) return acc;
      if (acc[curr.category]) {
        const sameValueIndex = acc[curr.category]!.findIndex((v) => v.value === curr.value);

        if (sameValueIndex > -1) {
          acc[curr.category]![sameValueIndex].nodes.push(...curr.nodes);
        } else {
          acc[curr.category] = [...acc[curr.category]!, curr];
        }
      } else {
        acc[curr.category] = [curr];
      }

      return acc;
    }, {})
  ), [uiState.selectionValues]);

  const removeTokens = React.useCallback(() => {
    const valuesToRemove = uiState.selectionValues
      .filter((v) => inspectState.selectedTokens.includes(`${v.category}-${v.value}`))
      .map((v) => ({ nodes: v.nodes, property: v.type })) as ({
      property: Properties;
      nodes: NodeInfo[];
    }[]);

    removeTokensByValue(valuesToRemove);
  }, [inspectState.selectedTokens, removeTokensByValue, uiState.selectionValues]);

  const handleShowBulkRemap = React.useCallback(() => {
    setShowBulkRemapModalVisible(true);
  }, []);

  const handleHideBulkRemap = React.useCallback(() => {
    setShowBulkRemapModalVisible(false);
  }, []);

  const handleSelectAll = React.useCallback(() => {
    dispatch.inspectState.setSelectedTokens(
      inspectState.selectedTokens.length === uiState.selectionValues.length
        ? []
        : uiState.selectionValues.map((v) => `${v.category}-${v.value}`),
    );
  }, [dispatch.inspectState, inspectState.selectedTokens.length, uiState.selectionValues]);

  const closeOnboarding = React.useCallback(() => {
    dispatch.uiState.setOnboardingExplainerInspect(false);
  }, [dispatch]);

  return (
    <>
      {uiState.selectionValues.length > 0 && (
      <Box css={{
        display: 'flex', alignItems: 'center', gap: '$3', justifyContent: 'space-between', paddingInline: '$4',
      }}
      >
        <Box css={{
          display: 'flex', alignItems: 'center', gap: '$3', fontSize: '$small',
        }}
        >
          <Checkbox
            checked={inspectState.selectedTokens.length === uiState.selectionValues.length}
            id="selectAll"
            onCheckedChange={handleSelectAll}
          />
          <Label htmlFor="selectAll" css={{ fontSize: '$small', fontWeight: '$bold' }}>
            Select all
          </Label>
        </Box>
        <Box css={{ display: 'flex', flexDirection: 'row', gap: '$1' }}>
          <Button onClick={handleShowBulkRemap} variant="secondary">
            Bulk remap
          </Button>
          <Button onClick={removeTokens} disabled={inspectState.selectedTokens.length === 0} variant="secondary">
            Remove selected
          </Button>
        </Box>
      </Box>
      )}
      <Box
        css={{
          display: 'flex', flexDirection: 'column', flexGrow: 1, padding: '$4',
        }}
        className="content scroll-container"
      >
        {uiState.selectionValues.length > 0 ? (
          <Box css={{ display: 'flex', flexDirection: 'column', gap: '$1' }}>
            {Object.entries(groupedSelectionValues).map((group) => <InspectorTokenGroup key={`inspect-group-${group[0]}`} group={group as [Properties, SelectionGroup[]]} resolvedTokens={resolvedTokens} />)}
            {bulkRemapModalVisible && (
            <BulkRemapModal
              isOpen={bulkRemapModalVisible}
              onClose={handleHideBulkRemap}
            />
<<<<<<< HEAD
            )}

          </Box>
        ) : (
          <Blankslate title={uiState.selectedLayers > 0 ? 'No tokens found' : 'No layers selected'} text={uiState.selectedLayers > 0 ? 'None of the selected layers contain any tokens' : 'Select a layer to see applied tokens'} />
        )}
      </Box>
    </>
=======
          )}
        </Box>
      ) : (
        <Stack direction="column" gap={4} css={{ padding: '$5', margin: 'auto' }}>
          <Blankslate title={uiState.selectedLayers > 0 ? 'No tokens found' : 'No layers selected'} text={uiState.selectedLayers > 0 ? 'None of the selected layers contain any tokens' : 'Select a layer to see applied tokens'} />
          {uiState.onboardingExplainerInspect && (
            <OnboardingExplainer data={onboardingData} closeOnboarding={closeOnboarding} />
          )}
        </Stack>
      )}
    </Box>
>>>>>>> 15a0a6b4
  );
}<|MERGE_RESOLUTION|>--- conflicted
+++ resolved
@@ -134,27 +134,17 @@
               isOpen={bulkRemapModalVisible}
               onClose={handleHideBulkRemap}
             />
-<<<<<<< HEAD
             )}
-
           </Box>
         ) : (
-          <Blankslate title={uiState.selectedLayers > 0 ? 'No tokens found' : 'No layers selected'} text={uiState.selectedLayers > 0 ? 'None of the selected layers contain any tokens' : 'Select a layer to see applied tokens'} />
+          <Stack direction="column" gap={4} css={{ padding: '$5', margin: 'auto' }}>
+            <Blankslate title={uiState.selectedLayers > 0 ? 'No tokens found' : 'No layers selected'} text={uiState.selectedLayers > 0 ? 'None of the selected layers contain any tokens' : 'Select a layer to see applied tokens'} />
+            {uiState.onboardingExplainerInspect && (
+              <OnboardingExplainer data={onboardingData} closeOnboarding={closeOnboarding} />
+            )}
+          </Stack>
         )}
       </Box>
     </>
-=======
-          )}
-        </Box>
-      ) : (
-        <Stack direction="column" gap={4} css={{ padding: '$5', margin: 'auto' }}>
-          <Blankslate title={uiState.selectedLayers > 0 ? 'No tokens found' : 'No layers selected'} text={uiState.selectedLayers > 0 ? 'None of the selected layers contain any tokens' : 'Select a layer to see applied tokens'} />
-          {uiState.onboardingExplainerInspect && (
-            <OnboardingExplainer data={onboardingData} closeOnboarding={closeOnboarding} />
-          )}
-        </Stack>
-      )}
-    </Box>
->>>>>>> 15a0a6b4
   );
 }