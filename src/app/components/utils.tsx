import {Parser} from 'expr-eval';
<<<<<<< HEAD
import {hexToRgb} from '../../plugin/helpers';
import {postToFigma} from '../../plugin/notifiers';
import {MessageToPluginTypes} from '../../types/messages';
=======
import XRegExp from 'xregexp';
import {hexToRgb, RGBAToHexA} from '../../plugin/helpers';
>>>>>>> a4edfca3

const parser = new Parser();

export function checkAndEvaluateMath(expr) {
    try {
        parser.evaluate(expr);
        return parser.evaluate(expr);
    } catch (ex) {
        return expr;
    }
}

<<<<<<< HEAD
=======
export function mergeDeep(target, ...sources) {
    if (!sources.length) return target;
    const source = sources.shift();

    if (isObject(target) && isObject(source)) {
        Object.keys(source).forEach((key) => {
            if (isObject(source[key])) {
                if (!target[key]) Object.assign(target, {[key]: {}});
                mergeDeep(target[key], source[key]);
            } else {
                Object.assign(target, {[key]: source[key]});
            }
        });
    }

    return mergeDeep(target, ...sources);
}

export function isValueToken(token): token is {value: string | number} {
    return typeof token === 'object' && (typeof token?.value === 'string' || typeof token?.value === 'number');
}

>>>>>>> a4edfca3
export function isTypographyToken(token) {
    if (typeof token !== 'object') return false;
    return (
        'fontFamily' in token ||
        'fontWeight' in token ||
        'fontSize' in token ||
        'lineHeight' in token ||
        'paragraphSpacing' in token
    );
}

export function isSingleToken(token): token is {value: string} {
    return typeof token === 'object' && 'value' in token;
}

export function convertToRgb(color: string) {
    if (typeof color !== 'string') {
        return color;
    }
    const hexRegex = /#([A-Fa-f0-9]{6}|[A-Fa-f0-9]{3})/g;
    const matchedDelimiter = XRegExp.matchRecursive(color, '\\(', '\\)', 'g');
    let returnedColor = color;

    if (matchedDelimiter) {
        // If rgb contains hex value, extract rgb values from there
        matchedDelimiter.map((matched) => {
            try {
                const matchesRgba = XRegExp.matchRecursive(matched, 'rgba?\\(', '\\)', 'g', {
                    valueNames: [null, 'left', 'match', 'right'],
                });
                if (matchesRgba.length > 0) {
                    const matchedString = matchesRgba.map((n) => n.value).join('');
                    const matchedColor = matchesRgba[1].value;
                    const matchesHex = matchedColor.match(hexRegex);
                    let r;
                    let g;
                    let b;
                    let a = 1;
                    let alpha;
                    console.log('Matches regex', matchesHex);
                    if (matchesHex) {
                        ({r, g, b} = hexToRgb(matchesHex[0]));
                    } else {
                        [r, g, b, alpha = '1'] = matchedColor.split(',').map((n) => n.trim());
                        a = Number(alpha);
                    }
                    console.log('Matched, Returned', matchedColor, r, g, b, a);
                    const rgbaString = `rgba(${matchedColor.replace(hexRegex, [r, g, b].join(', '))}`;

                    returnedColor = color.split(matchedString).join(RGBAToHexA(rgbaString));
                }
            } catch (e) {
                console.log('error', e);
            }
        });
    }
    return returnedColor;
}

// Light or dark check for Token Buttons: If color is very bright e.g. white we show a different style
export function lightOrDark(color: string) {
    if (typeof color !== 'string') {
        return 'light';
    }
    try {
        let r: number | string;
        let g: number | string;
        let b: number | string;

        // Check the format of the color, HEX or RGB?
        if (color.match(/^rgb/)) {
            // If RGB --> store the red, green, blue values in separate variables
            [, r, g, b] = color.match(/^rgba?\((\d+),\s*(\d+),\s*(\d+)(?:,\s*(\d+(?:\.\d+)?))?\)$/);
        } else {
            // If hex --> Convert it to RGB: http://gist.github.com/983661
            const baseColor = color.slice(0, 7);
            const extractedColor = +`0x${baseColor.slice(1).replace(baseColor.length < 5 && /./g, '$&$&')}`;

            r = extractedColor >> 16;
            g = (extractedColor >> 8) & 255;
            b = extractedColor & 255;
        }
        // HSP (Highly Sensitive Poo) equation from http://alienryderflex.com/hsp.html
        const hsp = Math.sqrt(
            0.299 * (Number(r) * Number(r)) + 0.587 * (Number(g) * Number(g)) + 0.114 * (Number(b) * Number(b))
        );

        // Using the HSP value, determine whether the color is light or dark
        if (hsp < 245.5) {
            return 'dark';
        }
    } catch (e) {
        console.error(e);
    }
    return 'light';
}

// Sets random color depending on Hash for use in colorful UI
export function colorByHashCode(value) {
    let hash = 0;
    if (value.length === 0) return hash;
    for (let i = 0; i < value.length; i += 1) {
        hash = value.charCodeAt(i) * 30 + hash;
    }
    const shortened = Math.abs(hash % 360);
    return `${shortened},100%,85%`;
}

// Not in use for now, converts string to hashCode
export function hashCode(s) {
    return s.split('').reduce(function (a, b) {
        a = (a << 5) - a + b.charCodeAt(0);
        return a & a;
    }, 0);
}

// Converts string to slug
export function slugify(text: string) {
    return text
        .toString() // Cast to string
        .toLowerCase() // Convert the string to lowercase letters
        .normalize('NFD') // The normalize() method returns the Unicode Normalization Form of a given string.
        .trim() // Remove whitespace from both sides of a string
        .replace(/\s+/g, '-') // Replace spaces with -
        .replace(/[^\w-]+/g, '') // Remove all non-word chars
        .replace(/--+/g, '-'); // Replace multiple - with single -
}

export function goToNodeId(id) {
    postToFigma({
        type: MessageToPluginTypes.GO_TO_NODE,
        id,
    });
}

export async function compareUpdatedAt(oldUpdatedAt, newUpdatedAt) {
    if (newUpdatedAt > oldUpdatedAt) {
        return 'remote_newer';
    }
    if (newUpdatedAt === oldUpdatedAt) {
        return 'same';
    }
    return 'remote_older';
}<|MERGE_RESOLUTION|>--- conflicted
+++ resolved
@@ -1,12 +1,8 @@
 import {Parser} from 'expr-eval';
-<<<<<<< HEAD
-import {hexToRgb} from '../../plugin/helpers';
+import XRegExp from 'xregexp';
 import {postToFigma} from '../../plugin/notifiers';
 import {MessageToPluginTypes} from '../../types/messages';
-=======
-import XRegExp from 'xregexp';
 import {hexToRgb, RGBAToHexA} from '../../plugin/helpers';
->>>>>>> a4edfca3
 
 const parser = new Parser();
 
@@ -19,31 +15,10 @@
     }
 }
 
-<<<<<<< HEAD
-=======
-export function mergeDeep(target, ...sources) {
-    if (!sources.length) return target;
-    const source = sources.shift();
-
-    if (isObject(target) && isObject(source)) {
-        Object.keys(source).forEach((key) => {
-            if (isObject(source[key])) {
-                if (!target[key]) Object.assign(target, {[key]: {}});
-                mergeDeep(target[key], source[key]);
-            } else {
-                Object.assign(target, {[key]: source[key]});
-            }
-        });
-    }
-
-    return mergeDeep(target, ...sources);
-}
-
 export function isValueToken(token): token is {value: string | number} {
     return typeof token === 'object' && (typeof token?.value === 'string' || typeof token?.value === 'number');
 }
 
->>>>>>> a4edfca3
 export function isTypographyToken(token) {
     if (typeof token !== 'object') return false;
     return (
