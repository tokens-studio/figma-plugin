--- conflicted
+++ resolved
@@ -37,8 +37,6 @@
                     </div>
                     <div>Text Case: {valueToCheck.textCase?.value || valueToCheck.textCase}</div>
                     <div>Text Decoration: {valueToCheck.textDecoration?.value || valueToCheck.textDecoration}</div>
-<<<<<<< HEAD
-=======
                 </div>
             );
         }
@@ -49,7 +47,6 @@
                     {valueToCheck.map((t, index) => (
                         <SingleShadow key={`shadow-${t.name}-${index}`} shadow={t} />
                     ))}
->>>>>>> 3a6d963f
                 </div>
             ) : (
                 <SingleShadow shadow={valueToCheck} />
