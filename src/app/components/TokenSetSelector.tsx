--- conflicted
+++ resolved
@@ -106,32 +106,22 @@
       }}
       className="content"
     >
-<<<<<<< HEAD
       {mfsEnabled ? (
         <Box>
           <TokenSetTree
-=======
-      {featureFlags?.gh_mfs_enabled
-        && (api.provider === StorageProviderType.GITHUB
-          || api.provider === StorageProviderType.GITLAB)
-          && !api?.filePath?.endsWith('.json')
-        ? (
-          <Box>
-            <TokenSetTree
-              tokenSets={allTokenSets}
-              onRename={handleRenameTokenSet}
-              onDelete={(set) => handleDeleteTokenSet(set)}
-            />
-          </Box>
-        ) : (
-          <TokenSetList
-            onReorder={(values: string[]) => handleReorder(values)}
->>>>>>> 33ad3bd4
             tokenSets={allTokenSets}
             onRename={handleRenameTokenSet}
-            onDelete={handleDeleteTokenSet}
+            onDelete={(set) => handleDeleteTokenSet(set)}
           />
-        )}
+        </Box>
+      ) : (
+        <TokenSetList
+          onReorder={(values: string[]) => handleReorder(values)}
+          tokenSets={allTokenSets}
+          onRename={handleRenameTokenSet}
+          onDelete={handleDeleteTokenSet}
+        />
+      )}
       <Modal isOpen={showRenameTokenSetFields} close={() => setShowRenameTokenSetFields(false)}>
         <Stack direction="column" justify="center" gap={4} css={{ textAlign: 'center' }}>
           <Heading size="small">
