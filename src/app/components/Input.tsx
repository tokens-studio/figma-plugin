import React, { useCallback } from 'react';
import { styled } from '@/stitches.config';
import IconVisibility from './icons/IconVisibiltyOn';
import IconVisibilityOff from './icons/IconVisibilityOff';
import Box from './Box';
import Stack from './Stack';

type Props = React.InputHTMLAttributes<HTMLInputElement> & {
  name?: string;
  inputRef?: React.MutableRefObject<HTMLInputElement | null>;
  error?: string;
  required?: boolean;
  autofocus?: boolean;
  tabindex?: number | null;
  label?: string | null;
  full?: boolean;
  value?: string | number;
  defaultValue?: string | number;
  type?: string;
  custom?: string;
  placeholder?: string;
  capitalize?: boolean;
  prefix?: React.ReactNode;
  suffix?: React.ReactNode;
  step?: string;
  isMasked?: boolean;
  onChange?: React.ChangeEventHandler<HTMLInputElement>;
  disabled?: boolean;
};

const StyledIcon = styled('div', {
  width: '20px',
  height: '20px',
  marginRight: '4px',
  marginLeft: '4px',
  display: 'flex',
  alignItems: 'center',
  justifyContent: 'center',
  cursor: 'pointer',
});

const StyledInput = styled('input', {
  padding: '0 $3',
  height: '28px',
  flexGrow: 1,
  width: '100%',
  backgroundColor: '$bgDefault',
  border: '1px solid $borderMuted',
  fontSize: '$xsmall',
  borderRadius: '$input',
  position: 'relative',

  '&:focus-within': {
    boxShadow: '$focus',
  },

  variants: {
    hasSuffix: {
      true: {
        borderTopRightRadius: 0,
        borderBottomRightRadius: 0,
      },
    },
    hasPrefix: {
      true: {
        borderTopLeftRadius: 0,
        borderBottomLeftRadius: 0,
      },
    },
  },
});

const StyledSuffix = styled('button', {
  width: '28px',
  height: '28px',
  backgroundColor: '$bgDefault',
  border: '1px solid $borderMuted',
  borderTopLeftRadius: 0,
  borderBottomLeftRadius: 0,
  borderLeft: 0,
  display: 'flex',
  alignItems: 'center',

  '&:focus': {
    outline: 'none',
    backgroundColor: '$interaction',
    color: '$onInteraction',
  },
});

const StyledPrefix = styled('div', {
  padding: '0 $3',
  height: '28px',
  flexShrink: 0,
  border: '1px solid $borderMuted',
  borderTopRightRadius: 0,
  borderBottomRightRadius: 0,
  borderRight: 0,
  backgroundColor: '$bgDefault',
  display: 'flex',
  alignItems: 'center',

  '&:focus': {
    outline: 'none',
    boxShadow: 'none',
    backgroundColor: '$bgSubtle',
  },
});

const Input = React.forwardRef<HTMLInputElement, Props>(({
  name,
  autofocus,
  error = '',
  required = false,
  tabindex = null,
  label = null,
  full,
  onChange,
  value,
  defaultValue,
  type,
  prefix,
  suffix,
  step,
  custom = '',
  inputRef = null,
  placeholder = '',
  capitalize = false,
  isMasked = false,
<<<<<<< HEAD
  disabled = false,
}) => {
=======
  ...inputProps
}, ref) => {
>>>>>>> b63bb40b
  // if isMasked is true, then we need to handle toggle visibility
  const [show, setShow] = React.useState(false);

  const handleVisibility = useCallback((e: React.MouseEvent<HTMLButtonElement>) => {
    e.preventDefault();
    setShow(!show);
    if (inputRef?.current?.type) {
      inputRef.current.type = inputRef?.current?.type === 'password' ? 'text' : 'password';
    }
  }, [show, inputRef]);

  return (
    <label htmlFor={name} className="text-xxs font-medium block">
      {(!!label || !!error) && (
        <Stack direction="row" justify="between" align="center" css={{ marginBottom: '$1' }}>
          {label ? <div className={capitalize ? 'capitalize' : undefined}>{label}</div> : null}
          {error ? <div className="text-red-500 font-bold">{error}</div> : null}
        </Stack>
      )}
      <Box css={{ display: 'flex', position: 'relative', width: full ? '100%' : '' }} className="input">
        {!!prefix && <StyledPrefix>{prefix}</StyledPrefix>}
        <StyledInput
          ref={inputRef ?? ref}
          spellCheck={false}
          tabIndex={tabindex ?? undefined}
          type={type}
          value={value}
          defaultValue={defaultValue}
          name={name}
          onChange={onChange}
          required={required}
          autoFocus={autofocus}
          step={step}
          data-custom={custom}
          placeholder={placeholder}
          hasPrefix={!!prefix}
          hasSuffix={!!isMasked}
<<<<<<< HEAD
          disabled={disabled}
=======
          {...inputProps}
>>>>>>> b63bb40b
        />
        {!!suffix && <span>{suffix}</span>}
        {isMasked && (
          <StyledSuffix type="button" onClick={handleVisibility}>
            <StyledIcon>{show ? <IconVisibility /> : <IconVisibilityOff />}</StyledIcon>
          </StyledSuffix>
        )}
      </Box>
    </label>
  );
});

export default Input;
export { StyledInput, StyledPrefix, StyledSuffix };<|MERGE_RESOLUTION|>--- conflicted
+++ resolved
@@ -127,13 +127,8 @@
   placeholder = '',
   capitalize = false,
   isMasked = false,
-<<<<<<< HEAD
-  disabled = false,
-}) => {
-=======
   ...inputProps
 }, ref) => {
->>>>>>> b63bb40b
   // if isMasked is true, then we need to handle toggle visibility
   const [show, setShow] = React.useState(false);
 
@@ -171,11 +166,7 @@
           placeholder={placeholder}
           hasPrefix={!!prefix}
           hasSuffix={!!isMasked}
-<<<<<<< HEAD
-          disabled={disabled}
-=======
           {...inputProps}
->>>>>>> b63bb40b
         />
         {!!suffix && <span>{suffix}</span>}
         {isMasked && (
