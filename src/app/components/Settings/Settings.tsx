--- conflicted
+++ resolved
@@ -45,15 +45,8 @@
     [dispatch.settings],
   );
 
-<<<<<<< HEAD
-  const handleResetButton = React.useCallback(() => {
-    // dispatch.uiState.setOnboardingExplainerSets("true");
-    // dispatch.uiState.setOnboardingExplainerInspect("true");
-    // dispatch.uiState.setOnboardingExplainerSyncproviders("true");
-=======
   const closeOnboarding = React.useCallback(() => {
     dispatch.uiState.setOnboardingExplainerSyncProviders(false);
->>>>>>> 5945d113
   }, [dispatch]);
 
   return (
