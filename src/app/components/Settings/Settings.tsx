/* eslint-disable jsx-a11y/label-has-associated-control */
import React, { useState, useEffect } from 'react';
import { useDispatch, useSelector } from 'react-redux';
import type { CheckedState } from '@radix-ui/react-checkbox';
import { useTranslation } from 'react-i18next';
import { track } from '@/utils/analytics';
import SyncSettings from '../SyncSettings';
import { LanguageSelector } from '../LanguageSelector';
import Button from '../Button';
import Checkbox from '../Checkbox';
import Heading from '../Heading';
import { Dispatch } from '../../store';
import Label from '../Label';
import {
  ignoreFirstPartForStylesSelector, storeTokenIdInJsonEditorSelector, prefixStylesWithThemeNameSelector, uiStateSelector,
} from '@/selectors';
import Stack from '../Stack';
import Box from '../Box';
import AddLicenseKey from '../AddLicenseKey/AddLicenseKey';
import { Divider } from '../Divider';
import OnboardingExplainer from '../OnboardingExplainer';
import RemConfiguration from '../RemConfiguration';
import { replay } from '@/app/sentry';
import { sessionRecordingSelector } from '@/selectors/sessionRecordingSelector';
import Text from '../Text';
import Link from '../Link';

function Settings() {
  const { t } = useTranslation(['settings']);

  const onboardingData = {
    title: t('whereTokensStored'),
    text: t('whereTokensStoredOnboarding'),
    url: 'https://docs.figmatokens.com/sync/sync?ref=onboarding_explainer_syncproviders',
  };

  const ignoreFirstPartForStyles = useSelector(ignoreFirstPartForStylesSelector);
  const prefixStylesWithThemeName = useSelector(prefixStylesWithThemeNameSelector);
  const storeTokenIdInJsonEditor = useSelector(storeTokenIdInJsonEditorSelector);
  const uiState = useSelector(uiStateSelector);
  const dispatch = useDispatch<Dispatch>();
  const debugMode = useSelector(sessionRecordingSelector);
  const [debugSession, setDebugSession] = useState('');

  const toggleDebugMode = React.useCallback(async (checked: CheckedState) => {
    dispatch.settings.setSessionRecording(!!checked);
    if (checked) {
      // Display the info to the user
      try {
        let id = await replay.getReplayId();
        if (!id) {
          // Force start the replay functionality
          replay.start();
          id = await replay.getReplayId();
        }
        setDebugSession(id || '');
      } catch (err) {
        console.warn('Replay is likely in progress already', err);
      }
    } else {
      try {
        replay.stop();
      } catch (err) {
        console.warn('Replay is likely stopped already', err);
      }
    }
  }, []);

  // Load once on mount.
  useEffect(() => {
    async function getSessionId() {
      try {
        const id = replay.getReplayId();
        setDebugSession(id || '');
      } catch (err) {
        // Silently fail
      }
    }
    getSessionId();
  });
  const handleIgnoreChange = React.useCallback(
    (state: CheckedState) => {
      track('setIgnoreFirstPartForStyles', { value: state });
      dispatch.settings.setIgnoreFirstPartForStyles(!!state);
    },
    [dispatch.settings],
  );

  const handlePrefixWithThemeNameChange = React.useCallback(
    (state: CheckedState) => {
      track('setPrefixStylesWithThemeName', { value: state });

      dispatch.settings.setPrefixStylesWithThemeName(!!state);
    },
    [dispatch.settings],
  );

  const handleStoreTokenIdInJsonEditorChange = React.useCallback(
    (state: CheckedState) => {
      track('setStoreTokenIdInJsonEditorSelector', { value: state });

      dispatch.settings.setStoreTokenIdInJsonEditorSelector(!!state);
    },
    [dispatch.settings],
  );

  const closeOnboarding = React.useCallback(() => {
    dispatch.uiState.setOnboardingExplainerSyncProviders(false);
  }, [dispatch]);

  const handleResetButton = React.useCallback(() => {
    dispatch.uiState.setOnboardingExplainerSets(true);
    dispatch.uiState.setOnboardingExplainerInspect(true);
    dispatch.uiState.setOnboardingExplainerSyncProviders(true);
    dispatch.uiState.setLastOpened(0);
  }, [dispatch]);

  return (
    <Box className="content scroll-container">
      <Stack direction="column" gap={4} css={{ padding: '$3 0' }}>
        <AddLicenseKey />
        <Divider />
        {uiState.onboardingExplainerSyncProviders && (
          <Stack direction="column" gap={2} css={{ padding: '$4' }}>
            <OnboardingExplainer data={onboardingData} closeOnboarding={closeOnboarding} />
          </Stack>
        )}
        <SyncSettings />
        <Divider />
        <Stack direction="column" gap={3} css={{ padding: '0 $4' }}>
          <Heading size="medium">{t('settings')}</Heading>
          <Stack direction="row" gap={3} align="start">
            <Checkbox
              id="ignoreFirstPartForStyles"
              checked={!!ignoreFirstPartForStyles}
              defaultChecked={ignoreFirstPartForStyles}
              onCheckedChange={handleIgnoreChange}
            />
            <Label htmlFor="ignoreFirstPartForStyles">
              <Stack direction="column" gap={2}>
                <Box css={{ fontWeight: '$bold' }}>{t('ignorePrefix')}</Box>
                <Box css={{ color: '$textMuted', fontSize: '$xsmall', lineHeight: 1.5 }}>
                  {t('usefulIgnore')}
                  {' '}
                  <code>colors</code>
                  {' '}
                  {t('inAToken')}
                  {' '}
                  <code>colors.blue.500</code>
                  {' '}
                  {t('forYourStyles')}
                </Box>
              </Stack>
            </Label>
          </Stack>
          <Stack direction="row" gap={3} align="start">
            <Checkbox
              id="prefixStylesWithThemeName"
              checked={!!prefixStylesWithThemeName}
              defaultChecked={prefixStylesWithThemeName}
              onCheckedChange={handlePrefixWithThemeNameChange}
            />

            <Label htmlFor="prefixStylesWithThemeName">
              <Stack direction="column" gap={2}>
                <Box css={{ fontWeight: '$bold' }}>{t('prefixStyles')}</Box>
                <Box css={{ color: '$textMuted', fontSize: '$xsmall', lineHeight: 1.5 }}>{t('prefixStylesExplanation')}</Box>
              </Stack>
            </Label>
          </Stack>
<<<<<<< HEAD
          <Stack direction="row" gap={3} align="start">
            <Checkbox
              id="storeTokenIdInJsonEditor"
              checked={!!storeTokenIdInJsonEditor}
              defaultChecked={storeTokenIdInJsonEditor}
              onCheckedChange={handleStoreTokenIdInJsonEditorChange}
            />

            <Label htmlFor="storeTokenIdInJsonEditor">
              <Stack direction="column" gap={2}>
                <Box css={{ fontWeight: '$bold' }}>{t('storeTokenId')}</Box>
                <Box css={{ color: '$textMuted', fontSize: '$xsmall', lineHeight: 1.5 }}>{t('storeTokenIdExplanation')}</Box>
              </Stack>
            </Label>
          </Stack>
          <Heading size="small">{t('baseFont')}</Heading>
          <Box css={{ color: '$textMuted', fontSize: '$xsmall', lineHeight: 1.5 }}>
            {t('baseFontExplanation')}

          </Box>
          <RemConfiguration />
=======
>>>>>>> b52519ef
          <Box>
            <Heading size="small">{t('baseFont')}</Heading>
            <Box css={{ color: '$textMuted', fontSize: '$xsmall', lineHeight: 1.5 }}>
              {t('baseFontExplanation')}
            </Box>
          </Box>
          <RemConfiguration />
          <Stack direction="row" gap={2} align="center">
            <Heading size="small">{t('language')}</Heading>
            <LanguageSelector />
          </Stack>
        </Stack>
        <Divider />
        <Stack direction="column" gap={3} css={{ padding: '0 $4' }}>
          <Box>
            <Heading size="medium">{t('debugging')}</Heading>
            <Text muted css={{ fontSize: '$xsmall', lineHeight: 1.5 }}>
              {t('sessionRecordingDescription')}
              {' '}
              {t('dataCollectedIsAnonymised')}
              {' '}
              {t('forMoreInformationPleaseSeeOur')}
              {' '}
              <Link href="https://tokens.studio/privacy">{t('privacyPolicy')}</Link>
            </Text>
          </Box>
          <Stack direction="row" gap={2} align="center">
            <Checkbox
              id="enableDebugging"
              checked={!!debugMode}
              defaultChecked={debugMode}
              onCheckedChange={toggleDebugMode}
            />
            <Label htmlFor="enableDebugging">
              {t('enableSessionRecording')}
            </Label>
          </Stack>
          {debugSession && (
          <Text>
            {t('yourCurrentSessionIdIs')}
            {' '}
            <b>{debugSession}</b>
          </Text>
          )}
        </Stack>
      </Stack>
      <Divider />
      <Box css={{ padding: '$4' }}>
        <Button variant="secondary" size="small" id="reset-onboarding" onClick={handleResetButton}>{t('resetOnboarding')}</Button>
      </Box>
    </Box>
  );
}

export default Settings;<|MERGE_RESOLUTION|>--- conflicted
+++ resolved
@@ -168,7 +168,6 @@
               </Stack>
             </Label>
           </Stack>
-<<<<<<< HEAD
           <Stack direction="row" gap={3} align="start">
             <Checkbox
               id="storeTokenIdInJsonEditor"
@@ -184,19 +183,13 @@
               </Stack>
             </Label>
           </Stack>
-          <Heading size="small">{t('baseFont')}</Heading>
-          <Box css={{ color: '$textMuted', fontSize: '$xsmall', lineHeight: 1.5 }}>
-            {t('baseFontExplanation')}
-
-          </Box>
-          <RemConfiguration />
-=======
->>>>>>> b52519ef
           <Box>
+
             <Heading size="small">{t('baseFont')}</Heading>
             <Box css={{ color: '$textMuted', fontSize: '$xsmall', lineHeight: 1.5 }}>
               {t('baseFontExplanation')}
             </Box>
+
           </Box>
           <RemConfiguration />
           <Stack direction="row" gap={2} align="center">
