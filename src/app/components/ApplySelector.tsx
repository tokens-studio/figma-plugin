import { useDispatch, useSelector } from 'react-redux';
import * as React from 'react';
import { CheckIcon } from '@radix-ui/react-icons';
import {
  DropdownMenu, DropdownMenuTrigger, DropdownMenuContent, DropdownMenuRadioGroup, DropdownMenuRadioItem, DropdownMenuItemIndicator, DropdownMenuSeparator, DropdownMenuCheckboxItem,
} from './DropdownMenu';
import { UpdateMode } from '@/types/state';
import { Dispatch, RootState } from '../store';
import IconChevronDown from './icons/IconChevronDown';

<<<<<<< HEAD
const StyledContent = styled(DropdownMenu.Content, {
  minWidth: 130,
  backgroundColor: '$contextMenuBackground',
  color: '$contextMenuForeground',
  borderRadius: '$contextMenu',
  padding: 5,
  boxShadow: '0px 5px 15px -5px hsla(206,22%,7%,.15)',
});

const itemStyles: Parameters<typeof styled>[1] = {
  fontSize: 13,
  padding: '5px 10px 5px 25px',
  borderRadius: '$contextMenuItem',
  cursor: 'default',
  position: 'relative',

  '&:focus': {
    outline: 'none',
    backgroundColor: '$interaction',
    color: '$onInteraction',
  },
};

const StyledCheckboxItem = styled(DropdownMenu.CheckboxItem, itemStyles);

const StyledItemIndicator = styled(DropdownMenu.ItemIndicator, {
  position: 'absolute',
  left: 5,
});

const StyledSeparator = styled(DropdownMenu.Separator, {
  height: 1,
  backgroundColor: '$contextMenuSeperator',
  margin: 5,
});

const StyledRadioGroup = styled(DropdownMenu.RadioGroup, {});

const StyledRadioItem = styled(DropdownMenu.RadioItem, itemStyles);

=======
>>>>>>> 005edb37
export default function ApplySelector() {
  const {
    updateMode, updateRemote, updateOnChange, updateStyles,
  } = useSelector((state: RootState) => state.settings);

  const {
    setUpdateMode, setUpdateOnChange, setUpdateRemote, setUpdateStyles,
  } = useDispatch<Dispatch>().settings;

  const handleApplySelection = () => {
    setUpdateMode(UpdateMode.SELECTION);
  };

  const handleApplyPage = () => {
    setUpdateMode(UpdateMode.PAGE);
  };

  const handleApplyDocument = () => {
    setUpdateMode(UpdateMode.DOCUMENT);
  };

  const handleUpdateOnChange = () => {
    setUpdateOnChange(!updateOnChange);
  };

  const handleUpdateRemote = () => {
    setUpdateRemote(!updateRemote);
  };

  const handleUpdateStyles = () => {
    setUpdateStyles(!updateStyles);
  };

  return (
    <DropdownMenu>
      <DropdownMenuTrigger bordered>
        <span>
          Apply to
          {' '}
          {updateMode}
        </span>
        <IconChevronDown />
      </DropdownMenuTrigger>

      <DropdownMenuContent side="top">
        <DropdownMenuRadioGroup value={updateMode}>
          <DropdownMenuRadioItem value={UpdateMode.PAGE} onSelect={handleApplyPage}>
            <DropdownMenuItemIndicator>
              <CheckIcon />
            </DropdownMenuItemIndicator>
            Apply to page
          </DropdownMenuRadioItem>
          <DropdownMenuRadioItem value={UpdateMode.DOCUMENT} onSelect={handleApplyDocument}>
            <DropdownMenuItemIndicator>
              <CheckIcon />
            </DropdownMenuItemIndicator>
            Apply to document
          </DropdownMenuRadioItem>
          <DropdownMenuRadioItem value={UpdateMode.SELECTION} onSelect={handleApplySelection}>
            <DropdownMenuItemIndicator>
              <CheckIcon />
            </DropdownMenuItemIndicator>
            Apply to selection
          </DropdownMenuRadioItem>
        </DropdownMenuRadioGroup>

        <DropdownMenuSeparator />

        <DropdownMenuCheckboxItem checked={updateOnChange} onCheckedChange={handleUpdateOnChange}>
          <DropdownMenuItemIndicator>
            <CheckIcon />
          </DropdownMenuItemIndicator>
          Update on change
        </DropdownMenuCheckboxItem>
        <DropdownMenuCheckboxItem checked={updateRemote} onCheckedChange={handleUpdateRemote}>
          <DropdownMenuItemIndicator>
            <CheckIcon />
          </DropdownMenuItemIndicator>
          Update remote
        </DropdownMenuCheckboxItem>
        <DropdownMenuCheckboxItem checked={updateStyles} onCheckedChange={handleUpdateStyles}>
          <DropdownMenuItemIndicator>
            <CheckIcon />
          </DropdownMenuItemIndicator>
          Update styles
        </DropdownMenuCheckboxItem>
      </DropdownMenuContent>
    </DropdownMenu>
  );
}<|MERGE_RESOLUTION|>--- conflicted
+++ resolved
@@ -8,49 +8,6 @@
 import { Dispatch, RootState } from '../store';
 import IconChevronDown from './icons/IconChevronDown';
 
-<<<<<<< HEAD
-const StyledContent = styled(DropdownMenu.Content, {
-  minWidth: 130,
-  backgroundColor: '$contextMenuBackground',
-  color: '$contextMenuForeground',
-  borderRadius: '$contextMenu',
-  padding: 5,
-  boxShadow: '0px 5px 15px -5px hsla(206,22%,7%,.15)',
-});
-
-const itemStyles: Parameters<typeof styled>[1] = {
-  fontSize: 13,
-  padding: '5px 10px 5px 25px',
-  borderRadius: '$contextMenuItem',
-  cursor: 'default',
-  position: 'relative',
-
-  '&:focus': {
-    outline: 'none',
-    backgroundColor: '$interaction',
-    color: '$onInteraction',
-  },
-};
-
-const StyledCheckboxItem = styled(DropdownMenu.CheckboxItem, itemStyles);
-
-const StyledItemIndicator = styled(DropdownMenu.ItemIndicator, {
-  position: 'absolute',
-  left: 5,
-});
-
-const StyledSeparator = styled(DropdownMenu.Separator, {
-  height: 1,
-  backgroundColor: '$contextMenuSeperator',
-  margin: 5,
-});
-
-const StyledRadioGroup = styled(DropdownMenu.RadioGroup, {});
-
-const StyledRadioItem = styled(DropdownMenu.RadioItem, itemStyles);
-
-=======
->>>>>>> 005edb37
 export default function ApplySelector() {
   const {
     updateMode, updateRemote, updateOnChange, updateStyles,
