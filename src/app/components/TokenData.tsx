--- conflicted
+++ resolved
@@ -197,8 +197,6 @@
             return convertToRgb(checkAndEvaluateMath(returnedValue));
         }
         return null;
-<<<<<<< HEAD
-=======
     }
 
     getTokenValue(token: SingleToken): string | null {
@@ -206,7 +204,6 @@
             return this.getAliasValue(token);
         }
         return String(this.checkIfValueToken(token) ? token.value : token);
->>>>>>> dae2b024
     }
 
     setResolvedAlias(tokens: TokenGroup, target: string, source: string): void {
