--- conflicted
+++ resolved
@@ -6,33 +6,7 @@
 import {SingleToken, TokenGroup, TokenObject, TokenProps, Tokens} from '../../types/tokens';
 import {convertToRgb, checkAndEvaluateMath} from './utils';
 
-<<<<<<< HEAD
-=======
 const aliasRegex = /(\$[^\s,]+)/;
-
-export interface TokenProps {
-    values: {
-        [key: string]: string;
-    };
-    version: string;
-}
-
-type SingleToken = string | number | TokenGroup;
-
-interface TokenGroup {
-    [key: string]: SingleToken;
-}
-
-interface Tokens {
-    [key: string]: TokenObject;
-}
-
-interface TokenObject {
-    hasErrored?: boolean;
-    values: string;
-}
-
->>>>>>> a4edfca3
 export default class TokenData {
     mergedTokens: TokenGroup;
 
