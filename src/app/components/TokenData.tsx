--- conflicted
+++ resolved
@@ -168,7 +168,6 @@
     setMergedTokens(): void {
         const mergedTokens = [];
         if (Object.entries(this.tokens)) {
-<<<<<<< HEAD
             Object.entries(this.tokens).forEach((cur) => {
                 if (this.usedTokenSet.includes(cur[0])) {
                     Object.entries(cur[1].values).map((group) => {
@@ -177,15 +176,6 @@
                 }
             });
             this.mergedTokens = mergedTokens;
-=======
-            this.mergedTokens = mergeDeep(
-                {},
-                ...Object.entries(this.tokens).reduce((acc, cur) => {
-                    if (this.usedTokenSet.includes(cur[0])) acc.push(JSON.parse(cur[1].values));
-                    return acc;
-                }, [])
-            );
->>>>>>> 9d0b9af8
 
             this.setAllAliases();
         }
