--- conflicted
+++ resolved
@@ -29,7 +29,6 @@
 
     return (
         <div className="flex flex-col flex-grow">
-<<<<<<< HEAD
             <Modal large isOpen={exportModalVisible} close={() => showExportModal(false)}>
                 <div className="flex flex-col space-y-4 w-full">
                     <Heading>Export</Heading>
@@ -68,9 +67,6 @@
                     </div>
                 </div>
             </Modal>
-=======
-            <TokenSetSelector />
->>>>>>> fd57c696
             <Modal isOpen={confirmModalVisible === 'reset'} close={() => showConfirmModal('')}>
                 <div className="flex justify-center flex-col text-center space-y-4">
                     <div className="space-y-2">
@@ -109,6 +105,7 @@
                     </div>
                 </div>
             </Modal>
+            <TokenSetSelector />
             <div className="flex flex-col justify-between items-center flex-grow">
                 <div className="flex flex-col p-4 pt-2 w-full items-center flex-grow">
                     <Textarea
@@ -125,11 +122,10 @@
 
             <div className="flex justify-between w-full px-4 bg-white">
                 <div className="space-x-2 flex mr-2">
-<<<<<<< HEAD
-                    <Button variant="secondary" onClick={() => showConfirmModal('reset')}>
+                    <Button disabled={editProhibited} variant="secondary" onClick={() => showConfirmModal('reset')}>
                         Load preset
                     </Button>
-                    <Button variant="secondary" onClick={() => showConfirmModal('delete')}>
+                    <Button disabled={editProhibited} variant="secondary" onClick={() => showConfirmModal('delete')}>
                         Clear
                     </Button>
                 </div>
@@ -137,32 +133,10 @@
                     <Button variant="secondary" onClick={() => showExportModal(true)}>
                         Export
                     </Button>
-                    <Button variant="primary" onClick={handleUpdate}>
+                    <Button disabled={editProhibited} variant="primary" onClick={handleUpdate}>
                         Save & update
                     </Button>
                 </div>
-=======
-                    <Button
-                        disabled={editProhibited}
-                        variant="secondary"
-                        size="large"
-                        onClick={() => showConfirmModal('reset')}
-                    >
-                        Fill with example data
-                    </Button>
-                    <Button
-                        disabled={editProhibited}
-                        variant="secondary"
-                        size="large"
-                        onClick={() => showConfirmModal('delete')}
-                    >
-                        Clear
-                    </Button>
-                </div>
-                <Button disabled={editProhibited} variant="primary" size="large" onClick={handleUpdate}>
-                    Save & update
-                </Button>
->>>>>>> fd57c696
             </div>
         </div>
     );
