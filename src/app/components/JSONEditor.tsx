--- conflicted
+++ resolved
@@ -16,12 +16,8 @@
 import React from 'react';
 import Editor from '@monaco-editor/react';
 import Box from './Box';
-<<<<<<< HEAD
-=======
-import { editProhibitedSelector } from '@/selectors';
 import { useShortcut } from '@/hooks/useShortcut';
 import useTokens from '../store/useTokens';
->>>>>>> de14abcc
 
 type Props = {
   stringTokens: string;
@@ -32,13 +28,12 @@
   stringTokens,
   handleChange,
 }: Props) {
-<<<<<<< HEAD
+  const { handleJSONUpdate } = useTokens();
+
   const handleJsonEditChange = React.useCallback((value?: string) => {
     if (value) handleChange(value);
   }, [handleChange]);
-=======
-  const editProhibited = useSelector(editProhibitedSelector);
-  const { handleJSONUpdate } = useTokens();
+
   const handleSaveShortcut = React.useCallback((event: KeyboardEvent) => {
     if (event.metaKey || event.ctrlKey) {
       handleJSONUpdate(stringTokens);
@@ -46,7 +41,6 @@
   }, [handleJSONUpdate, stringTokens]);
 
   useShortcut(['KeyS'], handleSaveShortcut);
->>>>>>> de14abcc
 
   return (
     <Box
