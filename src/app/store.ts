--- conflicted
+++ resolved
@@ -25,17 +25,10 @@
 export type Store = typeof store;
 export type Dispatch = RematchDispatch<RootModel>;
 export type RootState = {
-<<<<<<< HEAD
   uiState: UIState;
   settings: SettingsState;
   tokenState: TokenState;
   inspectState: InspectState;
   userState: UserState;
-=======
-  uiState: UIState
-  settings: SettingsState
-  tokenState: TokenState
-  inspectState: InspectState;
   branchState: BranchState;
->>>>>>> 0c58d0fe
 };