--- conflicted
+++ resolved
@@ -10,6 +10,7 @@
   mockGetContent,
   mockGetRef,
   mockGetTree,
+  mockListBranches,
 } from '../../../tests/__mocks__/octokitRestMock';
 
 describe('GithubTokenStorage', () => {
@@ -343,13 +344,6 @@
     storageProvider.changePath('data/tokens.json');
     await storageProvider.write([
       {
-        type: 'metadata',
-        path: 'metadata.json',
-        data: {
-          commitMessage: 'Initial commit',
-        },
-      },
-      {
         type: 'themes',
         path: '$themes.json',
         data: [
@@ -374,7 +368,9 @@
           },
         },
       },
-    ]);
+    ], {
+      commitMessage: 'Initial commit',
+    });
 
     expect(mockCreateOrUpdateFiles).toBeCalledWith({
       branch: 'main',
@@ -422,13 +418,6 @@
     storageProvider.changePath('data');
     await storageProvider.write([
       {
-        type: 'metadata',
-        path: 'metadata.json',
-        data: {
-          commitMessage: 'Initial commit',
-        },
-      },
-      {
         type: 'themes',
         path: '$themes.json',
         data: [
@@ -453,7 +442,9 @@
           },
         },
       },
-    ]);
+    ], {
+      commitMessage: 'Initial commit',
+    });
 
     expect(mockCreateOrUpdateFiles).toBeCalledWith({
       branch: 'main',
@@ -534,11 +525,6 @@
           },
         },
       },
-<<<<<<< HEAD
-    ], {
-      commitMessage: 'Initial commit',
-    });
-=======
       {
         type: 'tokenSet',
         name: 'core-rename',
@@ -551,8 +537,9 @@
           },
         },
       },
-    ]);
->>>>>>> a928828f
+    ], {
+      commitMessage: 'Initial commit',
+    });
 
     expect(mockCreateOrUpdateFiles).toBeCalledWith({
       branch: 'main',
@@ -684,13 +671,6 @@
     storageProvider.changePath('data');
     await storageProvider.write([
       {
-        type: 'metadata',
-        path: 'metadata.json',
-        data: {
-          commitMessage: 'Initial commit',
-        },
-      },
-      {
         type: 'themes',
         path: '$themes.json',
         data: [
@@ -727,7 +707,9 @@
           },
         },
       },
-    ]);
+    ], {
+      commitMessage: 'Initial commit',
+    });
 
     expect(mockCreateOrUpdateFiles).toBeCalledTimes(1);
     expect(mockCreateOrUpdateFiles).toBeCalledWith({
@@ -886,11 +868,6 @@
           },
         },
       },
-<<<<<<< HEAD
-    ], {
-      commitMessage: 'Initial commit',
-    });
-=======
       {
         type: 'tokenSet',
         name: 'core-rename',
@@ -903,8 +880,9 @@
           },
         },
       },
-    ]);
->>>>>>> a928828f
+    ], {
+      commitMessage: 'Initial commit',
+    });
 
     expect(mockCreateOrUpdateFiles).toBeCalledTimes(1);
     expect(mockCreateOrUpdateFiles).toBeCalledWith({
@@ -965,13 +943,6 @@
     storageProvider.changePath('data/tokens.json');
     await storageProvider.write([
       {
-        type: 'metadata',
-        path: 'metadata.json',
-        data: {
-          commitMessage: 'Initial commit',
-        },
-      },
-      {
         type: 'themes',
         path: '$themes.json',
         data: [
@@ -996,7 +967,9 @@
           },
         },
       },
-    ]);
+    ], {
+      commitMessage: 'Initial commit',
+    });
 
     expect(mockCreateOrUpdateFiles).toBeCalledWith({
       branch: 'main',
