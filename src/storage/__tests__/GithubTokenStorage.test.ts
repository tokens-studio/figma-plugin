--- conflicted
+++ resolved
@@ -309,14 +309,9 @@
         data: {
           sha: 'sha(data)',
           tree: [
-<<<<<<< HEAD
-            { path: '$metadata.json', type: 'blob', sha: 'sha($metadata.json)' },
-            { path: '$themes.json', type: 'blob', sha: 'sha($themes.json)' },
-            { path: 'global.json', type: 'blob', sha: 'sha(global.json)' },
-=======
+            { path: 'data/$metadata.json', type: 'blob', sha: 'sha($metadata.json)' },
             { path: 'data/$themes.json', type: 'blob', sha: 'sha($themes.json)' },
             { path: 'data/global.json', type: 'blob', sha: 'sha(global.json)' },
->>>>>>> 91a42894
           ],
         },
       })
@@ -326,18 +321,14 @@
     storageProvider.changePath('data');
     expect(await storageProvider.read()).toEqual([
       {
-<<<<<<< HEAD
-        path: '$metadata.json',
+        path: 'data/$metadata.json',
         type: 'metadata',
         data: {
           tokenSetOrder: ['global'],
         },
       },
       {
-        path: '$themes.json',
-=======
         path: 'data/$themes.json',
->>>>>>> 91a42894
         type: 'themes',
         data: [{
           id: 'light',
