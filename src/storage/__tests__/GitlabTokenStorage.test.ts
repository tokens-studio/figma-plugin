import { TokenTypes } from '@/constants/TokenTypes';
import { TokenSetStatus } from '@/constants/TokenSetStatus';
import { GitlabTokenStorage } from '../GitlabTokenStorage';

const mockGetUserName = jest.fn();
const mockGetProjects = jest.fn();
const mockGetBranches = jest.fn();
const mockCreateBranch = jest.fn();
const mockGetGroupMembers = jest.fn();
const mockGetCurrentUser = jest.fn();
const mockGetProjectMembers = jest.fn();
const mockGetRepositories = jest.fn();
const mockGetRepositoryFiles = jest.fn();
const mockCreateCommits = jest.fn();

jest.mock('@gitbeaker/browser', () => ({
  Gitlab: jest.fn().mockImplementation(() => ({
    Users: {
      username: mockGetUserName,
      current: mockGetCurrentUser,
    },
    Projects: {
      search: mockGetProjects,
    },
    Branches: {
      all: mockGetBranches,
      create: mockCreateBranch,
    },
    GroupMembers: {
      show: mockGetGroupMembers,
    },
    ProjectMembers: {
      show: mockGetProjectMembers,
    },
    Repositories: {
      tree: mockGetRepositories,
    },
    RepositoryFiles: {
      showRaw: mockGetRepositoryFiles,
    },
    Commits: {
      create: mockCreateCommits,
    },
  }
  )),
}));

describe('GitlabTokenStorage', () => {
  const storageProvider = new GitlabTokenStorage('', 'figma-tokens', 'six7/figma-tokens');
  storageProvider.selectBranch('main');

  beforeEach(() => {
    storageProvider.disableMultiFile();
    storageProvider.changePath('tokens.json');
  });

  it('should assign projectId by searching in projects', async () => {
    const repoName = 'figma-tokens';
    const namespace = 'six7';
    mockGetUserName.mockImplementationOnce(() => (
      Promise.resolve([])
    ));

    mockGetProjects.mockImplementationOnce(() => (
      Promise.resolve(
        [{
          name: repoName,
          id: 35102363,
          path: repoName,
          path_with_namespace: `${namespace}/${repoName}`,
          namespace: {
            full_path: 'six7',
            id: 51634506,
          },
        }],
      )
    ));

    expect(
      await storageProvider.assignProjectId(),
    ).toHaveProperty('projectId', 35102363);
    expect(
      await storageProvider.assignProjectId(),
    ).toHaveProperty('groupId', 51634506);

    expect(mockGetProjects).toHaveBeenCalledWith(repoName, { membership: true });
  });

  it('should throw an error if no project is found', async () => {
    const provider = new GitlabTokenStorage('', 'test-name', 'fullPath');
    mockGetUserName.mockImplementationOnce(() => (
      Promise.resolve([])
    ));

    mockGetProjects.mockImplementationOnce(() => (
      Promise.resolve(
        [{
          name: 'name',
          id: 35102363,
          path: 'name',
          path_with_namespace: 'namespace/project',
          namespace: {
            full_path: 'six7',
            id: 51634506,
          },
        }],
      )
    ));

    await expect(provider.assignProjectId())
      .rejects
      .toThrow('Project not accessible');
  });

  it('should fetch branches as a simple list', async () => {
    mockGetBranches.mockImplementationOnce(() => (
      Promise.resolve(
        [
          { name: 'main' },
          { name: 'development' },
        ],
      )
    ));

    expect(
      await storageProvider.fetchBranches(),
    ).toEqual(
      ['main', 'development'],
    );
  });

  it('should throw an error if there is no project id when trying to fetch branches', async () => {
    const provider = new GitlabTokenStorage('', '', '');

    await expect(provider.fetchBranches())
      .rejects
      .toThrow('Project ID not assigned');
  });

  it('should try to create a branch', async () => {
    mockCreateBranch.mockImplementationOnce(() => (
      Promise.resolve({
        name: 'development',
      })
    ));
    expect(await storageProvider.createBranch('development', 'main')).toBe(true);
    expect(mockCreateBranch).toBeCalledWith(35102363, 'development', 'heads/main');
  });

  it('should throw an error if there is no project id when trying to create a branch', async () => {
    const provider = new GitlabTokenStorage('', '', '');

    await expect(provider.createBranch('newBranch'))
      .rejects
      .toThrow('Project ID not assigned');
  });

  it('create a branch should return false when it is failed', async () => {
    mockCreateBranch.mockImplementationOnce(() => (
      Promise.resolve({
      })
    ));
    expect(await storageProvider.createBranch('development', 'main')).toBe(false);
    expect(mockCreateBranch).toBeCalledWith(35102363, 'development', 'heads/main');
  });

  it('canWrite should return true if user is a collaborator by GroupMember', async () => {
    mockGetCurrentUser.mockImplementationOnce(() => (
      Promise.resolve({
        id: 11289475,
        state: 'active',
      })
    ));
    mockGetGroupMembers.mockImplementationOnce(() => (
      Promise.resolve({
        access_level: 50,
      })
    ));
    expect(await storageProvider.canWrite()).toBe(true);
    expect(mockGetGroupMembers).toBeCalledWith(51634506, 11289475);
  });

  it('canWrite should return true if user is a collaborator by projectMember', async () => {
    mockGetCurrentUser.mockImplementationOnce(() => (
      Promise.resolve({
        id: 11289475,
        state: 'active',
      })
    ));
    mockGetGroupMembers.mockImplementationOnce(() => (
      Promise.reject(new Error())
    ));
    mockGetProjectMembers.mockImplementationOnce(() => (
      Promise.resolve({
        access_level: 50,
      })
    ));
    expect(await storageProvider.canWrite()).toBe(true);
    expect(mockGetProjectMembers).toBeCalledWith(35102363, 11289475);
  });

  it('canWrite should return false if user is not a collaborator', async () => {
    mockGetCurrentUser.mockImplementationOnce(() => (
      Promise.resolve({
        id: 11289475,
        state: 'active',
      })
    ));
    mockGetGroupMembers.mockImplementationOnce(() => (
      Promise.resolve({
        access_level: 20,
      })
    ));
    expect(await storageProvider.canWrite()).toBe(false);
  });

<<<<<<< HEAD
  it('canWrite should throw an error if there is no project or group id', async () => {
    const provider = new GitlabTokenStorage('', '', '');

    await expect(provider.canWrite())
      .rejects
      .toThrow('Missing Project or Group ID');
=======
  it('canWrite should return false if filePath is a folder and multiFileSync flag is false', async () => {
    storageProvider.changePath('tokens');

    const canWrite = await storageProvider.canWrite();
    expect(canWrite).toBe(false);
>>>>>>> b5c8366e
  });

  it('can read from Git in single file format', async () => {
    mockGetRepositories.mockImplementationOnce(() => (
      Promise.resolve([])
    ));

    storageProvider.changePath('data/tokens.json');
    mockGetRepositoryFiles.mockImplementationOnce(() => (
      Promise.resolve(JSON.stringify({
        global: {
          red: {
            value: '#ff0000',
            type: 'color',
          },
          black: {
            value: '#000000',
            type: 'color',
          },
        },
        $themes: {
          id: 'light',
          name: 'Light',
          selectedTokenSets: {
            global: 'enabled',
          },
        },
      }))
    ));
    expect(await storageProvider.read()).toEqual([
      {
        data: {
          id: 'light',
          name: 'Light',
          selectedTokenSets: {
            global: 'enabled',
          },

        },
        path: 'data/tokens.json/$themes.json',
        type: 'themes',
      },
      {
        name: 'global',
        path: 'data/tokens.json/global.json',
        type: 'tokenSet',
        data: {
          red: {
            value: '#ff0000', type: 'color',
          },
          black: { value: '#000000', type: 'color' },
        },
      },
    ]);
    expect(mockGetRepositoryFiles).toBeCalledWith(35102363, 'data/tokens.json', { ref: 'main' });
  });

  it('can read from Git in a multifile format', async () => {
    storageProvider.changePath('data');

    mockGetRepositories.mockImplementationOnce(() => (
      Promise.resolve([
        {
          id: 'b2ce0083a14576540b8eed3de53bc6d7a43e00e6',
          mode: '100644',
          name: 'global.json',
          path: 'data/global.json',
          type: 'blob',
        },
        {
          id: '3d037ff17e986f4db21aabaefca3e3ddba113d85',
          mode: '100644',
          name: '$themes.json',
          path: 'data/$themes.json',
          type: 'blob',
        },
      ])
    ));

    mockGetRepositoryFiles.mockImplementationOnce(() => Promise.resolve(JSON.stringify({
      id: 'light',
      name: 'Light',
      selectedTokenSets: {
        global: 'enabled',
      },
    })));

    mockGetRepositoryFiles.mockImplementationOnce(() => Promise.resolve(JSON.stringify({
      red: {
        value: '#ff0000',
        type: 'color',
      },
      black: {
        value: '#000000',
        type: 'color',
      },
    })));

    expect(await storageProvider.read()).toEqual([
      {
        data: {
          id: 'light',
          name: 'Light',
          selectedTokenSets: {
            global: 'enabled',
          },

        },
        path: 'data/$themes.json',
        type: 'themes',
      },
      {
        name: 'global',
        path: 'data/global.json',
        type: 'tokenSet',
        data: {
          red: {
            value: '#ff0000', type: 'color',
          },
          black: { value: '#000000', type: 'color' },
        },
      },
    ]);
  });

  it('read should throw an error if there is no project id', async () => {
    const provider = new GitlabTokenStorage('', '', '');

    await expect(provider.read())
      .rejects
      .toThrow('Missing Project ID');
  });

  it('should return an empty array when reading results in an error', async () => {
    mockGetRepositories.mockImplementationOnce(() => (
      Promise.reject(new Error())
    ));
    expect(await storageProvider.read()).toEqual([]);
  });

  it('should be able to write', async () => {
    mockGetBranches.mockImplementation(() => (
      Promise.resolve(
        [
          { name: 'main' },
          { name: 'development' },
        ],
      )
    ));
    storageProvider.changePath('data/tokens.json');

    mockGetRepositories.mockImplementationOnce(() => (
      Promise.resolve([])
    ));

    mockCreateCommits.mockImplementationOnce(() => (
      Promise.resolve({
        message: 'create a new file',
      })
    ));

    await storageProvider.write([
      {
        type: 'metadata',
        path: '$metadata.json',
        data: {
          commitMessage: 'Initial commit',
        },
      },
      {
        type: 'themes',
        path: '$themes.json',
        data: [
          {
            id: 'light',
            name: 'Light',
            selectedTokenSets: {
              global: TokenSetStatus.ENABLED,
            },
          },
        ],
      },
      {
        type: 'tokenSet',
        name: 'global',
        path: 'global.json',
        data: {
          red: {
            type: TokenTypes.COLOR,
            value: '#ff0000',
          },
        },
      },
    ]);

    expect(mockCreateCommits).toBeCalledWith(
      35102363,
      'main',
      'Initial commit',
      [
        {
          action: 'create',
          content: JSON.stringify({
            $themes: [{
              id: 'light',
              name: 'Light',
              selectedTokenSets: {
                global: TokenSetStatus.ENABLED,
              },
            }],
            global: {
              red: {
                type: TokenTypes.COLOR,
                value: '#ff0000',
              },
            },
          }, null, 2),
          filePath: 'data/tokens.json',
        },
      ],
      undefined,
    );
  });

  it('should be able to write, update, delete a multifile structure', async () => {
    storageProvider.enableMultiFile();
    mockGetBranches.mockImplementation(() => (
      Promise.resolve(
        [
          { name: 'main' },
          { name: 'development' },
        ],
      )
    ));
    storageProvider.changePath('data');

    mockGetRepositories.mockImplementationOnce(() => (
      Promise.resolve([
        {
          id: 'b2ce0083a14576540b8eed3de53bc6d7a43e00e6',
          mode: '100644',
          name: 'global.json',
          path: 'data/global.json',
          type: 'blob',
        },
        {
          id: 'b2ce0083a14576540b8eed3de53bc6d7a43e00e6',
          mode: '100644',
          name: 'core.json',
          path: 'data/core.json',
          type: 'blob',
        },
        {
          id: 'b2ce0083a14576540b8eed3de53bc6d7a43e00e6',
          mode: '100644',
          name: 'internal.json',
          path: 'data/internal.json',
          type: 'blob',
        },
        {
          id: '3d037ff17e986f4db21aabaefca3e3ddba113d85',
          mode: '100644',
          name: '$themes.json',
          path: 'data/$themes.json',
          type: 'blob',
        },
      ])
    ));

    mockCreateCommits.mockImplementationOnce(() => (
      Promise.resolve({
        message: 'remove tokenSet',
      })
    )).mockImplementationOnce(() => (
      Promise.resolve({
        message: 'create or update',
      })
    ));

    await storageProvider.write([
      {
        type: 'metadata',
        path: '$metadata.json',
        data: {
          commitMessage: 'Initial commit',
        },
      },
      {
        type: 'themes',
        path: '$themes.json',
        data: [
          {
            id: 'light',
            name: 'Light',
            selectedTokenSets: {
              global: TokenSetStatus.ENABLED,
            },
          },
        ],
      },
      {
        type: 'tokenSet',
        name: 'global',
        path: 'global.json',
        data: {
          red: {
            type: TokenTypes.COLOR,
            value: '#ff0000',
          },
        },
      },
      {
        type: 'tokenSet',
        name: 'core-rename',
        path: 'core-rename.json',
        data: {
          red: {
            type: TokenTypes.COLOR,
            value: '#ff0000',
          },
        },
      },
    ]);

    expect(mockCreateCommits).toBeCalledTimes(2);
    expect(mockCreateCommits).toBeCalledWith(
      35102363,
      'main',
      'remove tokenSet',
      [
        {
          action: 'delete',
          filePath: 'data/core.json',
        },
        {
          action: 'delete',
          filePath: 'data/internal.json',
        },
      ],
    );

    expect(mockCreateCommits).toBeCalledWith(
      35102363,
      'main',
      'Initial commit',
      [
        {
          action: 'update',
          content: JSON.stringify([{
            id: 'light',
            name: 'Light',
            selectedTokenSets: {
              global: TokenSetStatus.ENABLED,
            },
          }], null, 2),
          filePath: 'data/$themes.json',
        },
        {
          action: 'update',
          content: JSON.stringify({
            red: {
              type: TokenTypes.COLOR,
              value: '#ff0000',
            },
          }, null, 2),
          filePath: 'data/global.json',
        },
        {
          action: 'create',
          content: JSON.stringify({
            red: {
              type: TokenTypes.COLOR,
              value: '#ff0000',
            },
          }, null, 2),
          filePath: 'data/core-rename.json',
        },
      ],
      undefined,
    );
  });

  it('write should throw an error if there is no project id', async () => {
    const provider = new GitlabTokenStorage('', '', '');

    await expect(provider.write([]))
      .rejects
      .toThrow('Project ID not assigned');
  });
});<|MERGE_RESOLUTION|>--- conflicted
+++ resolved
@@ -214,20 +214,19 @@
     expect(await storageProvider.canWrite()).toBe(false);
   });
 
-<<<<<<< HEAD
   it('canWrite should throw an error if there is no project or group id', async () => {
     const provider = new GitlabTokenStorage('', '', '');
 
     await expect(provider.canWrite())
       .rejects
       .toThrow('Missing Project or Group ID');
-=======
+  });
+
   it('canWrite should return false if filePath is a folder and multiFileSync flag is false', async () => {
     storageProvider.changePath('tokens');
 
     const canWrite = await storageProvider.canWrite();
     expect(canWrite).toBe(false);
->>>>>>> b5c8366e
   });
 
   it('can read from Git in single file format', async () => {
