import { TokenTypes } from '@/constants/TokenTypes';
import { TokenSetStatus } from '@/constants/TokenSetStatus';
import { GitlabTokenStorage } from '../GitlabTokenStorage';

const mockGetUserName = jest.fn();
const mockGetProjects = jest.fn();
const mockGetProjectsInGroups = jest.fn();
const mockGetBranches = jest.fn();
const mockCreateBranch = jest.fn();
const mockGetGroupMembers = jest.fn();
const mockGetCurrentUser = jest.fn();
const mockGetProjectMembers = jest.fn();
const mockGetRepositories = jest.fn();
const mockGetRepositoryFiles = jest.fn();
const mockCreateCommits = jest.fn();

jest.mock('@gitbeaker/browser', () => ({
  Gitlab: jest.fn().mockImplementation(() => ({
    Users: {
      username: mockGetUserName,
      projects: mockGetProjects,
      current: mockGetCurrentUser,
    },
    Groups: {
      projects: mockGetProjectsInGroups,
    },
    Branches: {
      all: mockGetBranches,
      create: mockCreateBranch,
    },
    GroupMembers: {
      show: mockGetGroupMembers,
    },
    ProjectMembers: {
      show: mockGetProjectMembers,
    },
    Repositories: {
      tree: mockGetRepositories,
    },
    RepositoryFiles: {
      showRaw: mockGetRepositoryFiles,
    },
    Commits: {
      create: mockCreateCommits,
    },
  }
  )),
}));

describe('GitlabTokenStorage', () => {
  const storageProvider = new GitlabTokenStorage('', 'six7', 'figma-tokens');
  storageProvider.selectBranch('main');

  beforeEach(() => {
    storageProvider.disableMultiFile();
  });

  it('should assign projectId by projects in group', async () => {
    mockGetUserName.mockImplementationOnce(() => (
      Promise.resolve([])
    ));

    mockGetProjectsInGroups.mockImplementationOnce(() => (
      Promise.resolve(
        [{
          name: 'figma-tokens',
          id: 35102363,
          path: 'figma-tokens',
          namespace: {
            full_path: 'six7',
            id: 51634506,
          },
        }],
      )
    ));

    expect(
      await storageProvider.assignProjectId(),
    ).toHaveProperty('projectId', 35102363);
    expect(
      await storageProvider.assignProjectId(),
    ).toHaveProperty('groupId', 51634506);
  });

  it('should assign projectId by projects in user', async () => {
    mockGetUserName.mockImplementationOnce(() => (
      Promise.resolve(['six7'])
    ));

    mockGetProjects.mockImplementationOnce(() => (
      Promise.resolve(
        [{
          name: 'figma-tokens',
          id: 35102363,
          path: 'figma-tokens',
          namespace: {
            full_path: 'six7',
            id: 51634506,
          },
        }],
      )
    ));

    expect(
      await storageProvider.assignProjectId(),
    ).toHaveProperty('projectId', 35102363);
    expect(
      await storageProvider.assignProjectId(),
    ).toHaveProperty('groupId', 51634506);
  });

  it('should fetch branches as a simple list', async () => {
    mockGetBranches.mockImplementationOnce(() => (
      Promise.resolve(
        [
          { name: 'main' },
          { name: 'development' },
        ],
      )
    ));

    expect(
      await storageProvider.fetchBranches(),
    ).toEqual(
      ['main', 'development'],
    );
  });

  it('should try to create a branch', async () => {
    mockCreateBranch.mockImplementationOnce(() => (
      Promise.resolve({
        name: 'development',
      })
    ));
    expect(await storageProvider.createBranch('development', 'main')).toBe(true);
    expect(mockCreateBranch).toBeCalledWith(35102363, 'development', 'heads/main');
  });

  it('create a branch should return false when it is failed', async () => {
    mockCreateBranch.mockImplementationOnce(() => (
      Promise.resolve({
      })
    ));
    expect(await storageProvider.createBranch('development', 'main')).toBe(false);
    expect(mockCreateBranch).toBeCalledWith(35102363, 'development', 'heads/main');
  });

  it('canWrite should return true if user is a collaborator by GroupMember', async () => {
    mockGetCurrentUser.mockImplementationOnce(() => (
      Promise.resolve({
        id: 11289475,
        state: 'active',
      })
    ));
    mockGetGroupMembers.mockImplementationOnce(() => (
      Promise.resolve({
        access_level: 50,
      })
    ));
    expect(await storageProvider.canWrite()).toBe(true);
    expect(mockGetGroupMembers).toBeCalledWith(51634506, 11289475);
  });

  it('canWrite should return true if user is a collaborator by projectMember', async () => {
    mockGetCurrentUser.mockImplementationOnce(() => (
      Promise.resolve({
        id: 11289475,
        state: 'active',
      })
    ));
    mockGetGroupMembers.mockImplementationOnce(() => (
      Promise.reject(new Error())
    ));
    mockGetProjectMembers.mockImplementationOnce(() => (
      Promise.resolve({
        access_level: 50,
      })
    ));
    expect(await storageProvider.canWrite()).toBe(true);
    expect(mockGetProjectMembers).toBeCalledWith(35102363, 11289475);
  });

  it('canWrite should return false if user is not a collaborator', async () => {
    mockGetCurrentUser.mockImplementationOnce(() => (
      Promise.resolve({
        id: 11289475,
        state: 'active',
      })
    ));
    mockGetGroupMembers.mockImplementationOnce(() => (
      Promise.resolve({
        access_level: 20,
      })
    ));
    expect(await storageProvider.canWrite()).toBe(false);
  });

  it('can read from Git in single file format', async () => {
    mockGetRepositories.mockImplementationOnce(() => (
      Promise.resolve([])
    ));

    storageProvider.changePath('data/tokens.json');
    mockGetRepositoryFiles.mockImplementationOnce(() => (
      Promise.resolve(JSON.stringify({
        global: {
          red: {
            value: '#ff0000',
            type: 'color',
          },
          black: {
            value: '#000000',
            type: 'color',
          },
        },
        $themes: {
          id: 'light',
          name: 'Light',
          selectedTokenSets: {
            global: 'enabled',
          },
        },
      }))
    ));
    expect(await storageProvider.read()).toEqual([
      {
        data: {
          id: 'light',
          name: 'Light',
          selectedTokenSets: {
            global: 'enabled',
          },

        },
        path: 'data/tokens.json/$themes.json',
        type: 'themes',
      },
      {
        name: 'global',
        path: 'data/tokens.json/global.json',
        type: 'tokenSet',
        data: {
          red: {
            value: '#ff0000', type: 'color',
          },
          black: { value: '#000000', type: 'color' },
        },
      },
    ]);
    expect(mockGetRepositoryFiles).toBeCalledWith(35102363, 'data/tokens.json', { ref: 'main' });
  });

  it('can read from Git in a multifile format', async () => {
    storageProvider.enableMultiFile();
    storageProvider.changePath('data');

    mockGetRepositories.mockImplementationOnce(() => (
      Promise.resolve([
        {
          id: 'b2ce0083a14576540b8eed3de53bc6d7a43e00e6',
          mode: '100644',
          name: 'global.json',
          path: 'data/global.json',
          type: 'blob',
        },
        {
          id: '3d037ff17e986f4db21aabaefca3e3ddba113d85',
          mode: '100644',
          name: '$themes.json',
          path: 'data/$themes.json',
          type: 'blob',
        },
        {
          id: '$metadata.json',
          mode: '100644',
          name: '$metadata.json',
          path: 'data/$metadata.json',
          type: 'blob',
        },
      ])
    ));

    mockGetRepositoryFiles.mockImplementation(async (projectId: number, path: string) => {
      if (path === 'data/$themes.json') {
        return JSON.stringify([{
          id: 'light',
          name: 'Light',
          selectedTokenSets: {
            global: 'enabled',
          },
        }]);
      }

      if (path === 'data/$metadata.json') {
        return JSON.stringify({
          tokenSetOrder: ['global'],
        });
      }

      return JSON.stringify({
        red: {
          value: '#ff0000',
          type: 'color',
        },
        black: {
          value: '#000000',
          type: 'color',
        },
      });
    });

    const received = await storageProvider.read();
    expect(received[0]).toEqual({
      data: {
        tokenSetOrder: [
          'global',
        ],
      },
      path: 'data/$metadata.json',
      type: 'metadata',
    });
    expect(received[1]).toEqual({
      data: [
        {
          id: 'light',
          name: 'Light',
          selectedTokenSets: {
            global: 'enabled',
          },
        },
      ],
      path: 'data/$themes.json',
      type: 'themes',
    });
    expect(received[2]).toEqual({
      data: {
        black: {
          type: 'color',
          value: '#000000',
        },
        red: {
          type: 'color',
          value: '#ff0000',
        },
      },
      name: 'global',
      path: 'data/global.json',
      type: 'tokenSet',
    });
  });

  it('should return an empty array when reading results in an error', async () => {
    mockGetRepositories.mockImplementationOnce(() => (
      Promise.reject(new Error())
    ));
    expect(await storageProvider.read()).toEqual([]);
  });

  it('should be able to write', async () => {
    mockGetBranches.mockImplementation(() => (
      Promise.resolve(
        [
          { name: 'main' },
          { name: 'development' },
        ],
      )
    ));
    storageProvider.changePath('data/tokens.json');

    mockGetRepositories.mockImplementationOnce(() => (
      Promise.resolve([])
    ));

    mockCreateCommits.mockImplementationOnce(() => (
      Promise.resolve({
        message: 'create a new file',
      })
    ));

    await storageProvider.write([
      {
        type: 'metadata',
        path: '$metadata.json',
        data: {},
      },
      {
        type: 'themes',
        path: '$themes.json',
        data: [
          {
            id: 'light',
            name: 'Light',
            selectedTokenSets: {
              global: TokenSetStatus.ENABLED,
            },
          },
        ],
      },
      {
        type: 'tokenSet',
        name: 'global',
        path: 'global.json',
        data: {
          red: {
            type: TokenTypes.COLOR,
            value: '#ff0000',
          },
        },
      },
    ], {
      commitMessage: 'Initial commit',
    });

    expect(mockCreateCommits).toBeCalledWith(
      35102363,
      'main',
      'Initial commit',
      [
        {
          action: 'create',
          content: JSON.stringify({
            $metadata: {},
            $themes: [{
              id: 'light',
              name: 'Light',
              selectedTokenSets: {
                global: TokenSetStatus.ENABLED,
              },
            }],
            global: {
              red: {
                type: TokenTypes.COLOR,
                value: '#ff0000',
              },
            },
          }, null, 2),
          filePath: 'data/tokens.json',
        },
      ],
      undefined,
    );
  });

  it('should be able to write, update, delete a multifile structure', async () => {
    storageProvider.enableMultiFile();
    mockGetBranches.mockImplementation(() => (
      Promise.resolve(
        [
          { name: 'main' },
          { name: 'development' },
        ],
      )
    ));
    storageProvider.changePath('data');

    mockGetRepositories.mockImplementationOnce(() => (
      Promise.resolve([
        {
          id: 'b2ce0083a14576540b8eed3de53bc6d7a43e00e6',
          mode: '100644',
          name: 'global.json',
          path: 'data/global.json',
          type: 'blob',
        },
        {
          id: 'b2ce0083a14576540b8eed3de53bc6d7a43e00e6',
          mode: '100644',
          name: 'core.json',
          path: 'data/core.json',
          type: 'blob',
        },
        {
          id: 'b2ce0083a14576540b8eed3de53bc6d7a43e00e6',
          mode: '100644',
          name: 'internal.json',
          path: 'data/internal.json',
          type: 'blob',
        },
        {
          id: '3d037ff17e986f4db21aabaefca3e3ddba113d85',
          mode: '100644',
          name: '$themes.json',
          path: 'data/$themes.json',
          type: 'blob',
        },
      ])
    ));

    mockCreateCommits.mockImplementationOnce(() => (
      Promise.resolve({
        message: 'remove tokenSet',
      })
    )).mockImplementationOnce(() => (
      Promise.resolve({
        message: 'create or update',
      })
    ));

    await storageProvider.write([
      {
        type: 'metadata',
        path: '$metadata.json',
        data: {
          tokenSetOrder: ['tokens'],
        },
      },
      {
        type: 'themes',
        path: '$themes.json',
        data: [
          {
            id: 'light',
            name: 'Light',
            selectedTokenSets: {
              global: TokenSetStatus.ENABLED,
            },
          },
        ],
      },
      {
        type: 'tokenSet',
        name: 'global',
        path: 'global.json',
        data: {
          red: {
            type: TokenTypes.COLOR,
            value: '#ff0000',
          },
        },
      },
      {
        type: 'tokenSet',
        name: 'core-rename',
        path: 'core-rename.json',
        data: {
          red: {
            type: TokenTypes.COLOR,
            value: '#ff0000',
          },
        },
      },
    ], {
      commitMessage: 'Initial commit',
    });

    expect(mockCreateCommits).toBeCalledTimes(2);
    expect(mockCreateCommits).toBeCalledWith(
      35102363,
      'main',
      'remove tokenSet',
      [
        {
          action: 'delete',
          filePath: 'data/core.json',
        },
        {
          action: 'delete',
          filePath: 'data/internal.json',
        },
      ],
    );

    expect(mockCreateCommits).toBeCalledWith(
      35102363,
      'main',
      'Initial commit',
      [
        {
<<<<<<< HEAD
          action: 'create',
          content: JSON.stringify({
            tokenSetOrder: ['tokens'],
          }, null, 2),
          filePath: 'data/$metadata.json',
        },
        {
          action: 'create',
=======
          action: 'update',
>>>>>>> a928828f
          content: JSON.stringify([{
            id: 'light',
            name: 'Light',
            selectedTokenSets: {
              global: TokenSetStatus.ENABLED,
            },
          }], null, 2),
          filePath: 'data/$themes.json',
        },
        {
          action: 'update',
          content: JSON.stringify({
            red: {
              type: TokenTypes.COLOR,
              value: '#ff0000',
            },
          }, null, 2),
          filePath: 'data/global.json',
        },
        {
          action: 'create',
          content: JSON.stringify({
            red: {
              type: TokenTypes.COLOR,
              value: '#ff0000',
            },
          }, null, 2),
          filePath: 'data/core-rename.json',
        },
      ],
      undefined,
    );
  });
});<|MERGE_RESOLUTION|>--- conflicted
+++ resolved
@@ -566,7 +566,6 @@
       'Initial commit',
       [
         {
-<<<<<<< HEAD
           action: 'create',
           content: JSON.stringify({
             tokenSetOrder: ['tokens'],
@@ -574,10 +573,7 @@
           filePath: 'data/$metadata.json',
         },
         {
-          action: 'create',
-=======
           action: 'update',
->>>>>>> a928828f
           content: JSON.stringify([{
             id: 'light',
             name: 'Light',
