--- conflicted
+++ resolved
@@ -1,12 +1,8 @@
 import { DeepTokensMap, ThemeObjectsList } from '@/types';
 import { AnyTokenSet, SingleToken } from '@/types/tokens';
-<<<<<<< HEAD
+import { SystemFilenames } from './SystemFilenames';
+import { joinPath } from '@/utils/string';
 import { RemoteTokenStorage, RemoteTokenStorageFile } from './RemoteTokenStorage';
-import { SystemFilenames } from './SystemFilenames';
-=======
-import { joinPath } from '@/utils/string';
-import { RemoteTokenStorage, RemoteTokenStorageFile, RemoteTokenStorageMetadataFile } from './RemoteTokenStorage';
->>>>>>> 91a42894
 
 type StorageFlags = {
   multiFileEnabled: boolean
@@ -112,13 +108,9 @@
         if (file.type === 'tokenSet') {
           filesChangeset[joinPath(this.path, `${file.name}.json`)] = JSON.stringify(file.data, null, 2);
         } else if (file.type === 'themes') {
-<<<<<<< HEAD
-          filesChangeset[`${this.path}/${SystemFilenames.THEMES}.json`] = JSON.stringify(file.data, null, 2);
+          filesChangeset[joinPath(this.path, `${SystemFilenames.THEMES}.json`)] = JSON.stringify(file.data, null, 2);
         } else if (file.type === 'metadata') {
-          filesChangeset[`${this.path}/${SystemFilenames.METADATA}.json`] = JSON.stringify(file.data, null, 2);
-=======
-          filesChangeset[joinPath(this.path, '$themes.json')] = JSON.stringify(file.data, null, 2);
->>>>>>> 91a42894
+          filesChangeset[joinPath(this.path, `${SystemFilenames.METADATA}.json`)] = JSON.stringify(file.data, null, 2);
         }
       });
     }
