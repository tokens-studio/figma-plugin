--- conflicted
+++ resolved
@@ -1,8 +1,4 @@
-<<<<<<< HEAD
-VERSION=figma-tokens@132
-=======
 VERSION=figma-tokens@133
->>>>>>> 85dc3efd
 sentry-cli releases -p figma-tokens files "$VERSION" upload-sourcemaps --ext ts --ext tsx --ext map --ext js --ignore-file .sentryignore .
 sentry-cli releases set-commits "$VERSION" --auto
 sentry-cli releases finalize "$VERSION"