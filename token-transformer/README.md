--- conflicted
+++ resolved
@@ -35,9 +35,6 @@
 
 --preserveRawValue: true|false to enable/disable addition of a rawValue key containing the unresolved value (default: false)
 
-<<<<<<< HEAD
-=======
 --throwErrorWhenNotResolved: true|false to enable/disable throwing errors when a reference fails to resolve (default: false)
 
->>>>>>> 2a4aa0f4
 --resolveReferences: true|false|'math' to enable/disable resolving references, removing any aliases or math expressions (default: true)