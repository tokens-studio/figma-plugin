{
<<<<<<< HEAD
    "name": "token-transformer",
    "version": "0.0.22",
    "description": "A utility that transforms tokens from Figma Tokens to a format that is readable by Style Dictionary.",
    "main": "index.js",
    "scripts": {
      "build-typography-test": "node index.js tokens.json temp/typography.json base/options,base/sizing,core/typography base/options,base/sizing",
      "build-light-test": "node index.js tokens.json temp/dark.json base/options,base/sizing,themes/dark,core/shadows base/options,base/sizing",
      "build-dark-test": "node index.js tokens.json temp/light.json base/options,base/sizing,themes/light,core/shadows base/options,base/sizing",
      "build-folder-test": "node index.js tokens temp/folder-light.json base/options,base/sizing,themes/light,core/shadows base/options,base/sizing",
      "build-resolve-false-test": "node index.js tokens.json temp/resolve-false.json base/options,base/sizing,themes/dark,core/shadows base/options,base/sizing --resolveReferences=false",
      "test": "npm run build-typography-test && npm run build-light-test && npm run build-dark-test && npm run build-folder-test && npm run build-resolve-false-test && jest"
    },
    "author": "six7",
    "license": "MIT",
    "bin": "index.js",
    "dependencies": {
      "yargs": "^17.4.1"
    },
    "files": [
      "index.js",
      "dist"
    ],
    "devDependencies": {
      "jest": "^28.0.3"
    }
  }
=======
  "name": "token-transformer",
  "version": "0.0.23",
  "description": "A utility that transforms tokens from Figma Tokens to a format that is readable by Style Dictionary.",
  "main": "index.js",
  "scripts": {
    "build-typography-test": "node index.js tokens.json temp/typography.json base/options,base/sizing,core/typography base/options,base/sizing",
    "build-light-test": "node index.js tokens.json temp/dark.json base/options,base/sizing,themes/dark,core/shadows base/options,base/sizing",
    "build-dark-test": "node index.js tokens.json temp/light.json base/options,base/sizing,themes/light,core/shadows base/options,base/sizing",
    "build-folder-test": "node index.js tokens temp/folder-light.json base/options,base/sizing,themes/light,core/shadows base/options,base/sizing",
    "build-resolve-false-test": "node index.js tokens.json temp/resolve-false.json base/options,base/sizing,themes/dark,core/shadows base/options,base/sizing --resolveReferences=false",
    "test": "npm run build-typography-test && npm run build-light-test && npm run build-dark-test && npm run build-folder-test && npm run build-resolve-false-test && jest"
  },
  "author": "six7",
  "license": "MIT",
  "bin": "index.js",
  "dependencies": {
    "yargs": "^17.4.1"
  },
  "files": [
    "index.js",
    "dist"
  ],
  "devDependencies": {
    "jest": "^28.0.3"
  }
}
>>>>>>> 899739d1
<|MERGE_RESOLUTION|>--- conflicted
+++ resolved
@@ -1,32 +1,4 @@
 {
-<<<<<<< HEAD
-    "name": "token-transformer",
-    "version": "0.0.22",
-    "description": "A utility that transforms tokens from Figma Tokens to a format that is readable by Style Dictionary.",
-    "main": "index.js",
-    "scripts": {
-      "build-typography-test": "node index.js tokens.json temp/typography.json base/options,base/sizing,core/typography base/options,base/sizing",
-      "build-light-test": "node index.js tokens.json temp/dark.json base/options,base/sizing,themes/dark,core/shadows base/options,base/sizing",
-      "build-dark-test": "node index.js tokens.json temp/light.json base/options,base/sizing,themes/light,core/shadows base/options,base/sizing",
-      "build-folder-test": "node index.js tokens temp/folder-light.json base/options,base/sizing,themes/light,core/shadows base/options,base/sizing",
-      "build-resolve-false-test": "node index.js tokens.json temp/resolve-false.json base/options,base/sizing,themes/dark,core/shadows base/options,base/sizing --resolveReferences=false",
-      "test": "npm run build-typography-test && npm run build-light-test && npm run build-dark-test && npm run build-folder-test && npm run build-resolve-false-test && jest"
-    },
-    "author": "six7",
-    "license": "MIT",
-    "bin": "index.js",
-    "dependencies": {
-      "yargs": "^17.4.1"
-    },
-    "files": [
-      "index.js",
-      "dist"
-    ],
-    "devDependencies": {
-      "jest": "^28.0.3"
-    }
-  }
-=======
   "name": "token-transformer",
   "version": "0.0.23",
   "description": "A utility that transforms tokens from Figma Tokens to a format that is readable by Style Dictionary.",
@@ -52,5 +24,4 @@
   "devDependencies": {
     "jest": "^28.0.3"
   }
-}
->>>>>>> 899739d1
+}