--- conflicted
+++ resolved
@@ -1,10 +1,6 @@
 {
   "name": "token-transformer",
-<<<<<<< HEAD
-  "version": "0.0.22",
-=======
   "version": "0.0.23",
->>>>>>> 6bbe1fd4
   "description": "A utility that transforms tokens from Figma Tokens to a format that is readable by Style Dictionary.",
   "main": "index.js",
   "scripts": {
