declare module 'launchdarkly-js-sdk-common' {
  interface LDFlagSet {
    gitBranchSelector?: boolean;
    tokenThemes?: boolean;
    multiFileSync?: boolean;
    compositionTokens?: boolean;
    bitbucketSync?: boolean;
    tokenFlowButton?: boolean;
<<<<<<< HEAD
    secondScreen?: boolean;
=======
    swapStylesAlpha?: boolean;
    genericVersionedAlpha?: boolean;
>>>>>>> eb96bc1a
  }
}<|MERGE_RESOLUTION|>--- conflicted
+++ resolved
@@ -6,11 +6,8 @@
     compositionTokens?: boolean;
     bitbucketSync?: boolean;
     tokenFlowButton?: boolean;
-<<<<<<< HEAD
-    secondScreen?: boolean;
-=======
     swapStylesAlpha?: boolean;
     genericVersionedAlpha?: boolean;
->>>>>>> eb96bc1a
+    secondScreen?: boolean;
   }
 }