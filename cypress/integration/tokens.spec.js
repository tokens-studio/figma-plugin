--- conflicted
+++ resolved
@@ -244,71 +244,7 @@
   //   receiveRemoteComponents();
   // });
 
-<<<<<<< HEAD
   it('can add a new typography token by alias', () => {
-=======
-  it('can add a new composition token', () => {
-    cy.receiveSetTokens({
-      version: '5',
-      values: {
-        options: [{
-          name: 'sizing.xs',
-          value: 4,
-          type: 'sizing'
-        }, {
-          name: 'opacity.30',
-          value: '30%',
-          type: 'opacity'
-        }, {
-          name: 'font-size.4',
-          value: '4px',
-          type: 'fontSizes'
-        }],
-        global: [{
-          name: 'sizing.xs',
-          value: 4,
-          type: 'sizing'
-        }],
-      },
-    });
-    cy.receiveStorageTypeLocal();
-    cy.get('[data-cy=tokenlisting-composition] [data-cy=button-add-new-token]').click({ timeout: 1000 });
-    fillInput({
-      input: 'name',
-      value: 'composition.regular',
-    });
-    cy.get('[data-cy=composition-token-dropdown]').click();
-    cy.get('[data-cy=property-dropdown-menu-element-sizing]').click();
-    fillInput({
-      input: 'value',
-      value: '$sizing.xs',
-    });
-    cy.get('[data-cy=button-style-add-multiple]').click();
-
-    cy.get('[data-cy=composition-token-dropdown]').eq(1).click();
-    cy.get('[data-cy=property-dropdown-menu-element-opacity]').click();
-    fillInputNth({
-      input: 'value',
-      value: '$opacity.30',
-      nth: 1,
-    });
-
-    cy.get('[data-cy=button-style-add-multiple]').click();
-    cy.get('[data-cy=composition-token-dropdown]').eq(2).click();
-    cy.get('[data-cy=property-dropdown-menu-element-fontSizes]').click();
-    fillInputNth({
-      input: 'value',
-      value: '$font-size.4',
-      nth: 2,
-      submit: true,
-    });
-    cy.get('@postMessage').should('be.calledTwice');
-    receiveRemoteComponents();
-  });
-
-
-  it('can add a new token in group', () => {
->>>>>>> cc447077
     cy.receiveSetTokens({
       version: '5',
       values: {
@@ -413,4 +349,65 @@
   //   });
   //   cy.get('[data-cy=tokenlisting-sizing-content]').should('have.class', 'hidden');
   // });
-});+
+  // it('can add a new composition token', () => {
+  //   cy.receiveSetTokens({
+  //     version: '5',
+  //     values: {
+  //       options: [{
+  //         name: 'sizing.xs',
+  //         value: 4,
+  //         type: 'sizing'
+  //       }, {
+  //         name: 'opacity.30',
+  //         value: '30%',
+  //         type: 'opacity'
+  //       }, {
+  //         name: 'font-size.4',
+  //         value: '4px',
+  //         type: 'fontSizes'
+  //       }],
+  //       global: [{
+  //         name: 'sizing.xs',
+  //         value: 4,
+  //         type: 'sizing'
+  //       }],
+  //     },
+  //   });
+  //   cy.receiveStorageTypeLocal();
+  //   cy.get('[data-cy=tokenlisting-composition] [data-cy=button-add-new-token]').click({ timeout: 1000 });
+  //   fillInput({
+  //     input: 'name',
+  //     value: 'composition.regular',
+  //   });
+  //   cy.get('[data-cy=composition-token-dropdown]').click();
+  //   cy.get('[data-cy=property-dropdown-menu-element-sizing]').click();
+  //   fillInput({
+  //     input: 'value',
+  //     value: '$sizing.xs',
+  //   });
+  //   cy.get('[data-cy=button-style-add-multiple]').click();
+
+  //   cy.get('[data-cy=composition-token-dropdown]').eq(1).click();
+  //   cy.get('[data-cy=property-dropdown-menu-element-opacity]').click();
+  //   fillInputNth({
+  //     input: 'value',
+  //     value: '$opacity.30',
+  //     nth: 1,
+  //   });
+
+  //   cy.get('[data-cy=button-style-add-multiple]').click();
+  //   cy.get('[data-cy=composition-token-dropdown]').eq(2).click();
+  //   cy.get('[data-cy=property-dropdown-menu-element-fontSizes]').click();
+  //   fillInputNth({
+  //     input: 'value',
+  //     value: '$font-size.4',
+  //     nth: 2,
+  //     submit: true,
+  //   });
+  //   cy.get('@postMessage').should('be.calledTwice');
+  //   receiveRemoteComponents();
+  // });
+
+});
+
