--- conflicted
+++ resolved
@@ -321,30 +321,11 @@
     cy.get('@postMessage').should('be.calledTwice');
     receiveRemoteComponents();
   });
-
-<<<<<<< HEAD
-  it('can add a new composition token', () => {
-=======
   it('can add a new typography token by alias using auto complete', () => {
->>>>>>> 4e017cdd
-    cy.receiveSetTokens({
-      version: '5',
-      values: {
-        options: [{
-<<<<<<< HEAD
-          name: 'sizing.xs',
-          value: 4,
-          type: 'sizing'
-        }, {
-          name: 'opacity.30',
-          value: '30%',
-          type: 'opacity'
-        }, {
-          name: 'font-size.4',
-          value: '4px',
-          type: 'fontSizes'
-        }],
-=======
+    cy.receiveSetTokens({
+      version: '5',
+      values: {
+        options: [{
             name: 'sizing.xs',
             value: 4,
             type: 'sizing'
@@ -377,16 +358,14 @@
             type: 'typography'
           }
         ],
->>>>>>> 4e017cdd
-        global: [{
-          name: 'sizing.xs',
-          value: 4,
-          type: 'sizing'
-        }],
-      },
-    });
-    cy.receiveStorageTypeLocal();
-<<<<<<< HEAD
+        global: [{
+          name: 'sizing.xs',
+          value: 4,
+          type: 'sizing'
+        }],
+      },
+    });
+    cy.receiveStorageTypeLocal();
     cy.get('[data-cy=tokenlisting-composition] [data-cy=button-add-new-token]').click({ timeout: 1000 });
     fillInput({
       input: 'name',
@@ -417,7 +396,7 @@
       nth: 2,
       submit: true,
     });
-=======
+
     cy.get('[data-cy=tokenlisting-typography] [data-cy=button-add-new-token]').click({
       timeout: 1000
     });
@@ -429,15 +408,10 @@
     cy.get(`input[name=value]`).type('$typography.hea');
     cy.get('[data-cy=downshift-input-item]').click();
     cy.get(`input[name=value]`).type('{enter}');
->>>>>>> 4e017cdd
-    cy.get('@postMessage').should('be.calledTwice');
-    receiveRemoteComponents();
-  });
-
-<<<<<<< HEAD
-
-=======
->>>>>>> 4e017cdd
+    cy.get('@postMessage').should('be.calledTwice');
+    receiveRemoteComponents();
+  });
+
   it('can add a new token in group', () => {
     cy.receiveSetTokens({
       version: '5',
