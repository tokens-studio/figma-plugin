{
  "name": "tokens-studio-for-figma",
  "version": "1.0.0",
  "plugin_version": "1.35.2",
  "description": "Tokens Studio for Figma",
  "license": "MIT",
  "scripts": {
    "watch-transform": "webpack --mode=development --watch --config webpack-transform.config.js",
    "build": "cross-env NODE_ENV=production webpack --mode=production",
    "build:cy": "cross-env LAUNCHDARKLY_FLAGS=tokenThemes,gitBranchSelector,multiFileSync,tokenFlowButton yarn build",
    "start": "cross-env webpack --mode=development --watch",
    "build-transform": "webpack --mode=production --config webpack-transform.config.js",
    "prettier:format": "prettier --write 'src/**/*.{js,jsx,ts,tsx,css,json}' ",
    "test": "cross-env LAUNCHDARKLY_FLAGS=tokenThemes,gitBranchSelector,multiFileSync,tokenFlowButton jest",
    "test:write": "cross-env LAUNCHDARKLY_FLAGS=tokenThemes,gitBranchSelector,multiFileSync,tokenFlowButton jest --coverage --json --outputFile=/home/runner/work/_actions/mattallty/jest-github-action/v1/dist/jest.results.json",
    "cy:open": "cypress open",
    "cy:run": "cypress run --headless",
    "serve": "serve dist",
    "storybook": "start-storybook -p 6006",
    "build-storybook": "build-storybook"
  },
  "dependencies": {
    "@figma-plugin/helpers": "^0.15.2",
    "@gitbeaker/browser": "^35.6.0",
    "@monaco-editor/react": "^4.4.6",
    "@octokit/rest": "^18.9.0",
    "@primer/octicons-react": "^18.2.0",
    "@radix-ui/react-checkbox": "^0.1.5",
    "@radix-ui/react-context-menu": "^0.1.6",
    "@radix-ui/react-dropdown-menu": "0.0.19",
    "@radix-ui/react-icons": "^1.3.0",
    "@radix-ui/react-label": "^0.0.14",
    "@radix-ui/react-switch": "^0.1.5",
    "@radix-ui/react-toolbar": "^0.1.5",
    "@radix-ui/react-tooltip": "^0.0.19",
    "@rematch/core": "^2.2.0",
    "@sentry/react": "^6.19.7",
    "@stitches/react": "^1.2.8",
    "@storybook/addon-postcss": "^2.0.0",
    "@supabase/postgrest-js": "^1.1.0",
    "@supabase/realtime-js": "^2.1.0",
    "@supabase/storage-js": "^2.0.0",
    "@supabase/supabase-js": "^2.0.5",
    "@types/chroma-js": "^2.1.4",
    "@types/color": "^3.0.3",
    "@types/file-saver": "^2.0.5",
    "@types/react-mentions": "^4.1.8",
    "@types/react-window": "^1.8.5",
    "@welldone-software/why-did-you-render": "^6.2.3",
    "autoprefixer": "^10.2.5",
    "axios": "^0.21.2",
    "azure-devops-node-api": "^11.1.1",
    "bitbucket": "^2.7.0",
    "buffer": "^6.0.3",
    "case": "^1.6.3",
    "chroma-js": "^2.4.2",
    "classnames": "^2.3.1",
    "color2k": "^2.0.1",
    "colorjs.io": "^0.4.3",
    "copy-to-clipboard": "^3.3.3",
    "core-js": "^3.9.1",
    "dnd-core": "^12.0.1",
    "dot-object": "^2.1.3",
    "dotenv-webpack": "6.0.4",
    "downshift": "^6.1.7",
    "eventemitter3": "^4.0.7",
    "expr-eval": "^2.0.2",
    "figma-plugin-ds": "^0.1.8",
    "file-saver": "^2.0.5",
    "framer-motion": "^6.3.11",
    "ignore-styles": "^5.0.1",
    "jszip": "^3.10.0",
    "just-compact": "^3.0.1",
    "just-debounce-it": "^3.0.1",
    "just-extend": "^6.0.1",
    "just-omit": "^2.0.1",
    "just-safe-get": "^4.0.1",
    "just-safe-set": "^4.0.2",
    "just-split": "^3.0.1",
    "launchdarkly-js-client-sdk": "^2.22.1",
    "launchdarkly-react-client-sdk": "^2.26.0",
    "lodash.debounce": "^4.0.8",
    "mixpanel-figma": "^2.0.1",
    "ml-matrix": "^6.9.0",
<<<<<<< HEAD
    "monaco-editor": "^0.36.1",
    "msw": "^0.42.1",
=======
>>>>>>> 270bb1f2
    "object-hash": "^2.2.0",
    "object-path": "^0.11.8",
    "octokit-commit-multiple-files": "^3.2.1",
    "polished": "^4.1.3",
    "popmotion": "^11.0.0",
    "postcss": "^8.2.13",
    "postcss-calc-ast-parser": "^0.1.4",
    "react": "17.0.0",
    "react-colorful": "^5.5.1",
    "react-copy-to-clipboard": "^5.1.0",
    "react-dnd": "^13.1.1",
    "react-dnd-html5-backend": "^12.1.1",
    "react-dom": "17.0.0",
    "react-error-boundary": "^3.1.1",
    "react-hook-form": "^7.29.0",
    "react-mentions": "^4.4.7",
    "react-modal": "^3.11.2",
    "react-redux": "^8",
    "react-uid": "^2.3.1",
    "react-window": "^1.8.8",
    "redux": "^4.0.0",
    "regenerator-runtime": "^0.13.7",
    "reselect": "^4.1.5",
    "rooks": "^6.4.2",
    "set-value": "^3.0.2",
    "storyblok-js-client": "^3.3.1",
    "use-debounce": "^6.0.1",
    "zod": "^3.14.4"
  },
  "devDependencies": {
    "@babel/core": "^7.12.16",
    "@babel/plugin-proposal-private-methods": "^7.18.6",
    "@babel/preset-env": "^7.12.16",
    "@babel/preset-react": "^7.12.13",
    "@babel/preset-typescript": "^7.12.16",
    "@figma/plugin-typings": "^1.55.1",
    "@storybook/addon-actions": "^6.5.8",
    "@storybook/addon-docs": "^6.5.8",
    "@storybook/addon-essentials": "^6.5.8",
    "@storybook/addon-interactions": "^6.5.8",
    "@storybook/addon-links": "^6.5.8",
    "@storybook/builder-webpack5": "^6.5.8",
    "@storybook/manager-webpack5": "^6.5.8",
    "@storybook/react": "^6.5.8",
    "@storybook/testing-library": "^0.0.11",
    "@svgr/cli": "^5.5.0",
    "@svgr/webpack": "^5.5.0",
    "@testing-library/jest-dom": "^5.11.9",
    "@testing-library/react": "^11.2.5",
    "@testing-library/react-hooks": "^8.0.0",
    "@testing-library/user-event": "^14.2.1",
    "@types/jest": "^26.0.20",
    "@types/lodash.debounce": "^4.0.7",
    "@types/object-hash": "^2.2.1",
    "@types/react": "^17.0.0",
    "@types/react-copy-to-clipboard": "^5.0.4",
    "@types/react-dom": "^17.0.0",
    "@types/react-modal": "^3.13.1",
    "@types/set-value": "^4.0.1",
    "@typescript-eslint/eslint-plugin": "^5.0.0",
    "@typescript-eslint/parser": "^5.0.0",
    "babel-jest": "^26.6.3",
    "babel-loader": "^8.2.2",
    "concurrently": "^5.2.0",
    "cross-env": "^7.0.3",
    "css-loader": "^5.2.7",
    "cypress": "^6.6.0",
    "cypress-react-selector": "^2.3.6",
    "deep-set-in": "^2.1.3",
    "dotenv": "^16.0.1",
    "eslint": "^8.2.0",
    "eslint-config-airbnb": "19.0.2",
    "eslint-config-airbnb-typescript": "16.1.0",
    "eslint-config-airbnb-typescript-prettier": "^2.1.1",
    "eslint-plugin-import": "^2.25.3",
    "eslint-plugin-jsx-a11y": "^6.5.1",
    "eslint-plugin-react": "^7.27.1",
    "eslint-plugin-react-hooks": "^4.4.0",
    "file-loader": "^6.2.0",
    "fork-ts-checker-webpack-plugin": "^7.2.11",
    "html-inline-script-webpack-plugin": "^3.0.0",
    "html-webpack-plugin": "^5.0.0",
    "husky": "^3.0.2",
    "jest": "^26.6.3",
    "lint-staged": "^9.2.1",
    "loader-utils": "^2.0.4",
    "msw": "^0.42.1",
    "npm-run-all": "^4.1.5",
    "postcss-cli": "^8.3.1",
    "prettier": "^2.0.5",
    "react-devtools": "^4.24.3",
    "react-svg-loader": "^3.0.3",
    "react-test-renderer": "17.0.0",
    "serve": "^11.3.2",
    "style-loader": "^3.3.2",
    "svg-url-loader": "^7.1.1",
    "ts-loader": "^6.0.4",
    "ts-node": "^10.8.1",
    "tslint": "^5.18.0",
    "tslint-react": "^4.0.0",
    "typescript": "~4.7.4",
    "url-loader": "^2.1.0",
    "webpack": "5",
    "webpack-cli": "^3.3.6",
    "whatwg-fetch": "^3.6.2"
  },
  "husky": {
    "hooks": {
      "pre-commit": "lint-staged"
    }
  },
  "lint-staged": {
    "src/**/*.{ts,tsx}": [
      "eslint --fix",
      "git add"
    ],
    "src/**/*.{js,jsx,css,json}": [
      "prettier --write",
      "git add"
    ]
  }
}<|MERGE_RESOLUTION|>--- conflicted
+++ resolved
@@ -82,11 +82,7 @@
     "lodash.debounce": "^4.0.8",
     "mixpanel-figma": "^2.0.1",
     "ml-matrix": "^6.9.0",
-<<<<<<< HEAD
     "monaco-editor": "^0.36.1",
-    "msw": "^0.42.1",
-=======
->>>>>>> 270bb1f2
     "object-hash": "^2.2.0",
     "object-path": "^0.11.8",
     "octokit-commit-multiple-files": "^3.2.1",
