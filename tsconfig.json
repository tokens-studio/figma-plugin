{
<<<<<<< HEAD
    "compilerOptions": {
      "target": "es2020",
      "outDir": "dist",
      "noEmit": true,
      "allowSyntheticDefaultImports": true,
      "esModuleInterop": true,
      "noUnusedLocals": false,
      "noUnusedParameters": false,
      "experimentalDecorators": true,
      "removeComments": true,
      "noImplicitAny": true,
      "moduleResolution": "node",
      "resolveJsonModule": true,
      "strict": true,
      "strictNullChecks": true,
      "skipLibCheck": true,
      "baseUrl": "./",
      "sourceMap": true,
      "inlineSources": true,
      "sourceRoot": "/",
    },
    "exclude": [
      "**/node_modules",
    ],
    "include": [
      "scripts/bundle.ts",
    ]
  }
=======
  "compilerOptions": {
    "target": "es2020",
    "outDir": "dist",
    "jsx": "react",
    "noEmit": true,
    "allowJs": true,
    "allowSyntheticDefaultImports": true,
    "esModuleInterop": true,
    "noUnusedLocals": false,
    "noUnusedParameters": false,
    "experimentalDecorators": true,
    "removeComments": true,
    "noImplicitAny": true,
    "moduleResolution": "node",
    "resolveJsonModule": true,
    "strict": true,
    "strictNullChecks": true,
    "skipLibCheck": true,
    "baseUrl": "./",
    "sourceMap": true,
    "inlineSources": true,
    "sourceRoot": "/",
    "typeRoots": [
      "./node_modules/@types",
      "./node_modules/@figma"
    ],
    "paths": {
      "@emotion/core": [
        "./emotion.d.ts"
      ],
      "@/*": [
        "src/*"
      ]
    },
  },
  "exclude": [
    "**/node_modules",
    "./storybook",
    "storybook-static",
  ],
  "include": [
    "flags.d.ts",
    "jest.config.ts",
    "src/app/components/custom.d.ts",
    "css.d.ts",
    "src/**/*.ts",
    "src/**/*.tsx",
    "benchmark/**/*.ts",
    "benchmark/index.js",
    "benchmark/tests/baseline.ts",
    "scripts/bundle.ts",
  ]
}
>>>>>>> ce97cfb9
<|MERGE_RESOLUTION|>--- conflicted
+++ resolved
@@ -1,40 +1,8 @@
 {
-<<<<<<< HEAD
-    "compilerOptions": {
-      "target": "es2020",
-      "outDir": "dist",
-      "noEmit": true,
-      "allowSyntheticDefaultImports": true,
-      "esModuleInterop": true,
-      "noUnusedLocals": false,
-      "noUnusedParameters": false,
-      "experimentalDecorators": true,
-      "removeComments": true,
-      "noImplicitAny": true,
-      "moduleResolution": "node",
-      "resolveJsonModule": true,
-      "strict": true,
-      "strictNullChecks": true,
-      "skipLibCheck": true,
-      "baseUrl": "./",
-      "sourceMap": true,
-      "inlineSources": true,
-      "sourceRoot": "/",
-    },
-    "exclude": [
-      "**/node_modules",
-    ],
-    "include": [
-      "scripts/bundle.ts",
-    ]
-  }
-=======
   "compilerOptions": {
     "target": "es2020",
     "outDir": "dist",
-    "jsx": "react",
     "noEmit": true,
-    "allowJs": true,
     "allowSyntheticDefaultImports": true,
     "esModuleInterop": true,
     "noUnusedLocals": false,
@@ -51,35 +19,11 @@
     "sourceMap": true,
     "inlineSources": true,
     "sourceRoot": "/",
-    "typeRoots": [
-      "./node_modules/@types",
-      "./node_modules/@figma"
-    ],
-    "paths": {
-      "@emotion/core": [
-        "./emotion.d.ts"
-      ],
-      "@/*": [
-        "src/*"
-      ]
-    },
   },
   "exclude": [
     "**/node_modules",
-    "./storybook",
-    "storybook-static",
   ],
   "include": [
-    "flags.d.ts",
-    "jest.config.ts",
-    "src/app/components/custom.d.ts",
-    "css.d.ts",
-    "src/**/*.ts",
-    "src/**/*.tsx",
-    "benchmark/**/*.ts",
-    "benchmark/index.js",
-    "benchmark/tests/baseline.ts",
     "scripts/bundle.ts",
   ]
-}
->>>>>>> ce97cfb9
+}