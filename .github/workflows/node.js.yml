--- conflicted
+++ resolved
@@ -56,19 +56,6 @@
       
       # 4: Run tests
       - name: Run test command
-<<<<<<< HEAD
-        run: yarn test:write
-      # 5: Show coverage
-      - name: Show coverage
-        uses: mattallty/jest-github-action@v1
-        env:
-          GITHUB_TOKEN: ${{ secrets.GITHUB_TOKEN  }}
-        with:
-          # Runs tests related to the changes since the base branch of your pull request
-          # Default to false if not set
-          changes-only: true
-
-=======
         run: yarn test
       
       # 5: Run test coverage report
@@ -79,7 +66,6 @@
           fullCoverageDiff: false
           runCommand: "npx jest --collectCoverageFrom='[\"src/**/*.{js,jsx,ts,tsx}\"]' --coverage --collectCoverage=true --coverageDirectory='./' --coverageReporters='json-summary' --forceExit --detectOpenHandles"
           delta: 0.5
->>>>>>> 7b751d3f
   test-transform:
     name: Transformer Tests
     runs-on: ubuntu-latest
