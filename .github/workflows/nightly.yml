name: Nightly beta release 
on:
  schedule:
    - cron: "0 16 * * *"
  workflow_dispatch:


# Needed permissions for changesets
permissions:
    contents: write 
    id-token: write
<<<<<<< HEAD
    
=======
    pull-requests: write
>>>>>>> e76e105f


jobs:
  # install dependencies and store artifact
  release:
    name: Prepare figma plugin
    environment:
        name: beta
    runs-on: ubuntu-22.04
    steps:
      # 1: Setup node
      - name: Setup Node.js
        uses: actions/setup-node@v3
        with:
          node-version: '16.x'
      #  Checkout repository
      - name: Checkout repository
        uses: actions/checkout@v3
      # Pull secrets from vault
      - name: Import Secrets
        id: secrets
        uses: hashicorp/vault-action@v2
        with:
          url: ${{ vars.VAULT_URL }}
          role: ${{ vars.VAULT_ROLE }}_beta
          method: jwt
          namespace: admin
          secrets: |
            ${{ vars.VAULT_PATH }} MIXPANEL_ACCESS_TOKEN | MIXPANEL_ACCESS_TOKEN;
            ${{ vars.VAULT_PATH }} STORYBLOK_ACCESS_TOKEN | STORYBLOK_ACCESS_TOKEN;
            ${{ vars.VAULT_PATH }} SUPABASE_ANON_KEY | SUPABASE_ANON_KEY;
            ${{ vars.VAULT_PATH }} SENTRY_AUTH_TOKEN | SENTRY_AUTH_TOKEN;            
      - name: Cache node modules
        id: cache-nodemodules
        uses: actions/cache@v3
        env:
          cache-name: cache-node-modules
        with:
          # caching node_modules
          path: node_modules
          key: ${{ runner.os }}-node-${{ env.cache-name }}-${{ hashFiles('**/package-lock.json') }}
          restore-keys: |
            ${{ runner.os }}-node-${{ env.cache-name }}-
      # Install dependencies
      - name: Install dependencies
        if: steps.cache-nodemodules.outputs.cache-hit != 'true'
        run: npm ci
      # Generate the expected env file
      - name: Make envfile
        uses: SpicyPizza/create-envfile@v2.0
        with:
          file_name: .env.production
          envkey_ENVIRONMENT: beta
          envkey_LICENSE_API_URL: ${{ vars.LICENSE_API_URL }}
          envkey_SECOND_SCREEN_APP_URL: ${{ vars.SECOND_SCREEN_APP_URL }}
          envkey_LAUNCHDARKLY_SDK_CLIENT: ${{ steps.secrets.outputs.LAUNCHDARKLY_SDK_CLIENT }} 
          envkey_TOKEN_FLOW_APP_URL: ${{ vars.TOKEN_FLOW_APP_URL }}
          envkey_SENTRY_DSN: ${{ vars.SENTRY_DSN }}
          envkey_SENTRY_ORG: ${{ vars.SENTRY_ORG }}
          envkey_SENTRY_PROJECT: ${{ vars.SENTRY_PROJECT }}
          envkey_SUPABASE_URL: ${{ vars.SUPABASE_URL }}
          envkey_MIXPANEL_ACCESS_TOKEN: ${{ steps.secrets.outputs.MIXPANEL_ACCESS_TOKEN }} 
          envkey_STORYBLOK_ACCESS_TOKEN: ${{ steps.secrets.outputs.STORYBLOK_ACCESS_TOKEN }} 
          envkey_SUPABASE_ANON_KEY: ${{ steps.secrets.outputs.SUPABASE_ANON_KEY }} 
          envkey_SENTRY_AUTH_TOKEN: ${{ steps.secrets.outputs.SENTRY_AUTH_TOKEN }}
 
      # Build the figma plugin package
      - name: Build Package
        run: npm run build

      # Create the bundle for Figma
      - name: Bundle 
        run: npm run bundle

      - uses: ncipollo/release-action@v1
        with:
          artifacts: "dist/bundle.zip"
          allowUpdates: true
          # Protects us from inadvertently releasing a non pre-release version
          updateOnlyUnreleased: true
          generateReleaseNotes: true
          name: Nightly beta
          prerelease: true
          replacesArtifacts: true
          tag: beta
          body: |
            The nightly release of the beta plugin. <|MERGE_RESOLUTION|>--- conflicted
+++ resolved
@@ -9,11 +9,6 @@
 permissions:
     contents: write 
     id-token: write
-<<<<<<< HEAD
-    
-=======
-    pull-requests: write
->>>>>>> e76e105f
 
 
 jobs:
